/*
 * RT-Mutexes: simple blocking mutual exclusion locks with PI support
 *
 * started by Ingo Molnar and Thomas Gleixner.
 *
 *  Copyright (C) 2004-2006 Red Hat, Inc., Ingo Molnar <mingo@redhat.com>
 *  Copyright (C) 2005-2006 Timesys Corp., Thomas Gleixner <tglx@timesys.com>
 *  Copyright (C) 2005 Kihon Technologies Inc., Steven Rostedt
 *  Copyright (C) 2006 Esben Nielsen
 *  Adaptive Spinlocks:
 *  Copyright (C) 2008 Novell, Inc., Gregory Haskins, Sven Dietrich,
 *				     and Peter Morreale,
 * Adaptive Spinlocks simplification:
 *  Copyright (C) 2008 Red Hat, Inc., Steven Rostedt <srostedt@redhat.com>
 *
 *  See Documentation/locking/rt-mutex-design.txt for details.
 */
#include <linux/spinlock.h>
#include <linux/export.h>
#include <linux/sched/signal.h>
#include <linux/sched/rt.h>
#include <linux/sched/deadline.h>
#include <linux/sched/wake_q.h>
#include <linux/sched/debug.h>
#include <linux/timer.h>
#include <linux/ww_mutex.h>
#include <linux/blkdev.h>

#include "rtmutex_common.h"

/*
 * lock->owner state tracking:
 *
 * lock->owner holds the task_struct pointer of the owner. Bit 0
 * is used to keep track of the "lock has waiters" state.
 *
 * owner	bit0
 * NULL		0	lock is free (fast acquire possible)
 * NULL		1	lock is free and has waiters and the top waiter
 *				is going to take the lock*
 * taskpointer	0	lock is held (fast release possible)
 * taskpointer	1	lock is held and has waiters**
 *
 * The fast atomic compare exchange based acquire and release is only
 * possible when bit 0 of lock->owner is 0.
 *
 * (*) It also can be a transitional state when grabbing the lock
 * with ->wait_lock is held. To prevent any fast path cmpxchg to the lock,
 * we need to set the bit0 before looking at the lock, and the owner may be
 * NULL in this small time, hence this can be a transitional state.
 *
 * (**) There is a small time when bit 0 is set but there are no
 * waiters. This can happen when grabbing the lock in the slow path.
 * To prevent a cmpxchg of the owner releasing the lock, we need to
 * set this bit before looking at the lock.
 */

static void
rt_mutex_set_owner(struct rt_mutex *lock, struct task_struct *owner)
{
	unsigned long val = (unsigned long)owner;

	if (rt_mutex_has_waiters(lock))
		val |= RT_MUTEX_HAS_WAITERS;

	lock->owner = (struct task_struct *)val;
}

static inline void clear_rt_mutex_waiters(struct rt_mutex *lock)
{
	lock->owner = (struct task_struct *)
			((unsigned long)lock->owner & ~RT_MUTEX_HAS_WAITERS);
}

static void fixup_rt_mutex_waiters(struct rt_mutex *lock)
{
	unsigned long owner, *p = (unsigned long *) &lock->owner;

	if (rt_mutex_has_waiters(lock))
		return;

	/*
	 * The rbtree has no waiters enqueued, now make sure that the
	 * lock->owner still has the waiters bit set, otherwise the
	 * following can happen:
	 *
	 * CPU 0	CPU 1		CPU2
	 * l->owner=T1
	 *		rt_mutex_lock(l)
	 *		lock(l->lock)
	 *		l->owner = T1 | HAS_WAITERS;
	 *		enqueue(T2)
	 *		boost()
	 *		  unlock(l->lock)
	 *		block()
	 *
	 *				rt_mutex_lock(l)
	 *				lock(l->lock)
	 *				l->owner = T1 | HAS_WAITERS;
	 *				enqueue(T3)
	 *				boost()
	 *				  unlock(l->lock)
	 *				block()
	 *		signal(->T2)	signal(->T3)
	 *		lock(l->lock)
	 *		dequeue(T2)
	 *		deboost()
	 *		  unlock(l->lock)
	 *				lock(l->lock)
	 *				dequeue(T3)
	 *				 ==> wait list is empty
	 *				deboost()
	 *				 unlock(l->lock)
	 *		lock(l->lock)
	 *		fixup_rt_mutex_waiters()
	 *		  if (wait_list_empty(l) {
	 *		    l->owner = owner
	 *		    owner = l->owner & ~HAS_WAITERS;
	 *		      ==> l->owner = T1
	 *		  }
	 *				lock(l->lock)
	 * rt_mutex_unlock(l)		fixup_rt_mutex_waiters()
	 *				  if (wait_list_empty(l) {
	 *				    owner = l->owner & ~HAS_WAITERS;
	 * cmpxchg(l->owner, T1, NULL)
	 *  ===> Success (l->owner = NULL)
	 *
	 *				    l->owner = owner
	 *				      ==> l->owner = T1
	 *				  }
	 *
	 * With the check for the waiter bit in place T3 on CPU2 will not
	 * overwrite. All tasks fiddling with the waiters bit are
	 * serialized by l->lock, so nothing else can modify the waiters
	 * bit. If the bit is set then nothing can change l->owner either
	 * so the simple RMW is safe. The cmpxchg() will simply fail if it
	 * happens in the middle of the RMW because the waiters bit is
	 * still set.
	 */
	owner = READ_ONCE(*p);
	if (owner & RT_MUTEX_HAS_WAITERS)
		WRITE_ONCE(*p, owner & ~RT_MUTEX_HAS_WAITERS);
}

static int rt_mutex_real_waiter(struct rt_mutex_waiter *waiter)
{
	return waiter && waiter != PI_WAKEUP_INPROGRESS &&
		waiter != PI_REQUEUE_INPROGRESS;
}

/*
 * We can speed up the acquire/release, if there's no debugging state to be
 * set up.
 */
#ifndef CONFIG_DEBUG_RT_MUTEXES
# define rt_mutex_cmpxchg_relaxed(l,c,n) (cmpxchg_relaxed(&l->owner, c, n) == c)
# define rt_mutex_cmpxchg_acquire(l,c,n) (cmpxchg_acquire(&l->owner, c, n) == c)
# define rt_mutex_cmpxchg_release(l,c,n) (cmpxchg_release(&l->owner, c, n) == c)

/*
 * Callers must hold the ->wait_lock -- which is the whole purpose as we force
 * all future threads that attempt to [Rmw] the lock to the slowpath. As such
 * relaxed semantics suffice.
 */
static inline void mark_rt_mutex_waiters(struct rt_mutex *lock)
{
	unsigned long owner, *p = (unsigned long *) &lock->owner;

	do {
		owner = *p;
	} while (cmpxchg_relaxed(p, owner,
				 owner | RT_MUTEX_HAS_WAITERS) != owner);
}

/*
 * Safe fastpath aware unlock:
 * 1) Clear the waiters bit
 * 2) Drop lock->wait_lock
 * 3) Try to unlock the lock with cmpxchg
 */
static inline bool unlock_rt_mutex_safe(struct rt_mutex *lock,
					unsigned long flags)
	__releases(lock->wait_lock)
{
	struct task_struct *owner = rt_mutex_owner(lock);

	clear_rt_mutex_waiters(lock);
	raw_spin_unlock_irqrestore(&lock->wait_lock, flags);
	/*
	 * If a new waiter comes in between the unlock and the cmpxchg
	 * we have two situations:
	 *
	 * unlock(wait_lock);
	 *					lock(wait_lock);
	 * cmpxchg(p, owner, 0) == owner
	 *					mark_rt_mutex_waiters(lock);
	 *					acquire(lock);
	 * or:
	 *
	 * unlock(wait_lock);
	 *					lock(wait_lock);
	 *					mark_rt_mutex_waiters(lock);
	 *
	 * cmpxchg(p, owner, 0) != owner
	 *					enqueue_waiter();
	 *					unlock(wait_lock);
	 * lock(wait_lock);
	 * wake waiter();
	 * unlock(wait_lock);
	 *					lock(wait_lock);
	 *					acquire(lock);
	 */
	return rt_mutex_cmpxchg_release(lock, owner, NULL);
}

#else
# define rt_mutex_cmpxchg_relaxed(l,c,n)	(0)
# define rt_mutex_cmpxchg_acquire(l,c,n)	(0)
# define rt_mutex_cmpxchg_release(l,c,n)	(0)

static inline void mark_rt_mutex_waiters(struct rt_mutex *lock)
{
	lock->owner = (struct task_struct *)
			((unsigned long)lock->owner | RT_MUTEX_HAS_WAITERS);
}

/*
 * Simple slow path only version: lock->owner is protected by lock->wait_lock.
 */
static inline bool unlock_rt_mutex_safe(struct rt_mutex *lock,
					unsigned long flags)
	__releases(lock->wait_lock)
{
	lock->owner = NULL;
	raw_spin_unlock_irqrestore(&lock->wait_lock, flags);
	return true;
}
#endif

/*
 * Only use with rt_mutex_waiter_{less,equal}()
 */
#define task_to_waiter(p)	\
	&(struct rt_mutex_waiter){ .prio = (p)->prio, .deadline = (p)->dl.deadline, .task = (p) }

static inline int
rt_mutex_waiter_less(struct rt_mutex_waiter *left,
		     struct rt_mutex_waiter *right)
{
	if (left->prio < right->prio)
		return 1;

	/*
	 * If both waiters have dl_prio(), we check the deadlines of the
	 * associated tasks.
	 * If left waiter has a dl_prio(), and we didn't return 1 above,
	 * then right waiter has a dl_prio() too.
	 */
	if (dl_prio(left->prio))
		return dl_time_before(left->deadline, right->deadline);

	return 0;
}

static inline int
rt_mutex_waiter_equal(struct rt_mutex_waiter *left,
		      struct rt_mutex_waiter *right)
{
	if (left->prio != right->prio)
		return 0;

	/*
	 * If both waiters have dl_prio(), we check the deadlines of the
	 * associated tasks.
	 * If left waiter has a dl_prio(), and we didn't return 0 above,
	 * then right waiter has a dl_prio() too.
	 */
	if (dl_prio(left->prio))
		return left->deadline == right->deadline;

	return 1;
}

#define STEAL_NORMAL  0
#define STEAL_LATERAL 1

static inline int
rt_mutex_steal(struct rt_mutex *lock, struct rt_mutex_waiter *waiter, int mode)
{
	struct rt_mutex_waiter *top_waiter = rt_mutex_top_waiter(lock);

	if (waiter == top_waiter || rt_mutex_waiter_less(waiter, top_waiter))
		return 1;

	/*
	 * Note that RT tasks are excluded from lateral-steals
	 * to prevent the introduction of an unbounded latency.
	 */
	if (mode == STEAL_NORMAL || rt_task(waiter->task))
		return 0;

	return rt_mutex_waiter_equal(waiter, top_waiter);
}

static void
rt_mutex_enqueue(struct rt_mutex *lock, struct rt_mutex_waiter *waiter)
{
	struct rb_node **link = &lock->waiters.rb_root.rb_node;
	struct rb_node *parent = NULL;
	struct rt_mutex_waiter *entry;
	bool leftmost = true;

	while (*link) {
		parent = *link;
		entry = rb_entry(parent, struct rt_mutex_waiter, tree_entry);
		if (rt_mutex_waiter_less(waiter, entry)) {
			link = &parent->rb_left;
		} else {
			link = &parent->rb_right;
			leftmost = false;
		}
	}

	rb_link_node(&waiter->tree_entry, parent, link);
	rb_insert_color_cached(&waiter->tree_entry, &lock->waiters, leftmost);
}

static void
rt_mutex_dequeue(struct rt_mutex *lock, struct rt_mutex_waiter *waiter)
{
	if (RB_EMPTY_NODE(&waiter->tree_entry))
		return;

	rb_erase_cached(&waiter->tree_entry, &lock->waiters);
	RB_CLEAR_NODE(&waiter->tree_entry);
}

static void
rt_mutex_enqueue_pi(struct task_struct *task, struct rt_mutex_waiter *waiter)
{
	struct rb_node **link = &task->pi_waiters.rb_root.rb_node;
	struct rb_node *parent = NULL;
	struct rt_mutex_waiter *entry;
	bool leftmost = true;

	while (*link) {
		parent = *link;
		entry = rb_entry(parent, struct rt_mutex_waiter, pi_tree_entry);
		if (rt_mutex_waiter_less(waiter, entry)) {
			link = &parent->rb_left;
		} else {
			link = &parent->rb_right;
			leftmost = false;
		}
	}

	rb_link_node(&waiter->pi_tree_entry, parent, link);
	rb_insert_color_cached(&waiter->pi_tree_entry, &task->pi_waiters, leftmost);
}

static void
rt_mutex_dequeue_pi(struct task_struct *task, struct rt_mutex_waiter *waiter)
{
	if (RB_EMPTY_NODE(&waiter->pi_tree_entry))
		return;

	rb_erase_cached(&waiter->pi_tree_entry, &task->pi_waiters);
	RB_CLEAR_NODE(&waiter->pi_tree_entry);
}

static void rt_mutex_adjust_prio(struct task_struct *p)
{
	struct task_struct *pi_task = NULL;

	lockdep_assert_held(&p->pi_lock);

	if (task_has_pi_waiters(p))
		pi_task = task_top_pi_waiter(p)->task;

	rt_mutex_setprio(p, pi_task);
}

/*
 * Deadlock detection is conditional:
 *
 * If CONFIG_DEBUG_RT_MUTEXES=n, deadlock detection is only conducted
 * if the detect argument is == RT_MUTEX_FULL_CHAINWALK.
 *
 * If CONFIG_DEBUG_RT_MUTEXES=y, deadlock detection is always
 * conducted independent of the detect argument.
 *
 * If the waiter argument is NULL this indicates the deboost path and
 * deadlock detection is disabled independent of the detect argument
 * and the config settings.
 */
static bool rt_mutex_cond_detect_deadlock(struct rt_mutex_waiter *waiter,
					  enum rtmutex_chainwalk chwalk)
{
	/*
	 * This is just a wrapper function for the following call,
	 * because debug_rt_mutex_detect_deadlock() smells like a magic
	 * debug feature and I wanted to keep the cond function in the
	 * main source file along with the comments instead of having
	 * two of the same in the headers.
	 */
	return debug_rt_mutex_detect_deadlock(waiter, chwalk);
}

static void rt_mutex_wake_waiter(struct rt_mutex_waiter *waiter)
{
	if (waiter->savestate)
		wake_up_lock_sleeper(waiter->task);
	else
		wake_up_process(waiter->task);
}

/*
 * Max number of times we'll walk the boosting chain:
 */
int max_lock_depth = 1024;

static inline struct rt_mutex *task_blocked_on_lock(struct task_struct *p)
{
	return rt_mutex_real_waiter(p->pi_blocked_on) ?
		p->pi_blocked_on->lock : NULL;
}

/*
 * Adjust the priority chain. Also used for deadlock detection.
 * Decreases task's usage by one - may thus free the task.
 *
 * @task:	the task owning the mutex (owner) for which a chain walk is
 *		probably needed
 * @chwalk:	do we have to carry out deadlock detection?
 * @orig_lock:	the mutex (can be NULL if we are walking the chain to recheck
 *		things for a task that has just got its priority adjusted, and
 *		is waiting on a mutex)
 * @next_lock:	the mutex on which the owner of @orig_lock was blocked before
 *		we dropped its pi_lock. Is never dereferenced, only used for
 *		comparison to detect lock chain changes.
 * @orig_waiter: rt_mutex_waiter struct for the task that has just donated
 *		its priority to the mutex owner (can be NULL in the case
 *		depicted above or if the top waiter is gone away and we are
 *		actually deboosting the owner)
 * @top_task:	the current top waiter
 *
 * Returns 0 or -EDEADLK.
 *
 * Chain walk basics and protection scope
 *
 * [R] refcount on task
 * [P] task->pi_lock held
 * [L] rtmutex->wait_lock held
 *
 * Step	Description				Protected by
 *	function arguments:
 *	@task					[R]
 *	@orig_lock if != NULL			@top_task is blocked on it
 *	@next_lock				Unprotected. Cannot be
 *						dereferenced. Only used for
 *						comparison.
 *	@orig_waiter if != NULL			@top_task is blocked on it
 *	@top_task				current, or in case of proxy
 *						locking protected by calling
 *						code
 *	again:
 *	  loop_sanity_check();
 *	retry:
 * [1]	  lock(task->pi_lock);			[R] acquire [P]
 * [2]	  waiter = task->pi_blocked_on;		[P]
 * [3]	  check_exit_conditions_1();		[P]
 * [4]	  lock = waiter->lock;			[P]
 * [5]	  if (!try_lock(lock->wait_lock)) {	[P] try to acquire [L]
 *	    unlock(task->pi_lock);		release [P]
 *	    goto retry;
 *	  }
 * [6]	  check_exit_conditions_2();		[P] + [L]
 * [7]	  requeue_lock_waiter(lock, waiter);	[P] + [L]
 * [8]	  unlock(task->pi_lock);		release [P]
 *	  put_task_struct(task);		release [R]
 * [9]	  check_exit_conditions_3();		[L]
 * [10]	  task = owner(lock);			[L]
 *	  get_task_struct(task);		[L] acquire [R]
 *	  lock(task->pi_lock);			[L] acquire [P]
 * [11]	  requeue_pi_waiter(tsk, waiters(lock));[P] + [L]
 * [12]	  check_exit_conditions_4();		[P] + [L]
 * [13]	  unlock(task->pi_lock);		release [P]
 *	  unlock(lock->wait_lock);		release [L]
 *	  goto again;
 */
static int rt_mutex_adjust_prio_chain(struct task_struct *task,
				      enum rtmutex_chainwalk chwalk,
				      struct rt_mutex *orig_lock,
				      struct rt_mutex *next_lock,
				      struct rt_mutex_waiter *orig_waiter,
				      struct task_struct *top_task)
{
	struct rt_mutex_waiter *waiter, *top_waiter = orig_waiter;
	struct rt_mutex_waiter *prerequeue_top_waiter;
	int ret = 0, depth = 0;
	struct rt_mutex *lock;
	bool detect_deadlock;
	bool requeue = true;

	detect_deadlock = rt_mutex_cond_detect_deadlock(orig_waiter, chwalk);

	/*
	 * The (de)boosting is a step by step approach with a lot of
	 * pitfalls. We want this to be preemptible and we want hold a
	 * maximum of two locks per step. So we have to check
	 * carefully whether things change under us.
	 */
 again:
	/*
	 * We limit the lock chain length for each invocation.
	 */
	if (++depth > max_lock_depth) {
		static int prev_max;

		/*
		 * Print this only once. If the admin changes the limit,
		 * print a new message when reaching the limit again.
		 */
		if (prev_max != max_lock_depth) {
			prev_max = max_lock_depth;
			printk(KERN_WARNING "Maximum lock depth %d reached "
			       "task: %s (%d)\n", max_lock_depth,
			       top_task->comm, task_pid_nr(top_task));
		}
		put_task_struct(task);

		return -EDEADLK;
	}

	/*
	 * We are fully preemptible here and only hold the refcount on
	 * @task. So everything can have changed under us since the
	 * caller or our own code below (goto retry/again) dropped all
	 * locks.
	 */
 retry:
	/*
	 * [1] Task cannot go away as we did a get_task() before !
	 */
	raw_spin_lock_irq(&task->pi_lock);

	/*
	 * [2] Get the waiter on which @task is blocked on.
	 */
	waiter = task->pi_blocked_on;

	/*
	 * [3] check_exit_conditions_1() protected by task->pi_lock.
	 */

	/*
	 * Check whether the end of the boosting chain has been
	 * reached or the state of the chain has changed while we
	 * dropped the locks.
	 */
	if (!rt_mutex_real_waiter(waiter))
		goto out_unlock_pi;

	/*
	 * Check the orig_waiter state. After we dropped the locks,
	 * the previous owner of the lock might have released the lock.
	 */
	if (orig_waiter && !rt_mutex_owner(orig_lock))
		goto out_unlock_pi;

	/*
	 * We dropped all locks after taking a refcount on @task, so
	 * the task might have moved on in the lock chain or even left
	 * the chain completely and blocks now on an unrelated lock or
	 * on @orig_lock.
	 *
	 * We stored the lock on which @task was blocked in @next_lock,
	 * so we can detect the chain change.
	 */
	if (next_lock != waiter->lock)
		goto out_unlock_pi;

	/*
	 * Drop out, when the task has no waiters. Note,
	 * top_waiter can be NULL, when we are in the deboosting
	 * mode!
	 */
	if (top_waiter) {
		if (!task_has_pi_waiters(task))
			goto out_unlock_pi;
		/*
		 * If deadlock detection is off, we stop here if we
		 * are not the top pi waiter of the task. If deadlock
		 * detection is enabled we continue, but stop the
		 * requeueing in the chain walk.
		 */
		if (top_waiter != task_top_pi_waiter(task)) {
			if (!detect_deadlock)
				goto out_unlock_pi;
			else
				requeue = false;
		}
	}

	/*
	 * If the waiter priority is the same as the task priority
	 * then there is no further priority adjustment necessary.  If
	 * deadlock detection is off, we stop the chain walk. If its
	 * enabled we continue, but stop the requeueing in the chain
	 * walk.
	 */
	if (rt_mutex_waiter_equal(waiter, task_to_waiter(task))) {
		if (!detect_deadlock)
			goto out_unlock_pi;
		else
			requeue = false;
	}

	/*
	 * [4] Get the next lock
	 */
	lock = waiter->lock;
	/*
	 * [5] We need to trylock here as we are holding task->pi_lock,
	 * which is the reverse lock order versus the other rtmutex
	 * operations.
	 */
	if (!raw_spin_trylock(&lock->wait_lock)) {
		raw_spin_unlock_irq(&task->pi_lock);
		cpu_relax();
		goto retry;
	}

	/*
	 * [6] check_exit_conditions_2() protected by task->pi_lock and
	 * lock->wait_lock.
	 *
	 * Deadlock detection. If the lock is the same as the original
	 * lock which caused us to walk the lock chain or if the
	 * current lock is owned by the task which initiated the chain
	 * walk, we detected a deadlock.
	 */
	if (lock == orig_lock || rt_mutex_owner(lock) == top_task) {
		debug_rt_mutex_deadlock(chwalk, orig_waiter, lock);
		raw_spin_unlock(&lock->wait_lock);
		ret = -EDEADLK;
		goto out_unlock_pi;
	}

	/*
	 * If we just follow the lock chain for deadlock detection, no
	 * need to do all the requeue operations. To avoid a truckload
	 * of conditionals around the various places below, just do the
	 * minimum chain walk checks.
	 */
	if (!requeue) {
		/*
		 * No requeue[7] here. Just release @task [8]
		 */
		raw_spin_unlock(&task->pi_lock);
		put_task_struct(task);

		/*
		 * [9] check_exit_conditions_3 protected by lock->wait_lock.
		 * If there is no owner of the lock, end of chain.
		 */
		if (!rt_mutex_owner(lock)) {
			raw_spin_unlock_irq(&lock->wait_lock);
			return 0;
		}

		/* [10] Grab the next task, i.e. owner of @lock */
		task = rt_mutex_owner(lock);
		get_task_struct(task);
		raw_spin_lock(&task->pi_lock);

		/*
		 * No requeue [11] here. We just do deadlock detection.
		 *
		 * [12] Store whether owner is blocked
		 * itself. Decision is made after dropping the locks
		 */
		next_lock = task_blocked_on_lock(task);
		/*
		 * Get the top waiter for the next iteration
		 */
		top_waiter = rt_mutex_top_waiter(lock);

		/* [13] Drop locks */
		raw_spin_unlock(&task->pi_lock);
		raw_spin_unlock_irq(&lock->wait_lock);

		/* If owner is not blocked, end of chain. */
		if (!next_lock)
			goto out_put_task;
		goto again;
	}

	/*
	 * Store the current top waiter before doing the requeue
	 * operation on @lock. We need it for the boost/deboost
	 * decision below.
	 */
	prerequeue_top_waiter = rt_mutex_top_waiter(lock);

	/* [7] Requeue the waiter in the lock waiter tree. */
	rt_mutex_dequeue(lock, waiter);

	/*
	 * Update the waiter prio fields now that we're dequeued.
	 *
	 * These values can have changed through either:
	 *
	 *   sys_sched_set_scheduler() / sys_sched_setattr()
	 *
	 * or
	 *
	 *   DL CBS enforcement advancing the effective deadline.
	 *
	 * Even though pi_waiters also uses these fields, and that tree is only
	 * updated in [11], we can do this here, since we hold [L], which
	 * serializes all pi_waiters access and rb_erase() does not care about
	 * the values of the node being removed.
	 */
	waiter->prio = task->prio;
	waiter->deadline = task->dl.deadline;

	rt_mutex_enqueue(lock, waiter);

	/* [8] Release the task */
	raw_spin_unlock(&task->pi_lock);
	put_task_struct(task);

	/*
	 * [9] check_exit_conditions_3 protected by lock->wait_lock.
	 *
	 * We must abort the chain walk if there is no lock owner even
	 * in the dead lock detection case, as we have nothing to
	 * follow here. This is the end of the chain we are walking.
	 */
	if (!rt_mutex_owner(lock)) {
		struct rt_mutex_waiter *lock_top_waiter;

		/*
		 * If the requeue [7] above changed the top waiter,
		 * then we need to wake the new top waiter up to try
		 * to get the lock.
		 */
		lock_top_waiter = rt_mutex_top_waiter(lock);
		if (prerequeue_top_waiter != lock_top_waiter)
			rt_mutex_wake_waiter(lock_top_waiter);
		raw_spin_unlock_irq(&lock->wait_lock);
		return 0;
	}

	/* [10] Grab the next task, i.e. the owner of @lock */
	task = rt_mutex_owner(lock);
	get_task_struct(task);
	raw_spin_lock(&task->pi_lock);

	/* [11] requeue the pi waiters if necessary */
	if (waiter == rt_mutex_top_waiter(lock)) {
		/*
		 * The waiter became the new top (highest priority)
		 * waiter on the lock. Replace the previous top waiter
		 * in the owner tasks pi waiters tree with this waiter
		 * and adjust the priority of the owner.
		 */
		rt_mutex_dequeue_pi(task, prerequeue_top_waiter);
		rt_mutex_enqueue_pi(task, waiter);
		rt_mutex_adjust_prio(task);

	} else if (prerequeue_top_waiter == waiter) {
		/*
		 * The waiter was the top waiter on the lock, but is
		 * no longer the top prority waiter. Replace waiter in
		 * the owner tasks pi waiters tree with the new top
		 * (highest priority) waiter and adjust the priority
		 * of the owner.
		 * The new top waiter is stored in @waiter so that
		 * @waiter == @top_waiter evaluates to true below and
		 * we continue to deboost the rest of the chain.
		 */
		rt_mutex_dequeue_pi(task, waiter);
		waiter = rt_mutex_top_waiter(lock);
		rt_mutex_enqueue_pi(task, waiter);
		rt_mutex_adjust_prio(task);
	} else {
		/*
		 * Nothing changed. No need to do any priority
		 * adjustment.
		 */
	}

	/*
	 * [12] check_exit_conditions_4() protected by task->pi_lock
	 * and lock->wait_lock. The actual decisions are made after we
	 * dropped the locks.
	 *
	 * Check whether the task which owns the current lock is pi
	 * blocked itself. If yes we store a pointer to the lock for
	 * the lock chain change detection above. After we dropped
	 * task->pi_lock next_lock cannot be dereferenced anymore.
	 */
	next_lock = task_blocked_on_lock(task);
	/*
	 * Store the top waiter of @lock for the end of chain walk
	 * decision below.
	 */
	top_waiter = rt_mutex_top_waiter(lock);

	/* [13] Drop the locks */
	raw_spin_unlock(&task->pi_lock);
	raw_spin_unlock_irq(&lock->wait_lock);

	/*
	 * Make the actual exit decisions [12], based on the stored
	 * values.
	 *
	 * We reached the end of the lock chain. Stop right here. No
	 * point to go back just to figure that out.
	 */
	if (!next_lock)
		goto out_put_task;

	/*
	 * If the current waiter is not the top waiter on the lock,
	 * then we can stop the chain walk here if we are not in full
	 * deadlock detection mode.
	 */
	if (!detect_deadlock && waiter != top_waiter)
		goto out_put_task;

	goto again;

 out_unlock_pi:
	raw_spin_unlock_irq(&task->pi_lock);
 out_put_task:
	put_task_struct(task);

	return ret;
}

/*
 * Try to take an rt-mutex
 *
 * Must be called with lock->wait_lock held and interrupts disabled
 *
 * @lock:   The lock to be acquired.
 * @task:   The task which wants to acquire the lock
 * @waiter: The waiter that is queued to the lock's wait tree if the
 *	    callsite called task_blocked_on_lock(), otherwise NULL
 * @mode:   Lock steal mode (STEAL_NORMAL, STEAL_LATERAL)
 */
static int __try_to_take_rt_mutex(struct rt_mutex *lock,
				  struct task_struct *task,
				  struct rt_mutex_waiter *waiter, int mode)
{
	lockdep_assert_held(&lock->wait_lock);

	/*
	 * Before testing whether we can acquire @lock, we set the
	 * RT_MUTEX_HAS_WAITERS bit in @lock->owner. This forces all
	 * other tasks which try to modify @lock into the slow path
	 * and they serialize on @lock->wait_lock.
	 *
	 * The RT_MUTEX_HAS_WAITERS bit can have a transitional state
	 * as explained at the top of this file if and only if:
	 *
	 * - There is a lock owner. The caller must fixup the
	 *   transient state if it does a trylock or leaves the lock
	 *   function due to a signal or timeout.
	 *
	 * - @task acquires the lock and there are no other
	 *   waiters. This is undone in rt_mutex_set_owner(@task) at
	 *   the end of this function.
	 */
	mark_rt_mutex_waiters(lock);

	/*
	 * If @lock has an owner, give up.
	 */
	if (rt_mutex_owner(lock))
		return 0;

	/*
	 * If @waiter != NULL, @task has already enqueued the waiter
	 * into @lock waiter tree. If @waiter == NULL then this is a
	 * trylock attempt.
	 */
	if (waiter) {
		/*
		 * If waiter is not the highest priority waiter of @lock,
		 * or its peer when lateral steal is allowed, give up.
		 */
		if (!rt_mutex_steal(lock, waiter, mode))
			return 0;
		/*
		 * We can acquire the lock. Remove the waiter from the
		 * lock waiters tree.
		 */
		rt_mutex_dequeue(lock, waiter);

	} else {
		/*
		 * If the lock has waiters already we check whether @task is
		 * eligible to take over the lock.
		 *
		 * If there are no other waiters, @task can acquire
		 * the lock.  @task->pi_blocked_on is NULL, so it does
		 * not need to be dequeued.
		 */
		if (rt_mutex_has_waiters(lock)) {
			/*
			 * If @task->prio is greater than the top waiter
			 * priority (kernel view), or equal to it when a
			 * lateral steal is forbidden, @task lost.
			 */
			if (!rt_mutex_steal(lock, task_to_waiter(task), mode))
				return 0;
			/*
			 * The current top waiter stays enqueued. We
			 * don't have to change anything in the lock
			 * waiters order.
			 */
		} else {
			/*
			 * No waiters. Take the lock without the
			 * pi_lock dance.@task->pi_blocked_on is NULL
			 * and we have no waiters to enqueue in @task
			 * pi waiters tree.
			 */
			goto takeit;
		}
	}

	/*
	 * Clear @task->pi_blocked_on. Requires protection by
	 * @task->pi_lock. Redundant operation for the @waiter == NULL
	 * case, but conditionals are more expensive than a redundant
	 * store.
	 */
	raw_spin_lock(&task->pi_lock);
	task->pi_blocked_on = NULL;
	/*
	 * Finish the lock acquisition. @task is the new owner. If
	 * other waiters exist we have to insert the highest priority
	 * waiter into @task->pi_waiters tree.
	 */
	if (rt_mutex_has_waiters(lock))
		rt_mutex_enqueue_pi(task, rt_mutex_top_waiter(lock));
	raw_spin_unlock(&task->pi_lock);

takeit:
	/* We got the lock. */
	debug_rt_mutex_lock(lock);

	/*
	 * This either preserves the RT_MUTEX_HAS_WAITERS bit if there
	 * are still waiters or clears it.
	 */
	rt_mutex_set_owner(lock, task);

	return 1;
}

#ifdef CONFIG_PREEMPT_RT_FULL
/*
 * preemptible spin_lock functions:
 */
static inline void rt_spin_lock_fastlock(struct rt_mutex *lock,
					 void  (*slowfn)(struct rt_mutex *lock))
{
	might_sleep_no_state_check();

	if (likely(rt_mutex_cmpxchg_acquire(lock, NULL, current)))
		return;
	else
		slowfn(lock);
}

static inline void rt_spin_lock_fastunlock(struct rt_mutex *lock,
					   void  (*slowfn)(struct rt_mutex *lock))
{
	if (likely(rt_mutex_cmpxchg_release(lock, current, NULL)))
		return;
	else
		slowfn(lock);
}
#ifdef CONFIG_SMP
/*
 * Note that owner is a speculative pointer and dereferencing relies
 * on rcu_read_lock() and the check against the lock owner.
 */
static int adaptive_wait(struct rt_mutex *lock,
			 struct task_struct *owner)
{
	int res = 0;

	rcu_read_lock();
	for (;;) {
		if (owner != rt_mutex_owner(lock))
			break;
		/*
		 * Ensure that owner->on_cpu is dereferenced _after_
		 * checking the above to be valid.
		 */
		barrier();
		if (!owner->on_cpu) {
			res = 1;
			break;
		}
		cpu_relax();
	}
	rcu_read_unlock();
	return res;
}
#else
static int adaptive_wait(struct rt_mutex *lock,
			 struct task_struct *orig_owner)
{
	return 1;
}
#endif

static int task_blocks_on_rt_mutex(struct rt_mutex *lock,
				   struct rt_mutex_waiter *waiter,
				   struct task_struct *task,
				   enum rtmutex_chainwalk chwalk);
/*
 * Slow path lock function spin_lock style: this variant is very
 * careful not to miss any non-lock wakeups.
 *
 * We store the current state under p->pi_lock in p->saved_state and
 * the try_to_wake_up() code handles this accordingly.
 */
void __sched rt_spin_lock_slowlock_locked(struct rt_mutex *lock,
					  struct rt_mutex_waiter *waiter,
					  unsigned long flags)
{
	struct task_struct *lock_owner, *self = current;
	struct rt_mutex_waiter *top_waiter;
	int ret;

	if (__try_to_take_rt_mutex(lock, self, NULL, STEAL_LATERAL))
		return;

	BUG_ON(rt_mutex_owner(lock) == self);

	/*
	 * We save whatever state the task is in and we'll restore it
	 * after acquiring the lock taking real wakeups into account
	 * as well. We are serialized via pi_lock against wakeups. See
	 * try_to_wake_up().
	 */
	raw_spin_lock(&self->pi_lock);
	self->saved_state = self->state;
	__set_current_state_no_track(TASK_UNINTERRUPTIBLE);
	raw_spin_unlock(&self->pi_lock);

	ret = task_blocks_on_rt_mutex(lock, waiter, self, RT_MUTEX_MIN_CHAINWALK);
	BUG_ON(ret);

	for (;;) {
		/* Try to acquire the lock again. */
		if (__try_to_take_rt_mutex(lock, self, waiter, STEAL_LATERAL))
			break;

		top_waiter = rt_mutex_top_waiter(lock);
		lock_owner = rt_mutex_owner(lock);

		raw_spin_unlock_irqrestore(&lock->wait_lock, flags);

		debug_rt_mutex_print_deadlock(waiter);

		if (top_waiter != waiter || adaptive_wait(lock, lock_owner))
			schedule();

		raw_spin_lock_irqsave(&lock->wait_lock, flags);

		raw_spin_lock(&self->pi_lock);
		__set_current_state_no_track(TASK_UNINTERRUPTIBLE);
		raw_spin_unlock(&self->pi_lock);
	}

	/*
	 * Restore the task state to current->saved_state. We set it
	 * to the original state above and the try_to_wake_up() code
	 * has possibly updated it when a real (non-rtmutex) wakeup
	 * happened while we were blocked. Clear saved_state so
	 * try_to_wakeup() does not get confused.
	 */
	raw_spin_lock(&self->pi_lock);
	__set_current_state_no_track(self->saved_state);
	self->saved_state = TASK_RUNNING;
	raw_spin_unlock(&self->pi_lock);

	/*
	 * try_to_take_rt_mutex() sets the waiter bit
	 * unconditionally. We might have to fix that up:
	 */
	fixup_rt_mutex_waiters(lock);

	BUG_ON(rt_mutex_has_waiters(lock) && waiter == rt_mutex_top_waiter(lock));
	BUG_ON(!RB_EMPTY_NODE(&waiter->tree_entry));
}

static void noinline __sched rt_spin_lock_slowlock(struct rt_mutex *lock)
{
	struct rt_mutex_waiter waiter;
	unsigned long flags;

	rt_mutex_init_waiter(&waiter, true);

	raw_spin_lock_irqsave(&lock->wait_lock, flags);
	rt_spin_lock_slowlock_locked(lock, &waiter, flags);
	raw_spin_unlock_irqrestore(&lock->wait_lock, flags);
	debug_rt_mutex_free_waiter(&waiter);
}

static bool __sched __rt_mutex_unlock_common(struct rt_mutex *lock,
					     struct wake_q_head *wake_q,
					     struct wake_q_head *wq_sleeper);
/*
 * Slow path to release a rt_mutex spin_lock style
 */
void __sched rt_spin_lock_slowunlock(struct rt_mutex *lock)
{
	unsigned long flags;
	DEFINE_WAKE_Q(wake_q);
	DEFINE_WAKE_Q(wake_sleeper_q);
	bool postunlock;

	raw_spin_lock_irqsave(&lock->wait_lock, flags);
	postunlock = __rt_mutex_unlock_common(lock, &wake_q, &wake_sleeper_q);
	raw_spin_unlock_irqrestore(&lock->wait_lock, flags);

	if (postunlock)
		rt_mutex_postunlock(&wake_q, &wake_sleeper_q);
}

void __lockfunc rt_spin_lock(spinlock_t *lock)
{
	sleeping_lock_inc();
<<<<<<< HEAD
=======
	rcu_read_lock();
>>>>>>> 815b9c8d
	migrate_disable();
	spin_acquire(&lock->dep_map, 0, 0, _RET_IP_);
	rt_spin_lock_fastlock(&lock->lock, rt_spin_lock_slowlock);
}
EXPORT_SYMBOL(rt_spin_lock);

void __lockfunc __rt_spin_lock(struct rt_mutex *lock)
{
	rt_spin_lock_fastlock(lock, rt_spin_lock_slowlock);
}

#ifdef CONFIG_DEBUG_LOCK_ALLOC
void __lockfunc rt_spin_lock_nested(spinlock_t *lock, int subclass)
{
	sleeping_lock_inc();
<<<<<<< HEAD
=======
	rcu_read_lock();
>>>>>>> 815b9c8d
	migrate_disable();
	spin_acquire(&lock->dep_map, subclass, 0, _RET_IP_);
	rt_spin_lock_fastlock(&lock->lock, rt_spin_lock_slowlock);
}
EXPORT_SYMBOL(rt_spin_lock_nested);
#endif

void __lockfunc rt_spin_unlock(spinlock_t *lock)
{
	/* NOTE: we always pass in '1' for nested, for simplicity */
	spin_release(&lock->dep_map, 1, _RET_IP_);
	rt_spin_lock_fastunlock(&lock->lock, rt_spin_lock_slowunlock);
	migrate_enable();
<<<<<<< HEAD
=======
	rcu_read_unlock();
>>>>>>> 815b9c8d
	sleeping_lock_dec();
}
EXPORT_SYMBOL(rt_spin_unlock);

void __lockfunc __rt_spin_unlock(struct rt_mutex *lock)
{
	rt_spin_lock_fastunlock(lock, rt_spin_lock_slowunlock);
}
EXPORT_SYMBOL(__rt_spin_unlock);

/*
 * Wait for the lock to get unlocked: instead of polling for an unlock
 * (like raw spinlocks do), we lock and unlock, to force the kernel to
 * schedule if there's contention:
 */
void __lockfunc rt_spin_unlock_wait(spinlock_t *lock)
{
	spin_lock(lock);
	spin_unlock(lock);
}
EXPORT_SYMBOL(rt_spin_unlock_wait);

int __lockfunc rt_spin_trylock(spinlock_t *lock)
{
	int ret;

	sleeping_lock_inc();
	migrate_disable();
	ret = __rt_mutex_trylock(&lock->lock);
	if (ret) {
		spin_acquire(&lock->dep_map, 0, 1, _RET_IP_);
<<<<<<< HEAD
=======
		rcu_read_lock();
>>>>>>> 815b9c8d
	} else {
		migrate_enable();
		sleeping_lock_dec();
	}
	return ret;
}
EXPORT_SYMBOL(rt_spin_trylock);

int __lockfunc rt_spin_trylock_bh(spinlock_t *lock)
{
	int ret;

	local_bh_disable();
	ret = __rt_mutex_trylock(&lock->lock);
	if (ret) {
		sleeping_lock_inc();
<<<<<<< HEAD
=======
		rcu_read_lock();
>>>>>>> 815b9c8d
		migrate_disable();
		spin_acquire(&lock->dep_map, 0, 1, _RET_IP_);
	} else
		local_bh_enable();
	return ret;
}
EXPORT_SYMBOL(rt_spin_trylock_bh);

int __lockfunc rt_spin_trylock_irqsave(spinlock_t *lock, unsigned long *flags)
{
	int ret;

	*flags = 0;
	ret = __rt_mutex_trylock(&lock->lock);
	if (ret) {
		sleeping_lock_inc();
<<<<<<< HEAD
=======
		rcu_read_lock();
>>>>>>> 815b9c8d
		migrate_disable();
		spin_acquire(&lock->dep_map, 0, 1, _RET_IP_);
	}
	return ret;
}
EXPORT_SYMBOL(rt_spin_trylock_irqsave);

void
__rt_spin_lock_init(spinlock_t *lock, const char *name, struct lock_class_key *key)
{
#ifdef CONFIG_DEBUG_LOCK_ALLOC
	/*
	 * Make sure we are not reinitializing a held lock:
	 */
	debug_check_no_locks_freed((void *)lock, sizeof(*lock));
	lockdep_init_map(&lock->dep_map, name, key, 0);
#endif
}
EXPORT_SYMBOL(__rt_spin_lock_init);

#endif /* PREEMPT_RT_FULL */

#ifdef CONFIG_PREEMPT_RT_FULL
	static inline int __sched
__mutex_lock_check_stamp(struct rt_mutex *lock, struct ww_acquire_ctx *ctx)
{
	struct ww_mutex *ww = container_of(lock, struct ww_mutex, base.lock);
	struct ww_acquire_ctx *hold_ctx = READ_ONCE(ww->ctx);

	if (!hold_ctx)
		return 0;

	if (unlikely(ctx == hold_ctx))
		return -EALREADY;

	if (ctx->stamp - hold_ctx->stamp <= LONG_MAX &&
	    (ctx->stamp != hold_ctx->stamp || ctx > hold_ctx)) {
#ifdef CONFIG_DEBUG_MUTEXES
		DEBUG_LOCKS_WARN_ON(ctx->contending_lock);
		ctx->contending_lock = ww;
#endif
		return -EDEADLK;
	}

	return 0;
}
#else
	static inline int __sched
__mutex_lock_check_stamp(struct rt_mutex *lock, struct ww_acquire_ctx *ctx)
{
	BUG();
	return 0;
}

#endif

static inline int
try_to_take_rt_mutex(struct rt_mutex *lock, struct task_struct *task,
		     struct rt_mutex_waiter *waiter)
{
	return __try_to_take_rt_mutex(lock, task, waiter, STEAL_NORMAL);
}

/*
 * Task blocks on lock.
 *
 * Prepare waiter and propagate pi chain
 *
 * This must be called with lock->wait_lock held and interrupts disabled
 */
static int task_blocks_on_rt_mutex(struct rt_mutex *lock,
				   struct rt_mutex_waiter *waiter,
				   struct task_struct *task,
				   enum rtmutex_chainwalk chwalk)
{
	struct task_struct *owner = rt_mutex_owner(lock);
	struct rt_mutex_waiter *top_waiter = waiter;
	struct rt_mutex *next_lock;
	int chain_walk = 0, res;

	lockdep_assert_held(&lock->wait_lock);

	/*
	 * Early deadlock detection. We really don't want the task to
	 * enqueue on itself just to untangle the mess later. It's not
	 * only an optimization. We drop the locks, so another waiter
	 * can come in before the chain walk detects the deadlock. So
	 * the other will detect the deadlock and return -EDEADLOCK,
	 * which is wrong, as the other waiter is not in a deadlock
	 * situation.
	 */
	if (owner == task)
		return -EDEADLK;

	raw_spin_lock(&task->pi_lock);
	/*
	 * In the case of futex requeue PI, this will be a proxy
	 * lock. The task will wake unaware that it is enqueueed on
	 * this lock. Avoid blocking on two locks and corrupting
	 * pi_blocked_on via the PI_WAKEUP_INPROGRESS
	 * flag. futex_wait_requeue_pi() sets this when it wakes up
	 * before requeue (due to a signal or timeout). Do not enqueue
	 * the task if PI_WAKEUP_INPROGRESS is set.
	 */
	if (task != current && task->pi_blocked_on == PI_WAKEUP_INPROGRESS) {
		raw_spin_unlock(&task->pi_lock);
		return -EAGAIN;
	}

       BUG_ON(rt_mutex_real_waiter(task->pi_blocked_on));

	waiter->task = task;
	waiter->lock = lock;
	waiter->prio = task->prio;
	waiter->deadline = task->dl.deadline;

	/* Get the top priority waiter on the lock */
	if (rt_mutex_has_waiters(lock))
		top_waiter = rt_mutex_top_waiter(lock);
	rt_mutex_enqueue(lock, waiter);

	task->pi_blocked_on = waiter;

	raw_spin_unlock(&task->pi_lock);

	if (!owner)
		return 0;

	raw_spin_lock(&owner->pi_lock);
	if (waiter == rt_mutex_top_waiter(lock)) {
		rt_mutex_dequeue_pi(owner, top_waiter);
		rt_mutex_enqueue_pi(owner, waiter);

		rt_mutex_adjust_prio(owner);
		if (rt_mutex_real_waiter(owner->pi_blocked_on))
			chain_walk = 1;
	} else if (rt_mutex_cond_detect_deadlock(waiter, chwalk)) {
		chain_walk = 1;
	}

	/* Store the lock on which owner is blocked or NULL */
	next_lock = task_blocked_on_lock(owner);

	raw_spin_unlock(&owner->pi_lock);
	/*
	 * Even if full deadlock detection is on, if the owner is not
	 * blocked itself, we can avoid finding this out in the chain
	 * walk.
	 */
	if (!chain_walk || !next_lock)
		return 0;

	/*
	 * The owner can't disappear while holding a lock,
	 * so the owner struct is protected by wait_lock.
	 * Gets dropped in rt_mutex_adjust_prio_chain()!
	 */
	get_task_struct(owner);

	raw_spin_unlock_irq(&lock->wait_lock);

	res = rt_mutex_adjust_prio_chain(owner, chwalk, lock,
					 next_lock, waiter, task);

	raw_spin_lock_irq(&lock->wait_lock);

	return res;
}

/*
 * Remove the top waiter from the current tasks pi waiter tree and
 * queue it up.
 *
 * Called with lock->wait_lock held and interrupts disabled.
 */
static void mark_wakeup_next_waiter(struct wake_q_head *wake_q,
				    struct wake_q_head *wake_sleeper_q,
				    struct rt_mutex *lock)
{
	struct rt_mutex_waiter *waiter;

	raw_spin_lock(&current->pi_lock);

	waiter = rt_mutex_top_waiter(lock);

	/*
	 * Remove it from current->pi_waiters and deboost.
	 *
	 * We must in fact deboost here in order to ensure we call
	 * rt_mutex_setprio() to update p->pi_top_task before the
	 * task unblocks.
	 */
	rt_mutex_dequeue_pi(current, waiter);
	rt_mutex_adjust_prio(current);

	/*
	 * As we are waking up the top waiter, and the waiter stays
	 * queued on the lock until it gets the lock, this lock
	 * obviously has waiters. Just set the bit here and this has
	 * the added benefit of forcing all new tasks into the
	 * slow path making sure no task of lower priority than
	 * the top waiter can steal this lock.
	 */
	lock->owner = (void *) RT_MUTEX_HAS_WAITERS;

	/*
	 * We deboosted before waking the top waiter task such that we don't
	 * run two tasks with the 'same' priority (and ensure the
	 * p->pi_top_task pointer points to a blocked task). This however can
	 * lead to priority inversion if we would get preempted after the
	 * deboost but before waking our donor task, hence the preempt_disable()
	 * before unlock.
	 *
	 * Pairs with preempt_enable() in rt_mutex_postunlock();
	 */
	preempt_disable();
	if (waiter->savestate)
		wake_q_add_sleeper(wake_sleeper_q, waiter->task);
	else
		wake_q_add(wake_q, waiter->task);
	raw_spin_unlock(&current->pi_lock);
}

/*
 * Remove a waiter from a lock and give up
 *
 * Must be called with lock->wait_lock held and interrupts disabled. I must
 * have just failed to try_to_take_rt_mutex().
 */
static void remove_waiter(struct rt_mutex *lock,
			  struct rt_mutex_waiter *waiter)
{
	bool is_top_waiter = (waiter == rt_mutex_top_waiter(lock));
	struct task_struct *owner = rt_mutex_owner(lock);
	struct rt_mutex *next_lock = NULL;

	lockdep_assert_held(&lock->wait_lock);

	raw_spin_lock(&current->pi_lock);
	rt_mutex_dequeue(lock, waiter);
	current->pi_blocked_on = NULL;
	raw_spin_unlock(&current->pi_lock);

	/*
	 * Only update priority if the waiter was the highest priority
	 * waiter of the lock and there is an owner to update.
	 */
	if (!owner || !is_top_waiter)
		return;

	raw_spin_lock(&owner->pi_lock);

	rt_mutex_dequeue_pi(owner, waiter);

	if (rt_mutex_has_waiters(lock))
		rt_mutex_enqueue_pi(owner, rt_mutex_top_waiter(lock));

	rt_mutex_adjust_prio(owner);

	/* Store the lock on which owner is blocked or NULL */
	if (rt_mutex_real_waiter(owner->pi_blocked_on))
		next_lock = task_blocked_on_lock(owner);

	raw_spin_unlock(&owner->pi_lock);

	/*
	 * Don't walk the chain, if the owner task is not blocked
	 * itself.
	 */
	if (!next_lock)
		return;

	/* gets dropped in rt_mutex_adjust_prio_chain()! */
	get_task_struct(owner);

	raw_spin_unlock_irq(&lock->wait_lock);

	rt_mutex_adjust_prio_chain(owner, RT_MUTEX_MIN_CHAINWALK, lock,
				   next_lock, NULL, current);

	raw_spin_lock_irq(&lock->wait_lock);
}

/*
 * Recheck the pi chain, in case we got a priority setting
 *
 * Called from sched_setscheduler
 */
void rt_mutex_adjust_pi(struct task_struct *task)
{
	struct rt_mutex_waiter *waiter;
	struct rt_mutex *next_lock;
	unsigned long flags;

	raw_spin_lock_irqsave(&task->pi_lock, flags);

	waiter = task->pi_blocked_on;
	if (!rt_mutex_real_waiter(waiter) ||
	    rt_mutex_waiter_equal(waiter, task_to_waiter(task))) {
		raw_spin_unlock_irqrestore(&task->pi_lock, flags);
		return;
	}
	next_lock = waiter->lock;

	/* gets dropped in rt_mutex_adjust_prio_chain()! */
	get_task_struct(task);

	raw_spin_unlock_irqrestore(&task->pi_lock, flags);
	rt_mutex_adjust_prio_chain(task, RT_MUTEX_MIN_CHAINWALK, NULL,
				   next_lock, NULL, task);
}

void rt_mutex_init_waiter(struct rt_mutex_waiter *waiter, bool savestate)
{
	debug_rt_mutex_init_waiter(waiter);
	RB_CLEAR_NODE(&waiter->pi_tree_entry);
	RB_CLEAR_NODE(&waiter->tree_entry);
	waiter->task = NULL;
	waiter->savestate = savestate;
}

/**
 * __rt_mutex_slowlock() - Perform the wait-wake-try-to-take loop
 * @lock:		 the rt_mutex to take
 * @state:		 the state the task should block in (TASK_INTERRUPTIBLE
 *			 or TASK_UNINTERRUPTIBLE)
 * @timeout:		 the pre-initialized and started timer, or NULL for none
 * @waiter:		 the pre-initialized rt_mutex_waiter
 *
 * Must be called with lock->wait_lock held and interrupts disabled
 */
static int __sched
__rt_mutex_slowlock(struct rt_mutex *lock, int state,
		    struct hrtimer_sleeper *timeout,
		    struct rt_mutex_waiter *waiter,
		    struct ww_acquire_ctx *ww_ctx)
{
	int ret = 0;

	for (;;) {
		/* Try to acquire the lock: */
		if (try_to_take_rt_mutex(lock, current, waiter))
			break;

		if (timeout && !timeout->task) {
			ret = -ETIMEDOUT;
			break;
		}
		if (signal_pending_state(state, current)) {
			ret = -EINTR;
			break;
		}

		if (ww_ctx && ww_ctx->acquired > 0) {
			ret = __mutex_lock_check_stamp(lock, ww_ctx);
			if (ret)
				break;
		}

		raw_spin_unlock_irq(&lock->wait_lock);

		debug_rt_mutex_print_deadlock(waiter);

		schedule();

		raw_spin_lock_irq(&lock->wait_lock);
		set_current_state(state);
	}

	__set_current_state(TASK_RUNNING);
	return ret;
}

static void rt_mutex_handle_deadlock(int res, int detect_deadlock,
				     struct rt_mutex_waiter *w)
{
	/*
	 * If the result is not -EDEADLOCK or the caller requested
	 * deadlock detection, nothing to do here.
	 */
	if (res != -EDEADLOCK || detect_deadlock)
		return;

	/*
	 * Yell lowdly and stop the task right here.
	 */
	rt_mutex_print_deadlock(w);
	while (1) {
		set_current_state(TASK_INTERRUPTIBLE);
		schedule();
	}
}

static __always_inline void ww_mutex_lock_acquired(struct ww_mutex *ww,
						   struct ww_acquire_ctx *ww_ctx)
{
#ifdef CONFIG_DEBUG_MUTEXES
	/*
	 * If this WARN_ON triggers, you used ww_mutex_lock to acquire,
	 * but released with a normal mutex_unlock in this call.
	 *
	 * This should never happen, always use ww_mutex_unlock.
	 */
	DEBUG_LOCKS_WARN_ON(ww->ctx);
<<<<<<< HEAD

	/*
	 * Not quite done after calling ww_acquire_done() ?
	 */
	DEBUG_LOCKS_WARN_ON(ww_ctx->done_acquire);

=======

	/*
	 * Not quite done after calling ww_acquire_done() ?
	 */
	DEBUG_LOCKS_WARN_ON(ww_ctx->done_acquire);

>>>>>>> 815b9c8d
	if (ww_ctx->contending_lock) {
		/*
		 * After -EDEADLK you tried to
		 * acquire a different ww_mutex? Bad!
		 */
		DEBUG_LOCKS_WARN_ON(ww_ctx->contending_lock != ww);

		/*
		 * You called ww_mutex_lock after receiving -EDEADLK,
		 * but 'forgot' to unlock everything else first?
		 */
		DEBUG_LOCKS_WARN_ON(ww_ctx->acquired > 0);
		ww_ctx->contending_lock = NULL;
	}

	/*
	 * Naughty, using a different class will lead to undefined behavior!
	 */
	DEBUG_LOCKS_WARN_ON(ww_ctx->ww_class != ww->ww_class);
#endif
	ww_ctx->acquired++;
}

#ifdef CONFIG_PREEMPT_RT_FULL
static void ww_mutex_account_lock(struct rt_mutex *lock,
				  struct ww_acquire_ctx *ww_ctx)
{
	struct ww_mutex *ww = container_of(lock, struct ww_mutex, base.lock);
	struct rt_mutex_waiter *waiter, *n;

	/*
	 * This branch gets optimized out for the common case,
	 * and is only important for ww_mutex_lock.
	 */
	ww_mutex_lock_acquired(ww, ww_ctx);
	ww->ctx = ww_ctx;

	/*
	 * Give any possible sleeping processes the chance to wake up,
	 * so they can recheck if they have to back off.
	 */
	rbtree_postorder_for_each_entry_safe(waiter, n, &lock->waiters.rb_root,
					     tree_entry) {
		/* XXX debug rt mutex waiter wakeup */

		BUG_ON(waiter->lock != lock);
		rt_mutex_wake_waiter(waiter);
	}
}

#else

static void ww_mutex_account_lock(struct rt_mutex *lock,
				  struct ww_acquire_ctx *ww_ctx)
{
	BUG();
}
#endif

int __sched rt_mutex_slowlock_locked(struct rt_mutex *lock, int state,
				     struct hrtimer_sleeper *timeout,
				     enum rtmutex_chainwalk chwalk,
				     struct ww_acquire_ctx *ww_ctx,
				     struct rt_mutex_waiter *waiter)
{
	int ret;

#ifdef CONFIG_PREEMPT_RT_FULL
	if (ww_ctx) {
		struct ww_mutex *ww;

		ww = container_of(lock, struct ww_mutex, base.lock);
		if (unlikely(ww_ctx == READ_ONCE(ww->ctx)))
			return -EALREADY;
	}
#endif

	/* Try to acquire the lock again: */
	if (try_to_take_rt_mutex(lock, current, NULL)) {
		if (ww_ctx)
			ww_mutex_account_lock(lock, ww_ctx);
		return 0;
	}

	set_current_state(state);

	/* Setup the timer, when timeout != NULL */
	if (unlikely(timeout))
		hrtimer_start_expires(&timeout->timer, HRTIMER_MODE_ABS);

	ret = task_blocks_on_rt_mutex(lock, waiter, current, chwalk);

	if (likely(!ret)) {
		/* sleep on the mutex */
		ret = __rt_mutex_slowlock(lock, state, timeout, waiter,
					  ww_ctx);
	} else if (ww_ctx) {
		/* ww_mutex received EDEADLK, let it become EALREADY */
		ret = __mutex_lock_check_stamp(lock, ww_ctx);
		BUG_ON(!ret);
	}

	if (unlikely(ret)) {
		__set_current_state(TASK_RUNNING);
		remove_waiter(lock, waiter);
		/* ww_mutex wants to report EDEADLK/EALREADY, let it */
		if (!ww_ctx)
			rt_mutex_handle_deadlock(ret, chwalk, waiter);
	} else if (ww_ctx) {
		ww_mutex_account_lock(lock, ww_ctx);
	}

	/*
	 * try_to_take_rt_mutex() sets the waiter bit
	 * unconditionally. We might have to fix that up.
	 */
	fixup_rt_mutex_waiters(lock);
	return ret;
}

/*
 * Slow path lock function:
 */
static int __sched
rt_mutex_slowlock(struct rt_mutex *lock, int state,
		  struct hrtimer_sleeper *timeout,
		  enum rtmutex_chainwalk chwalk,
		  struct ww_acquire_ctx *ww_ctx)
{
	struct rt_mutex_waiter waiter;
	unsigned long flags;
	int ret = 0;

	rt_mutex_init_waiter(&waiter, false);

	/*
	 * Technically we could use raw_spin_[un]lock_irq() here, but this can
	 * be called in early boot if the cmpxchg() fast path is disabled
	 * (debug, no architecture support). In this case we will acquire the
	 * rtmutex with lock->wait_lock held. But we cannot unconditionally
	 * enable interrupts in that early boot case. So we need to use the
	 * irqsave/restore variants.
	 */
	raw_spin_lock_irqsave(&lock->wait_lock, flags);

	ret = rt_mutex_slowlock_locked(lock, state, timeout, chwalk, ww_ctx,
				       &waiter);

	raw_spin_unlock_irqrestore(&lock->wait_lock, flags);

	/* Remove pending timer: */
	if (unlikely(timeout))
		hrtimer_cancel(&timeout->timer);

	debug_rt_mutex_free_waiter(&waiter);

	return ret;
}

static inline int __rt_mutex_slowtrylock(struct rt_mutex *lock)
{
	int ret = try_to_take_rt_mutex(lock, current, NULL);

	/*
	 * try_to_take_rt_mutex() sets the lock waiters bit
	 * unconditionally. Clean this up.
	 */
	fixup_rt_mutex_waiters(lock);

	return ret;
}

/*
 * Slow path try-lock function:
 */
static inline int rt_mutex_slowtrylock(struct rt_mutex *lock)
{
	unsigned long flags;
	int ret;

	/*
	 * If the lock already has an owner we fail to get the lock.
	 * This can be done without taking the @lock->wait_lock as
	 * it is only being read, and this is a trylock anyway.
	 */
	if (rt_mutex_owner(lock))
		return 0;

	/*
	 * The mutex has currently no owner. Lock the wait lock and try to
	 * acquire the lock. We use irqsave here to support early boot calls.
	 */
	raw_spin_lock_irqsave(&lock->wait_lock, flags);

	ret = __rt_mutex_slowtrylock(lock);

	raw_spin_unlock_irqrestore(&lock->wait_lock, flags);

	return ret;
}

/*
 * Slow path to release a rt-mutex.
 *
 * Return whether the current task needs to call rt_mutex_postunlock().
 */
static bool __sched rt_mutex_slowunlock(struct rt_mutex *lock,
					struct wake_q_head *wake_q,
					struct wake_q_head *wake_sleeper_q)
{
	unsigned long flags;

	/* irqsave required to support early boot calls */
	raw_spin_lock_irqsave(&lock->wait_lock, flags);

	debug_rt_mutex_unlock(lock);

	/*
	 * We must be careful here if the fast path is enabled. If we
	 * have no waiters queued we cannot set owner to NULL here
	 * because of:
	 *
	 * foo->lock->owner = NULL;
	 *			rtmutex_lock(foo->lock);   <- fast path
	 *			free = atomic_dec_and_test(foo->refcnt);
	 *			rtmutex_unlock(foo->lock); <- fast path
	 *			if (free)
	 *				kfree(foo);
	 * raw_spin_unlock(foo->lock->wait_lock);
	 *
	 * So for the fastpath enabled kernel:
	 *
	 * Nothing can set the waiters bit as long as we hold
	 * lock->wait_lock. So we do the following sequence:
	 *
	 *	owner = rt_mutex_owner(lock);
	 *	clear_rt_mutex_waiters(lock);
	 *	raw_spin_unlock(&lock->wait_lock);
	 *	if (cmpxchg(&lock->owner, owner, 0) == owner)
	 *		return;
	 *	goto retry;
	 *
	 * The fastpath disabled variant is simple as all access to
	 * lock->owner is serialized by lock->wait_lock:
	 *
	 *	lock->owner = NULL;
	 *	raw_spin_unlock(&lock->wait_lock);
	 */
	while (!rt_mutex_has_waiters(lock)) {
		/* Drops lock->wait_lock ! */
		if (unlock_rt_mutex_safe(lock, flags) == true)
			return false;
		/* Relock the rtmutex and try again */
		raw_spin_lock_irqsave(&lock->wait_lock, flags);
	}

	/*
	 * The wakeup next waiter path does not suffer from the above
	 * race. See the comments there.
	 *
	 * Queue the next waiter for wakeup once we release the wait_lock.
	 */
	mark_wakeup_next_waiter(wake_q, wake_sleeper_q, lock);
	raw_spin_unlock_irqrestore(&lock->wait_lock, flags);

	return true; /* call rt_mutex_postunlock() */
}

/*
 * debug aware fast / slowpath lock,trylock,unlock
 *
 * The atomic acquire/release ops are compiled away, when either the
 * architecture does not support cmpxchg or when debugging is enabled.
 */
static inline int
rt_mutex_fastlock(struct rt_mutex *lock, int state,
		  struct ww_acquire_ctx *ww_ctx,
		  int (*slowfn)(struct rt_mutex *lock, int state,
				struct hrtimer_sleeper *timeout,
				enum rtmutex_chainwalk chwalk,
				struct ww_acquire_ctx *ww_ctx))
{
	if (likely(rt_mutex_cmpxchg_acquire(lock, NULL, current)))
		return 0;

	/*
	 * If rt_mutex blocks, the function sched_submit_work will not call
	 * blk_schedule_flush_plug (because tsk_is_pi_blocked would be true).
	 * We must call blk_schedule_flush_plug here, if we don't call it,
	 * a deadlock in I/O may happen.
	 */
	if (unlikely(blk_needs_flush_plug(current)))
		blk_schedule_flush_plug(current);

	return slowfn(lock, state, NULL, RT_MUTEX_MIN_CHAINWALK, ww_ctx);
}

static inline int
rt_mutex_timed_fastlock(struct rt_mutex *lock, int state,
			struct hrtimer_sleeper *timeout,
			enum rtmutex_chainwalk chwalk,
			struct ww_acquire_ctx *ww_ctx,
			int (*slowfn)(struct rt_mutex *lock, int state,
				      struct hrtimer_sleeper *timeout,
				      enum rtmutex_chainwalk chwalk,
				      struct ww_acquire_ctx *ww_ctx))
{
	if (chwalk == RT_MUTEX_MIN_CHAINWALK &&
	    likely(rt_mutex_cmpxchg_acquire(lock, NULL, current)))
		return 0;

	if (unlikely(blk_needs_flush_plug(current)))
		blk_schedule_flush_plug(current);

	return slowfn(lock, state, timeout, chwalk, ww_ctx);
}

static inline int
rt_mutex_fasttrylock(struct rt_mutex *lock,
		     int (*slowfn)(struct rt_mutex *lock))
{
	if (likely(rt_mutex_cmpxchg_acquire(lock, NULL, current)))
		return 1;

	return slowfn(lock);
}

/*
 * Performs the wakeup of the the top-waiter and re-enables preemption.
 */
void rt_mutex_postunlock(struct wake_q_head *wake_q,
			 struct wake_q_head *wake_sleeper_q)
{
	wake_up_q(wake_q);
	wake_up_q_sleeper(wake_sleeper_q);

	/* Pairs with preempt_disable() in rt_mutex_slowunlock() */
	preempt_enable();
}

static inline void
rt_mutex_fastunlock(struct rt_mutex *lock,
		    bool (*slowfn)(struct rt_mutex *lock,
				   struct wake_q_head *wqh,
				   struct wake_q_head *wq_sleeper))
{
	DEFINE_WAKE_Q(wake_q);
	DEFINE_WAKE_Q(wake_sleeper_q);

	if (likely(rt_mutex_cmpxchg_release(lock, current, NULL)))
		return;

	if (slowfn(lock, &wake_q, &wake_sleeper_q))
		rt_mutex_postunlock(&wake_q, &wake_sleeper_q);
}

int __sched __rt_mutex_lock_state(struct rt_mutex *lock, int state)
{
	might_sleep();
	return rt_mutex_fastlock(lock, state, NULL, rt_mutex_slowlock);
}

/**
 * rt_mutex_lock_state - lock a rt_mutex with a given state
 *
 * @lock:      The rt_mutex to be locked
 * @state:     The state to set when blocking on the rt_mutex
 */
static inline int __sched rt_mutex_lock_state(struct rt_mutex *lock,
					      unsigned int subclass, int state)
{
	int ret;

	mutex_acquire(&lock->dep_map, subclass, 0, _RET_IP_);
	ret = __rt_mutex_lock_state(lock, state);
	if (ret)
		mutex_release(&lock->dep_map, 1, _RET_IP_);
	return ret;
}

static inline void __rt_mutex_lock(struct rt_mutex *lock, unsigned int subclass)
{
	rt_mutex_lock_state(lock, subclass, TASK_UNINTERRUPTIBLE);
}

#ifdef CONFIG_DEBUG_LOCK_ALLOC
/**
 * rt_mutex_lock_nested - lock a rt_mutex
 *
 * @lock: the rt_mutex to be locked
 * @subclass: the lockdep subclass
 */
void __sched rt_mutex_lock_nested(struct rt_mutex *lock, unsigned int subclass)
{
	__rt_mutex_lock(lock, subclass);
}
EXPORT_SYMBOL_GPL(rt_mutex_lock_nested);
#endif

#ifndef CONFIG_DEBUG_LOCK_ALLOC
/**
 * rt_mutex_lock - lock a rt_mutex
 *
 * @lock: the rt_mutex to be locked
 */
void __sched rt_mutex_lock(struct rt_mutex *lock)
{
	__rt_mutex_lock(lock, 0);
}
EXPORT_SYMBOL_GPL(rt_mutex_lock);
#endif

/**
 * rt_mutex_lock_interruptible - lock a rt_mutex interruptible
 *
 * @lock:		the rt_mutex to be locked
 *
 * Returns:
 *  0		on success
 * -EINTR	when interrupted by a signal
 */
int __sched rt_mutex_lock_interruptible(struct rt_mutex *lock)
{
	return rt_mutex_lock_state(lock, 0, TASK_INTERRUPTIBLE);
}
EXPORT_SYMBOL_GPL(rt_mutex_lock_interruptible);

/*
 * Futex variant, must not use fastpath.
 */
int __sched rt_mutex_futex_trylock(struct rt_mutex *lock)
{
	return rt_mutex_slowtrylock(lock);
}

int __sched __rt_mutex_futex_trylock(struct rt_mutex *lock)
{
	return __rt_mutex_slowtrylock(lock);
}

/**
 * rt_mutex_lock_killable - lock a rt_mutex killable
 *
 * @lock:              the rt_mutex to be locked
 * @detect_deadlock:   deadlock detection on/off
 *
 * Returns:
 *  0          on success
 * -EINTR      when interrupted by a signal
 */
int __sched rt_mutex_lock_killable(struct rt_mutex *lock)
{
	return rt_mutex_lock_state(lock, 0, TASK_KILLABLE);
}
EXPORT_SYMBOL_GPL(rt_mutex_lock_killable);

/**
 * rt_mutex_timed_lock - lock a rt_mutex interruptible
 *			the timeout structure is provided
 *			by the caller
 *
 * @lock:		the rt_mutex to be locked
 * @timeout:		timeout structure or NULL (no timeout)
 *
 * Returns:
 *  0		on success
 * -EINTR	when interrupted by a signal
 * -ETIMEDOUT	when the timeout expired
 */
int
rt_mutex_timed_lock(struct rt_mutex *lock, struct hrtimer_sleeper *timeout)
{
	int ret;

	might_sleep();

	mutex_acquire(&lock->dep_map, 0, 0, _RET_IP_);
	ret = rt_mutex_timed_fastlock(lock, TASK_INTERRUPTIBLE, timeout,
				       RT_MUTEX_MIN_CHAINWALK,
				       NULL,
				       rt_mutex_slowlock);
	if (ret)
		mutex_release(&lock->dep_map, 1, _RET_IP_);

	return ret;
}
EXPORT_SYMBOL_GPL(rt_mutex_timed_lock);

int __sched __rt_mutex_trylock(struct rt_mutex *lock)
{
#ifdef CONFIG_PREEMPT_RT_FULL
	if (WARN_ON_ONCE(in_irq() || in_nmi()))
#else
	if (WARN_ON_ONCE(in_irq() || in_nmi() || in_serving_softirq()))
#endif
		return 0;

	return rt_mutex_fasttrylock(lock, rt_mutex_slowtrylock);
}

/**
 * rt_mutex_trylock - try to lock a rt_mutex
 *
 * @lock:	the rt_mutex to be locked
 *
 * This function can only be called in thread context. It's safe to
 * call it from atomic regions, but not from hard interrupt or soft
 * interrupt context.
 *
 * Returns 1 on success and 0 on contention
 */
int __sched rt_mutex_trylock(struct rt_mutex *lock)
{
	int ret;

	ret = __rt_mutex_trylock(lock);
	if (ret)
		mutex_acquire(&lock->dep_map, 0, 1, _RET_IP_);

	return ret;
}
EXPORT_SYMBOL_GPL(rt_mutex_trylock);

void __sched __rt_mutex_unlock(struct rt_mutex *lock)
{
	rt_mutex_fastunlock(lock, rt_mutex_slowunlock);
}

/**
 * rt_mutex_unlock - unlock a rt_mutex
 *
 * @lock: the rt_mutex to be unlocked
 */
void __sched rt_mutex_unlock(struct rt_mutex *lock)
{
	mutex_release(&lock->dep_map, 1, _RET_IP_);
	__rt_mutex_unlock(lock);
}
EXPORT_SYMBOL_GPL(rt_mutex_unlock);

static bool __sched __rt_mutex_unlock_common(struct rt_mutex *lock,
					     struct wake_q_head *wake_q,
					     struct wake_q_head *wq_sleeper)
{
	lockdep_assert_held(&lock->wait_lock);

	debug_rt_mutex_unlock(lock);

	if (!rt_mutex_has_waiters(lock)) {
		lock->owner = NULL;
		return false; /* done */
	}

	/*
	 * We've already deboosted, mark_wakeup_next_waiter() will
	 * retain preempt_disabled when we drop the wait_lock, to
	 * avoid inversion prior to the wakeup.  preempt_disable()
	 * therein pairs with rt_mutex_postunlock().
	 */
	mark_wakeup_next_waiter(wake_q, wq_sleeper, lock);

	return true; /* call postunlock() */
}

/**
 * Futex variant, that since futex variants do not use the fast-path, can be
 * simple and will not need to retry.
 */
bool __sched __rt_mutex_futex_unlock(struct rt_mutex *lock,
				     struct wake_q_head *wake_q,
				     struct wake_q_head *wq_sleeper)
{
	return __rt_mutex_unlock_common(lock, wake_q, wq_sleeper);
}

void __sched rt_mutex_futex_unlock(struct rt_mutex *lock)
{
	DEFINE_WAKE_Q(wake_q);
	DEFINE_WAKE_Q(wake_sleeper_q);
	unsigned long flags;
	bool postunlock;

	raw_spin_lock_irqsave(&lock->wait_lock, flags);
	postunlock = __rt_mutex_futex_unlock(lock, &wake_q, &wake_sleeper_q);
	raw_spin_unlock_irqrestore(&lock->wait_lock, flags);

	if (postunlock)
		rt_mutex_postunlock(&wake_q, &wake_sleeper_q);
}

/**
 * rt_mutex_destroy - mark a mutex unusable
 * @lock: the mutex to be destroyed
 *
 * This function marks the mutex uninitialized, and any subsequent
 * use of the mutex is forbidden. The mutex must not be locked when
 * this function is called.
 */
void rt_mutex_destroy(struct rt_mutex *lock)
{
	WARN_ON(rt_mutex_is_locked(lock));
#ifdef CONFIG_DEBUG_RT_MUTEXES
	lock->magic = NULL;
#endif
}
EXPORT_SYMBOL_GPL(rt_mutex_destroy);

/**
 * __rt_mutex_init - initialize the rt lock
 *
 * @lock: the rt lock to be initialized
 *
 * Initialize the rt lock to unlocked state.
 *
 * Initializing of a locked rt lock is not allowed
 */
void __rt_mutex_init(struct rt_mutex *lock, const char *name,
		     struct lock_class_key *key)
{
	lock->owner = NULL;
	raw_spin_lock_init(&lock->wait_lock);
	lock->waiters = RB_ROOT_CACHED;

	if (name && key)
		debug_rt_mutex_init(lock, name, key);
}
EXPORT_SYMBOL(__rt_mutex_init);

/**
 * rt_mutex_init_proxy_locked - initialize and lock a rt_mutex on behalf of a
 *				proxy owner
 *
 * @lock:	the rt_mutex to be locked
 * @proxy_owner:the task to set as owner
 *
 * No locking. Caller has to do serializing itself
 *
 * Special API call for PI-futex support. This initializes the rtmutex and
 * assigns it to @proxy_owner. Concurrent operations on the rtmutex are not
 * possible at this point because the pi_state which contains the rtmutex
 * is not yet visible to other tasks.
 */
void rt_mutex_init_proxy_locked(struct rt_mutex *lock,
				struct task_struct *proxy_owner)
{
	__rt_mutex_init(lock, NULL, NULL);
#ifdef CONFIG_DEBUG_SPINLOCK
	/*
	 * get another key class for the wait_lock. LOCK_PI and UNLOCK_PI is
	 * holding the ->wait_lock of the proxy_lock while unlocking a sleeping
	 * lock.
	 */
	raw_spin_lock_init(&lock->wait_lock);
#endif
	debug_rt_mutex_proxy_lock(lock, proxy_owner);
	rt_mutex_set_owner(lock, proxy_owner);
}

/**
 * rt_mutex_proxy_unlock - release a lock on behalf of owner
 *
 * @lock:	the rt_mutex to be locked
 *
 * No locking. Caller has to do serializing itself
 *
 * Special API call for PI-futex support. This merrily cleans up the rtmutex
 * (debugging) state. Concurrent operations on this rt_mutex are not
 * possible because it belongs to the pi_state which is about to be freed
 * and it is not longer visible to other tasks.
 */
void rt_mutex_proxy_unlock(struct rt_mutex *lock,
			   struct task_struct *proxy_owner)
{
	debug_rt_mutex_proxy_unlock(lock);
	rt_mutex_set_owner(lock, NULL);
}

static void fixup_rt_mutex_blocked(struct rt_mutex *lock)
{
	struct task_struct *tsk = current;
	/*
	 * RT has a problem here when the wait got interrupted by a timeout
	 * or a signal. task->pi_blocked_on is still set. The task must
	 * acquire the hash bucket lock when returning from this function.
	 *
	 * If the hash bucket lock is contended then the
	 * BUG_ON(rt_mutex_real_waiter(task->pi_blocked_on)) in
	 * task_blocks_on_rt_mutex() will trigger. This can be avoided by
	 * clearing task->pi_blocked_on which removes the task from the
	 * boosting chain of the rtmutex. That's correct because the task
	 * is not longer blocked on it.
	 */
	raw_spin_lock(&tsk->pi_lock);
	tsk->pi_blocked_on = NULL;
	raw_spin_unlock(&tsk->pi_lock);
}

/**
 * __rt_mutex_start_proxy_lock() - Start lock acquisition for another task
 * @lock:		the rt_mutex to take
 * @waiter:		the pre-initialized rt_mutex_waiter
 * @task:		the task to prepare
 *
 * Starts the rt_mutex acquire; it enqueues the @waiter and does deadlock
 * detection. It does not wait, see rt_mutex_wait_proxy_lock() for that.
 *
 * NOTE: does _NOT_ remove the @waiter on failure; must either call
 * rt_mutex_wait_proxy_lock() or rt_mutex_cleanup_proxy_lock() after this.
 *
 * Returns:
 *  0 - task blocked on lock
 *  1 - acquired the lock for task, caller should wake it up
 * <0 - error
 *
 * Special API call for PI-futex support.
 */
int __rt_mutex_start_proxy_lock(struct rt_mutex *lock,
			      struct rt_mutex_waiter *waiter,
			      struct task_struct *task)
{
	int ret;

	lockdep_assert_held(&lock->wait_lock);

	if (try_to_take_rt_mutex(lock, task, NULL))
		return 1;

#ifdef CONFIG_PREEMPT_RT_FULL
	/*
	 * In PREEMPT_RT there's an added race.
	 * If the task, that we are about to requeue, times out,
	 * it can set the PI_WAKEUP_INPROGRESS. This tells the requeue
	 * to skip this task. But right after the task sets
	 * its pi_blocked_on to PI_WAKEUP_INPROGRESS it can then
	 * block on the spin_lock(&hb->lock), which in RT is an rtmutex.
	 * This will replace the PI_WAKEUP_INPROGRESS with the actual
	 * lock that it blocks on. We *must not* place this task
	 * on this proxy lock in that case.
	 *
	 * To prevent this race, we first take the task's pi_lock
	 * and check if it has updated its pi_blocked_on. If it has,
	 * we assume that it woke up and we return -EAGAIN.
	 * Otherwise, we set the task's pi_blocked_on to
	 * PI_REQUEUE_INPROGRESS, so that if the task is waking up
	 * it will know that we are in the process of requeuing it.
	 */
	raw_spin_lock(&task->pi_lock);
	if (task->pi_blocked_on) {
		raw_spin_unlock(&task->pi_lock);
		return -EAGAIN;
	}
	task->pi_blocked_on = PI_REQUEUE_INPROGRESS;
	raw_spin_unlock(&task->pi_lock);
#endif

	/* We enforce deadlock detection for futexes */
	ret = task_blocks_on_rt_mutex(lock, waiter, task,
				      RT_MUTEX_FULL_CHAINWALK);

	if (ret && !rt_mutex_owner(lock)) {
		/*
		 * Reset the return value. We might have
		 * returned with -EDEADLK and the owner
		 * released the lock while we were walking the
		 * pi chain.  Let the waiter sort it out.
		 */
		ret = 0;
	}

	if (ret)
		fixup_rt_mutex_blocked(lock);

	debug_rt_mutex_print_deadlock(waiter);

	return ret;
}

/**
 * rt_mutex_start_proxy_lock() - Start lock acquisition for another task
 * @lock:		the rt_mutex to take
 * @waiter:		the pre-initialized rt_mutex_waiter
 * @task:		the task to prepare
 *
 * Starts the rt_mutex acquire; it enqueues the @waiter and does deadlock
 * detection. It does not wait, see rt_mutex_wait_proxy_lock() for that.
 *
 * NOTE: unlike __rt_mutex_start_proxy_lock this _DOES_ remove the @waiter
 * on failure.
 *
 * Returns:
 *  0 - task blocked on lock
 *  1 - acquired the lock for task, caller should wake it up
 * <0 - error
 *
 * Special API call for PI-futex support.
 */
int rt_mutex_start_proxy_lock(struct rt_mutex *lock,
			      struct rt_mutex_waiter *waiter,
			      struct task_struct *task)
{
	int ret;

	raw_spin_lock_irq(&lock->wait_lock);
	ret = __rt_mutex_start_proxy_lock(lock, waiter, task);
	if (unlikely(ret))
		remove_waiter(lock, waiter);
	raw_spin_unlock_irq(&lock->wait_lock);

	return ret;
}

/**
 * rt_mutex_next_owner - return the next owner of the lock
 *
 * @lock: the rt lock query
 *
 * Returns the next owner of the lock or NULL
 *
 * Caller has to serialize against other accessors to the lock
 * itself.
 *
 * Special API call for PI-futex support
 */
struct task_struct *rt_mutex_next_owner(struct rt_mutex *lock)
{
	if (!rt_mutex_has_waiters(lock))
		return NULL;

	return rt_mutex_top_waiter(lock)->task;
}

/**
 * rt_mutex_wait_proxy_lock() - Wait for lock acquisition
 * @lock:		the rt_mutex we were woken on
 * @to:			the timeout, null if none. hrtimer should already have
 *			been started.
 * @waiter:		the pre-initialized rt_mutex_waiter
 *
 * Wait for the the lock acquisition started on our behalf by
 * rt_mutex_start_proxy_lock(). Upon failure, the caller must call
 * rt_mutex_cleanup_proxy_lock().
 *
 * Returns:
 *  0 - success
 * <0 - error, one of -EINTR, -ETIMEDOUT
 *
 * Special API call for PI-futex support
 */
int rt_mutex_wait_proxy_lock(struct rt_mutex *lock,
			       struct hrtimer_sleeper *to,
			       struct rt_mutex_waiter *waiter)
{
	struct task_struct *tsk = current;
	int ret;

	raw_spin_lock_irq(&lock->wait_lock);
	/* sleep on the mutex */
	set_current_state(TASK_INTERRUPTIBLE);
	ret = __rt_mutex_slowlock(lock, TASK_INTERRUPTIBLE, to, waiter, NULL);
	/*
	 * try_to_take_rt_mutex() sets the waiter bit unconditionally. We might
	 * have to fix that up.
	 */
	fixup_rt_mutex_waiters(lock);
<<<<<<< HEAD
	/*
	 * RT has a problem here when the wait got interrupted by a timeout
	 * or a signal. task->pi_blocked_on is still set. The task must
	 * acquire the hash bucket lock when returning from this function.
	 *
	 * If the hash bucket lock is contended then the
	 * BUG_ON(rt_mutex_real_waiter(task->pi_blocked_on)) in
	 * task_blocks_on_rt_mutex() will trigger. This can be avoided by
	 * clearing task->pi_blocked_on which removes the task from the
	 * boosting chain of the rtmutex. That's correct because the task
	 * is not longer blocked on it.
	 */
	if (ret) {
		raw_spin_lock(&tsk->pi_lock);
		tsk->pi_blocked_on = NULL;
		raw_spin_unlock(&tsk->pi_lock);
	}
=======
	if (ret)
		fixup_rt_mutex_blocked(lock);
>>>>>>> 815b9c8d

	raw_spin_unlock_irq(&lock->wait_lock);

	return ret;
}

/**
 * rt_mutex_cleanup_proxy_lock() - Cleanup failed lock acquisition
 * @lock:		the rt_mutex we were woken on
 * @waiter:		the pre-initialized rt_mutex_waiter
 *
 * Attempt to clean up after a failed __rt_mutex_start_proxy_lock() or
 * rt_mutex_wait_proxy_lock().
 *
 * Unless we acquired the lock; we're still enqueued on the wait-list and can
 * in fact still be granted ownership until we're removed. Therefore we can
 * find we are in fact the owner and must disregard the
 * rt_mutex_wait_proxy_lock() failure.
 *
 * Returns:
 *  true  - did the cleanup, we done.
 *  false - we acquired the lock after rt_mutex_wait_proxy_lock() returned,
 *          caller should disregards its return value.
 *
 * Special API call for PI-futex support
 */
bool rt_mutex_cleanup_proxy_lock(struct rt_mutex *lock,
				 struct rt_mutex_waiter *waiter)
{
	bool cleanup = false;

	raw_spin_lock_irq(&lock->wait_lock);
	/*
	 * Do an unconditional try-lock, this deals with the lock stealing
	 * state where __rt_mutex_futex_unlock() -> mark_wakeup_next_waiter()
	 * sets a NULL owner.
	 *
	 * We're not interested in the return value, because the subsequent
	 * test on rt_mutex_owner() will infer that. If the trylock succeeded,
	 * we will own the lock and it will have removed the waiter. If we
	 * failed the trylock, we're still not owner and we need to remove
	 * ourselves.
	 */
	try_to_take_rt_mutex(lock, current, waiter);
	/*
	 * Unless we're the owner; we're still enqueued on the wait_list.
	 * So check if we became owner, if not, take us off the wait_list.
	 */
	if (rt_mutex_owner(lock) != current) {
		remove_waiter(lock, waiter);
		cleanup = true;
	}
	/*
	 * try_to_take_rt_mutex() sets the waiter bit unconditionally. We might
	 * have to fix that up.
	 */
	fixup_rt_mutex_waiters(lock);

	raw_spin_unlock_irq(&lock->wait_lock);

	return cleanup;
}

static inline int
ww_mutex_deadlock_injection(struct ww_mutex *lock, struct ww_acquire_ctx *ctx)
{
#ifdef CONFIG_DEBUG_WW_MUTEX_SLOWPATH
	unsigned tmp;

	if (ctx->deadlock_inject_countdown-- == 0) {
		tmp = ctx->deadlock_inject_interval;
		if (tmp > UINT_MAX/4)
			tmp = UINT_MAX;
		else
			tmp = tmp*2 + tmp + tmp/2;

		ctx->deadlock_inject_interval = tmp;
		ctx->deadlock_inject_countdown = tmp;
		ctx->contending_lock = lock;

		ww_mutex_unlock(lock);

		return -EDEADLK;
	}
#endif

	return 0;
}

#ifdef CONFIG_PREEMPT_RT_FULL
int __sched
ww_mutex_lock_interruptible(struct ww_mutex *lock, struct ww_acquire_ctx *ctx)
{
	int ret;

	might_sleep();

	mutex_acquire_nest(&lock->base.dep_map, 0, 0,
			   ctx ? &ctx->dep_map : NULL, _RET_IP_);
	ret = rt_mutex_slowlock(&lock->base.lock, TASK_INTERRUPTIBLE, NULL, 0,
				ctx);
	if (ret)
		mutex_release(&lock->base.dep_map, 1, _RET_IP_);
	else if (!ret && ctx && ctx->acquired > 1)
		return ww_mutex_deadlock_injection(lock, ctx);

	return ret;
}
EXPORT_SYMBOL_GPL(ww_mutex_lock_interruptible);

int __sched
ww_mutex_lock(struct ww_mutex *lock, struct ww_acquire_ctx *ctx)
{
	int ret;

	might_sleep();

	mutex_acquire_nest(&lock->base.dep_map, 0, 0,
			   ctx ? &ctx->dep_map : NULL, _RET_IP_);
	ret = rt_mutex_slowlock(&lock->base.lock, TASK_UNINTERRUPTIBLE, NULL, 0,
				ctx);
	if (ret)
		mutex_release(&lock->base.dep_map, 1, _RET_IP_);
	else if (!ret && ctx && ctx->acquired > 1)
		return ww_mutex_deadlock_injection(lock, ctx);

	return ret;
}
EXPORT_SYMBOL_GPL(ww_mutex_lock);

void __sched ww_mutex_unlock(struct ww_mutex *lock)
{
	int nest = !!lock->ctx;

	/*
	 * The unlocking fastpath is the 0->1 transition from 'locked'
	 * into 'unlocked' state:
	 */
	if (nest) {
#ifdef CONFIG_DEBUG_MUTEXES
		DEBUG_LOCKS_WARN_ON(!lock->ctx->acquired);
#endif
		if (lock->ctx->acquired > 0)
			lock->ctx->acquired--;
		lock->ctx = NULL;
	}

	mutex_release(&lock->base.dep_map, nest, _RET_IP_);
	__rt_mutex_unlock(&lock->base.lock);
}
EXPORT_SYMBOL(ww_mutex_unlock);

int __rt_mutex_owner_current(struct rt_mutex *lock)
{
	return rt_mutex_owner(lock) == current;
}
EXPORT_SYMBOL(__rt_mutex_owner_current);
#endif<|MERGE_RESOLUTION|>--- conflicted
+++ resolved
@@ -1142,10 +1142,7 @@
 void __lockfunc rt_spin_lock(spinlock_t *lock)
 {
 	sleeping_lock_inc();
-<<<<<<< HEAD
-=======
 	rcu_read_lock();
->>>>>>> 815b9c8d
 	migrate_disable();
 	spin_acquire(&lock->dep_map, 0, 0, _RET_IP_);
 	rt_spin_lock_fastlock(&lock->lock, rt_spin_lock_slowlock);
@@ -1161,10 +1158,7 @@
 void __lockfunc rt_spin_lock_nested(spinlock_t *lock, int subclass)
 {
 	sleeping_lock_inc();
-<<<<<<< HEAD
-=======
 	rcu_read_lock();
->>>>>>> 815b9c8d
 	migrate_disable();
 	spin_acquire(&lock->dep_map, subclass, 0, _RET_IP_);
 	rt_spin_lock_fastlock(&lock->lock, rt_spin_lock_slowlock);
@@ -1178,10 +1172,7 @@
 	spin_release(&lock->dep_map, 1, _RET_IP_);
 	rt_spin_lock_fastunlock(&lock->lock, rt_spin_lock_slowunlock);
 	migrate_enable();
-<<<<<<< HEAD
-=======
 	rcu_read_unlock();
->>>>>>> 815b9c8d
 	sleeping_lock_dec();
 }
 EXPORT_SYMBOL(rt_spin_unlock);
@@ -1213,10 +1204,7 @@
 	ret = __rt_mutex_trylock(&lock->lock);
 	if (ret) {
 		spin_acquire(&lock->dep_map, 0, 1, _RET_IP_);
-<<<<<<< HEAD
-=======
 		rcu_read_lock();
->>>>>>> 815b9c8d
 	} else {
 		migrate_enable();
 		sleeping_lock_dec();
@@ -1233,10 +1221,7 @@
 	ret = __rt_mutex_trylock(&lock->lock);
 	if (ret) {
 		sleeping_lock_inc();
-<<<<<<< HEAD
-=======
 		rcu_read_lock();
->>>>>>> 815b9c8d
 		migrate_disable();
 		spin_acquire(&lock->dep_map, 0, 1, _RET_IP_);
 	} else
@@ -1253,10 +1238,7 @@
 	ret = __rt_mutex_trylock(&lock->lock);
 	if (ret) {
 		sleeping_lock_inc();
-<<<<<<< HEAD
-=======
 		rcu_read_lock();
->>>>>>> 815b9c8d
 		migrate_disable();
 		spin_acquire(&lock->dep_map, 0, 1, _RET_IP_);
 	}
@@ -1661,21 +1643,12 @@
 	 * This should never happen, always use ww_mutex_unlock.
 	 */
 	DEBUG_LOCKS_WARN_ON(ww->ctx);
-<<<<<<< HEAD
 
 	/*
 	 * Not quite done after calling ww_acquire_done() ?
 	 */
 	DEBUG_LOCKS_WARN_ON(ww_ctx->done_acquire);
 
-=======
-
-	/*
-	 * Not quite done after calling ww_acquire_done() ?
-	 */
-	DEBUG_LOCKS_WARN_ON(ww_ctx->done_acquire);
-
->>>>>>> 815b9c8d
 	if (ww_ctx->contending_lock) {
 		/*
 		 * After -EDEADLK you tried to
@@ -2528,7 +2501,6 @@
 			       struct hrtimer_sleeper *to,
 			       struct rt_mutex_waiter *waiter)
 {
-	struct task_struct *tsk = current;
 	int ret;
 
 	raw_spin_lock_irq(&lock->wait_lock);
@@ -2540,28 +2512,8 @@
 	 * have to fix that up.
 	 */
 	fixup_rt_mutex_waiters(lock);
-<<<<<<< HEAD
-	/*
-	 * RT has a problem here when the wait got interrupted by a timeout
-	 * or a signal. task->pi_blocked_on is still set. The task must
-	 * acquire the hash bucket lock when returning from this function.
-	 *
-	 * If the hash bucket lock is contended then the
-	 * BUG_ON(rt_mutex_real_waiter(task->pi_blocked_on)) in
-	 * task_blocks_on_rt_mutex() will trigger. This can be avoided by
-	 * clearing task->pi_blocked_on which removes the task from the
-	 * boosting chain of the rtmutex. That's correct because the task
-	 * is not longer blocked on it.
-	 */
-	if (ret) {
-		raw_spin_lock(&tsk->pi_lock);
-		tsk->pi_blocked_on = NULL;
-		raw_spin_unlock(&tsk->pi_lock);
-	}
-=======
 	if (ret)
 		fixup_rt_mutex_blocked(lock);
->>>>>>> 815b9c8d
 
 	raw_spin_unlock_irq(&lock->wait_lock);
 
