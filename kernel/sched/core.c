/*
 *  kernel/sched/core.c
 *
 *  Core kernel scheduler code and related syscalls
 *
 *  Copyright (C) 1991-2002  Linus Torvalds
 */
#include "sched.h"

#include <linux/nospec.h>

#include <linux/kcov.h>

#include <asm/switch_to.h>
#include <asm/tlb.h>

#include "../workqueue_internal.h"
#include "../smpboot.h"

#include "pelt.h"

#define CREATE_TRACE_POINTS
#include <trace/events/sched.h>

DEFINE_PER_CPU_SHARED_ALIGNED(struct rq, runqueues);

#if defined(CONFIG_SCHED_DEBUG) && defined(CONFIG_JUMP_LABEL)
/*
 * Debugging: various feature bits
 *
 * If SCHED_DEBUG is disabled, each compilation unit has its own copy of
 * sysctl_sched_features, defined in sched.h, to allow constants propagation
 * at compile time and compiler optimization based on features default.
 */
#define SCHED_FEAT(name, enabled)	\
	(1UL << __SCHED_FEAT_##name) * enabled |
const_debug unsigned int sysctl_sched_features =
#include "features.h"
	0;
#undef SCHED_FEAT
#endif

/*
 * Number of tasks to iterate in a single balance run.
 * Limited because this is done with IRQs disabled.
 */
#ifdef CONFIG_PREEMPT_RT_FULL
const_debug unsigned int sysctl_sched_nr_migrate = 8;
#else
const_debug unsigned int sysctl_sched_nr_migrate = 32;
#endif

/*
 * period over which we measure -rt task CPU usage in us.
 * default: 1s
 */
unsigned int sysctl_sched_rt_period = 1000000;

__read_mostly int scheduler_running;

/*
 * part of the period that we allow rt tasks to run in us.
 * default: 0.95s
 */
int sysctl_sched_rt_runtime = 950000;

/*
 * __task_rq_lock - lock the rq @p resides on.
 */
struct rq *__task_rq_lock(struct task_struct *p, struct rq_flags *rf)
	__acquires(rq->lock)
{
	struct rq *rq;

	lockdep_assert_held(&p->pi_lock);

	for (;;) {
		rq = task_rq(p);
		raw_spin_lock(&rq->lock);
		if (likely(rq == task_rq(p) && !task_on_rq_migrating(p))) {
			rq_pin_lock(rq, rf);
			return rq;
		}
		raw_spin_unlock(&rq->lock);

		while (unlikely(task_on_rq_migrating(p)))
			cpu_relax();
	}
}

/*
 * task_rq_lock - lock p->pi_lock and lock the rq @p resides on.
 */
struct rq *task_rq_lock(struct task_struct *p, struct rq_flags *rf)
	__acquires(p->pi_lock)
	__acquires(rq->lock)
{
	struct rq *rq;

	for (;;) {
		raw_spin_lock_irqsave(&p->pi_lock, rf->flags);
		rq = task_rq(p);
		raw_spin_lock(&rq->lock);
		/*
		 *	move_queued_task()		task_rq_lock()
		 *
		 *	ACQUIRE (rq->lock)
		 *	[S] ->on_rq = MIGRATING		[L] rq = task_rq()
		 *	WMB (__set_task_cpu())		ACQUIRE (rq->lock);
		 *	[S] ->cpu = new_cpu		[L] task_rq()
		 *					[L] ->on_rq
		 *	RELEASE (rq->lock)
		 *
		 * If we observe the old CPU in task_rq_lock(), the acquire of
		 * the old rq->lock will fully serialize against the stores.
		 *
		 * If we observe the new CPU in task_rq_lock(), the address
		 * dependency headed by '[L] rq = task_rq()' and the acquire
		 * will pair with the WMB to ensure we then also see migrating.
		 */
		if (likely(rq == task_rq(p) && !task_on_rq_migrating(p))) {
			rq_pin_lock(rq, rf);
			return rq;
		}
		raw_spin_unlock(&rq->lock);
		raw_spin_unlock_irqrestore(&p->pi_lock, rf->flags);

		while (unlikely(task_on_rq_migrating(p)))
			cpu_relax();
	}
}

/*
 * RQ-clock updating methods:
 */

static void update_rq_clock_task(struct rq *rq, s64 delta)
{
/*
 * In theory, the compile should just see 0 here, and optimize out the call
 * to sched_rt_avg_update. But I don't trust it...
 */
	s64 __maybe_unused steal = 0, irq_delta = 0;

#ifdef CONFIG_IRQ_TIME_ACCOUNTING
	irq_delta = irq_time_read(cpu_of(rq)) - rq->prev_irq_time;

	/*
	 * Since irq_time is only updated on {soft,}irq_exit, we might run into
	 * this case when a previous update_rq_clock() happened inside a
	 * {soft,}irq region.
	 *
	 * When this happens, we stop ->clock_task and only update the
	 * prev_irq_time stamp to account for the part that fit, so that a next
	 * update will consume the rest. This ensures ->clock_task is
	 * monotonic.
	 *
	 * It does however cause some slight miss-attribution of {soft,}irq
	 * time, a more accurate solution would be to update the irq_time using
	 * the current rq->clock timestamp, except that would require using
	 * atomic ops.
	 */
	if (irq_delta > delta)
		irq_delta = delta;

	rq->prev_irq_time += irq_delta;
	delta -= irq_delta;
#endif
#ifdef CONFIG_PARAVIRT_TIME_ACCOUNTING
	if (static_key_false((&paravirt_steal_rq_enabled))) {
		steal = paravirt_steal_clock(cpu_of(rq));
		steal -= rq->prev_steal_time_rq;

		if (unlikely(steal > delta))
			steal = delta;

		rq->prev_steal_time_rq += steal;
		delta -= steal;
	}
#endif

	rq->clock_task += delta;

#ifdef CONFIG_HAVE_SCHED_AVG_IRQ
	if ((irq_delta + steal) && sched_feat(NONTASK_CAPACITY))
		update_irq_load_avg(rq, irq_delta + steal);
#endif
}

void update_rq_clock(struct rq *rq)
{
	s64 delta;

	lockdep_assert_held(&rq->lock);

	if (rq->clock_update_flags & RQCF_ACT_SKIP)
		return;

#ifdef CONFIG_SCHED_DEBUG
	if (sched_feat(WARN_DOUBLE_CLOCK))
		SCHED_WARN_ON(rq->clock_update_flags & RQCF_UPDATED);
	rq->clock_update_flags |= RQCF_UPDATED;
#endif

	delta = sched_clock_cpu(cpu_of(rq)) - rq->clock;
	if (delta < 0)
		return;
	rq->clock += delta;
	update_rq_clock_task(rq, delta);
}


#ifdef CONFIG_SCHED_HRTICK
/*
 * Use HR-timers to deliver accurate preemption points.
 */

static void hrtick_clear(struct rq *rq)
{
	if (hrtimer_active(&rq->hrtick_timer))
		hrtimer_cancel(&rq->hrtick_timer);
}

/*
 * High-resolution timer tick.
 * Runs from hardirq context with interrupts disabled.
 */
static enum hrtimer_restart hrtick(struct hrtimer *timer)
{
	struct rq *rq = container_of(timer, struct rq, hrtick_timer);
	struct rq_flags rf;

	WARN_ON_ONCE(cpu_of(rq) != smp_processor_id());

	rq_lock(rq, &rf);
	update_rq_clock(rq);
	rq->curr->sched_class->task_tick(rq, rq->curr, 1);
	rq_unlock(rq, &rf);

	return HRTIMER_NORESTART;
}

#ifdef CONFIG_SMP

static void __hrtick_restart(struct rq *rq)
{
	struct hrtimer *timer = &rq->hrtick_timer;

	hrtimer_start_expires(timer, HRTIMER_MODE_ABS_PINNED);
}

/*
 * called from hardirq (IPI) context
 */
static void __hrtick_start(void *arg)
{
	struct rq *rq = arg;
	struct rq_flags rf;

	rq_lock(rq, &rf);
	__hrtick_restart(rq);
	rq->hrtick_csd_pending = 0;
	rq_unlock(rq, &rf);
}

/*
 * Called to set the hrtick timer state.
 *
 * called with rq->lock held and irqs disabled
 */
void hrtick_start(struct rq *rq, u64 delay)
{
	struct hrtimer *timer = &rq->hrtick_timer;
	ktime_t time;
	s64 delta;

	/*
	 * Don't schedule slices shorter than 10000ns, that just
	 * doesn't make sense and can cause timer DoS.
	 */
	delta = max_t(s64, delay, 10000LL);
	time = ktime_add_ns(timer->base->get_time(), delta);

	hrtimer_set_expires(timer, time);

	if (rq == this_rq()) {
		__hrtick_restart(rq);
	} else if (!rq->hrtick_csd_pending) {
		smp_call_function_single_async(cpu_of(rq), &rq->hrtick_csd);
		rq->hrtick_csd_pending = 1;
	}
}

#else
/*
 * Called to set the hrtick timer state.
 *
 * called with rq->lock held and irqs disabled
 */
void hrtick_start(struct rq *rq, u64 delay)
{
	/*
	 * Don't schedule slices shorter than 10000ns, that just
	 * doesn't make sense. Rely on vruntime for fairness.
	 */
	delay = max_t(u64, delay, 10000LL);
	hrtimer_start(&rq->hrtick_timer, ns_to_ktime(delay),
		      HRTIMER_MODE_REL_PINNED);
}
#endif /* CONFIG_SMP */

static void hrtick_rq_init(struct rq *rq)
{
#ifdef CONFIG_SMP
	rq->hrtick_csd_pending = 0;

	rq->hrtick_csd.flags = 0;
	rq->hrtick_csd.func = __hrtick_start;
	rq->hrtick_csd.info = rq;
#endif

	hrtimer_init(&rq->hrtick_timer, CLOCK_MONOTONIC, HRTIMER_MODE_REL_HARD);
	rq->hrtick_timer.function = hrtick;
}
#else	/* CONFIG_SCHED_HRTICK */
static inline void hrtick_clear(struct rq *rq)
{
}

static inline void hrtick_rq_init(struct rq *rq)
{
}
#endif	/* CONFIG_SCHED_HRTICK */

/*
 * cmpxchg based fetch_or, macro so it works for different integer types
 */
#define fetch_or(ptr, mask)						\
	({								\
		typeof(ptr) _ptr = (ptr);				\
		typeof(mask) _mask = (mask);				\
		typeof(*_ptr) _old, _val = *_ptr;			\
									\
		for (;;) {						\
			_old = cmpxchg(_ptr, _val, _val | _mask);	\
			if (_old == _val)				\
				break;					\
			_val = _old;					\
		}							\
	_old;								\
})

#if defined(CONFIG_SMP) && defined(TIF_POLLING_NRFLAG)
/*
 * Atomically set TIF_NEED_RESCHED and test for TIF_POLLING_NRFLAG,
 * this avoids any races wrt polling state changes and thereby avoids
 * spurious IPIs.
 */
static bool set_nr_and_not_polling(struct task_struct *p)
{
	struct thread_info *ti = task_thread_info(p);
	return !(fetch_or(&ti->flags, _TIF_NEED_RESCHED) & _TIF_POLLING_NRFLAG);
}

/*
 * Atomically set TIF_NEED_RESCHED if TIF_POLLING_NRFLAG is set.
 *
 * If this returns true, then the idle task promises to call
 * sched_ttwu_pending() and reschedule soon.
 */
static bool set_nr_if_polling(struct task_struct *p)
{
	struct thread_info *ti = task_thread_info(p);
	typeof(ti->flags) old, val = READ_ONCE(ti->flags);

	for (;;) {
		if (!(val & _TIF_POLLING_NRFLAG))
			return false;
		if (val & _TIF_NEED_RESCHED)
			return true;
		old = cmpxchg(&ti->flags, val, val | _TIF_NEED_RESCHED);
		if (old == val)
			break;
		val = old;
	}
	return true;
}

#else
static bool set_nr_and_not_polling(struct task_struct *p)
{
	set_tsk_need_resched(p);
	return true;
}

#ifdef CONFIG_SMP
static bool set_nr_if_polling(struct task_struct *p)
{
	return false;
}
#endif
#endif

void __wake_q_add(struct wake_q_head *head, struct task_struct *task,
		  bool sleeper)
{
	struct wake_q_node *node;

	if (sleeper)
		node = &task->wake_q_sleeper;
	else
		node = &task->wake_q;

	/*
	 * Atomically grab the task, if ->wake_q is !nil already it means
	 * its already queued (either by us or someone else) and will get the
	 * wakeup due to that.
	 *
	 * In order to ensure that a pending wakeup will observe our pending
	 * state, even in the failed case, an explicit smp_mb() must be used.
	 */
	smp_mb__before_atomic();
	if (cmpxchg_relaxed(&node->next, NULL, WAKE_Q_TAIL))
		return;

	get_task_struct(task);

	/*
	 * The head is context local, there can be no concurrency.
	 */
	*head->lastp = node;
	head->lastp = &node->next;
}

void __wake_up_q(struct wake_q_head *head, bool sleeper)
{
	struct wake_q_node *node = head->first;

	while (node != WAKE_Q_TAIL) {
		struct task_struct *task;

		if (sleeper)
			task = container_of(node, struct task_struct, wake_q_sleeper);
		else
			task = container_of(node, struct task_struct, wake_q);
		BUG_ON(!task);
		/* Task can safely be re-inserted now: */
		node = node->next;
		if (sleeper)
			task->wake_q_sleeper.next = NULL;
		else
			task->wake_q.next = NULL;
		/*
		 * wake_up_process() executes a full barrier, which pairs with
		 * the queueing in wake_q_add() so as not to miss wakeups.
		 */
		if (sleeper)
			wake_up_lock_sleeper(task);
		else
			wake_up_process(task);
		put_task_struct(task);
	}
}

/*
 * resched_curr - mark rq's current task 'to be rescheduled now'.
 *
 * On UP this means the setting of the need_resched flag, on SMP it
 * might also involve a cross-CPU call to trigger the scheduler on
 * the target CPU.
 */
void resched_curr(struct rq *rq)
{
	struct task_struct *curr = rq->curr;
	int cpu;

	lockdep_assert_held(&rq->lock);

	if (test_tsk_need_resched(curr))
		return;

	cpu = cpu_of(rq);

	if (cpu == smp_processor_id()) {
		set_tsk_need_resched(curr);
		set_preempt_need_resched();
		return;
	}

	if (set_nr_and_not_polling(curr))
		smp_send_reschedule(cpu);
	else
		trace_sched_wake_idle_without_ipi(cpu);
}

#ifdef CONFIG_PREEMPT_LAZY

static int tsk_is_polling(struct task_struct *p)
{
#ifdef TIF_POLLING_NRFLAG
	return test_tsk_thread_flag(p, TIF_POLLING_NRFLAG);
#else
	return 0;
#endif
}

void resched_curr_lazy(struct rq *rq)
{
	struct task_struct *curr = rq->curr;
	int cpu;

	if (!sched_feat(PREEMPT_LAZY)) {
		resched_curr(rq);
		return;
	}

	lockdep_assert_held(&rq->lock);

	if (test_tsk_need_resched(curr))
		return;

	if (test_tsk_need_resched_lazy(curr))
		return;

	set_tsk_need_resched_lazy(curr);

	cpu = cpu_of(rq);
	if (cpu == smp_processor_id())
		return;

	/* NEED_RESCHED_LAZY must be visible before we test polling */
	smp_mb();
	if (!tsk_is_polling(curr))
		smp_send_reschedule(cpu);
}
#endif

void resched_cpu(int cpu)
{
	struct rq *rq = cpu_rq(cpu);
	unsigned long flags;

	raw_spin_lock_irqsave(&rq->lock, flags);
	if (cpu_online(cpu) || cpu == smp_processor_id())
		resched_curr(rq);
	raw_spin_unlock_irqrestore(&rq->lock, flags);
}

#ifdef CONFIG_SMP
#ifdef CONFIG_NO_HZ_COMMON
/*
 * In the semi idle case, use the nearest busy CPU for migrating timers
 * from an idle CPU.  This is good for power-savings.
 *
 * We don't do similar optimization for completely idle system, as
 * selecting an idle CPU will add more delays to the timers than intended
 * (as that CPU's timer base may not be uptodate wrt jiffies etc).
 */
int get_nohz_timer_target(void)
{
	int i, cpu = smp_processor_id();
	struct sched_domain *sd;

	if (!idle_cpu(cpu) && housekeeping_cpu(cpu, HK_FLAG_TIMER))
		return cpu;

	rcu_read_lock();
	for_each_domain(cpu, sd) {
		for_each_cpu(i, sched_domain_span(sd)) {
			if (cpu == i)
				continue;

			if (!idle_cpu(i) && housekeeping_cpu(i, HK_FLAG_TIMER)) {
				cpu = i;
				goto unlock;
			}
		}
	}

	if (!housekeeping_cpu(cpu, HK_FLAG_TIMER))
		cpu = housekeeping_any_cpu(HK_FLAG_TIMER);
unlock:
	rcu_read_unlock();
	return cpu;
}

/*
 * When add_timer_on() enqueues a timer into the timer wheel of an
 * idle CPU then this timer might expire before the next timer event
 * which is scheduled to wake up that CPU. In case of a completely
 * idle system the next event might even be infinite time into the
 * future. wake_up_idle_cpu() ensures that the CPU is woken up and
 * leaves the inner idle loop so the newly added timer is taken into
 * account when the CPU goes back to idle and evaluates the timer
 * wheel for the next timer event.
 */
static void wake_up_idle_cpu(int cpu)
{
	struct rq *rq = cpu_rq(cpu);

	if (cpu == smp_processor_id())
		return;

	if (set_nr_and_not_polling(rq->idle))
		smp_send_reschedule(cpu);
	else
		trace_sched_wake_idle_without_ipi(cpu);
}

static bool wake_up_full_nohz_cpu(int cpu)
{
	/*
	 * We just need the target to call irq_exit() and re-evaluate
	 * the next tick. The nohz full kick at least implies that.
	 * If needed we can still optimize that later with an
	 * empty IRQ.
	 */
	if (cpu_is_offline(cpu))
		return true;  /* Don't try to wake offline CPUs. */
	if (tick_nohz_full_cpu(cpu)) {
		if (cpu != smp_processor_id() ||
		    tick_nohz_tick_stopped())
			tick_nohz_full_kick_cpu(cpu);
		return true;
	}

	return false;
}

/*
 * Wake up the specified CPU.  If the CPU is going offline, it is the
 * caller's responsibility to deal with the lost wakeup, for example,
 * by hooking into the CPU_DEAD notifier like timers and hrtimers do.
 */
void wake_up_nohz_cpu(int cpu)
{
	if (!wake_up_full_nohz_cpu(cpu))
		wake_up_idle_cpu(cpu);
}

static inline bool got_nohz_idle_kick(void)
{
	int cpu = smp_processor_id();

	if (!(atomic_read(nohz_flags(cpu)) & NOHZ_KICK_MASK))
		return false;

	if (idle_cpu(cpu) && !need_resched())
		return true;

	/*
	 * We can't run Idle Load Balance on this CPU for this time so we
	 * cancel it and clear NOHZ_BALANCE_KICK
	 */
	atomic_andnot(NOHZ_KICK_MASK, nohz_flags(cpu));
	return false;
}

#else /* CONFIG_NO_HZ_COMMON */

static inline bool got_nohz_idle_kick(void)
{
	return false;
}

#endif /* CONFIG_NO_HZ_COMMON */

#ifdef CONFIG_NO_HZ_FULL
bool sched_can_stop_tick(struct rq *rq)
{
	int fifo_nr_running;

	/* Deadline tasks, even if single, need the tick */
	if (rq->dl.dl_nr_running)
		return false;

	/*
	 * If there are more than one RR tasks, we need the tick to effect the
	 * actual RR behaviour.
	 */
	if (rq->rt.rr_nr_running) {
		if (rq->rt.rr_nr_running == 1)
			return true;
		else
			return false;
	}

	/*
	 * If there's no RR tasks, but FIFO tasks, we can skip the tick, no
	 * forced preemption between FIFO tasks.
	 */
	fifo_nr_running = rq->rt.rt_nr_running - rq->rt.rr_nr_running;
	if (fifo_nr_running)
		return true;

	/*
	 * If there are no DL,RR/FIFO tasks, there must only be CFS tasks left;
	 * if there's more than one we need the tick for involuntary
	 * preemption.
	 */
	if (rq->nr_running > 1)
		return false;

	return true;
}
#endif /* CONFIG_NO_HZ_FULL */
#endif /* CONFIG_SMP */

#if defined(CONFIG_RT_GROUP_SCHED) || (defined(CONFIG_FAIR_GROUP_SCHED) && \
			(defined(CONFIG_SMP) || defined(CONFIG_CFS_BANDWIDTH)))
/*
 * Iterate task_group tree rooted at *from, calling @down when first entering a
 * node and @up when leaving it for the final time.
 *
 * Caller must hold rcu_lock or sufficient equivalent.
 */
int walk_tg_tree_from(struct task_group *from,
			     tg_visitor down, tg_visitor up, void *data)
{
	struct task_group *parent, *child;
	int ret;

	parent = from;

down:
	ret = (*down)(parent, data);
	if (ret)
		goto out;
	list_for_each_entry_rcu(child, &parent->children, siblings) {
		parent = child;
		goto down;

up:
		continue;
	}
	ret = (*up)(parent, data);
	if (ret || parent == from)
		goto out;

	child = parent;
	parent = parent->parent;
	if (parent)
		goto up;
out:
	return ret;
}

int tg_nop(struct task_group *tg, void *data)
{
	return 0;
}
#endif

static void set_load_weight(struct task_struct *p, bool update_load)
{
	int prio = p->static_prio - MAX_RT_PRIO;
	struct load_weight *load = &p->se.load;

	/*
	 * SCHED_IDLE tasks get minimal weight:
	 */
	if (idle_policy(p->policy)) {
		load->weight = scale_load(WEIGHT_IDLEPRIO);
		load->inv_weight = WMULT_IDLEPRIO;
		return;
	}

	/*
	 * SCHED_OTHER tasks have to update their load when changing their
	 * weight
	 */
	if (update_load && p->sched_class == &fair_sched_class) {
		reweight_task(p, prio);
	} else {
		load->weight = scale_load(sched_prio_to_weight[prio]);
		load->inv_weight = sched_prio_to_wmult[prio];
	}
}

static inline void enqueue_task(struct rq *rq, struct task_struct *p, int flags)
{
	if (!(flags & ENQUEUE_NOCLOCK))
		update_rq_clock(rq);

	if (!(flags & ENQUEUE_RESTORE))
		sched_info_queued(rq, p);

	p->sched_class->enqueue_task(rq, p, flags);
}

static inline void dequeue_task(struct rq *rq, struct task_struct *p, int flags)
{
	if (!(flags & DEQUEUE_NOCLOCK))
		update_rq_clock(rq);

	if (!(flags & DEQUEUE_SAVE))
		sched_info_dequeued(rq, p);

	p->sched_class->dequeue_task(rq, p, flags);
}

void activate_task(struct rq *rq, struct task_struct *p, int flags)
{
	if (task_contributes_to_load(p))
		rq->nr_uninterruptible--;

	enqueue_task(rq, p, flags);
}

void deactivate_task(struct rq *rq, struct task_struct *p, int flags)
{
	if (task_contributes_to_load(p))
		rq->nr_uninterruptible++;

	dequeue_task(rq, p, flags);
}

/*
 * __normal_prio - return the priority that is based on the static prio
 */
static inline int __normal_prio(struct task_struct *p)
{
	return p->static_prio;
}

/*
 * Calculate the expected normal priority: i.e. priority
 * without taking RT-inheritance into account. Might be
 * boosted by interactivity modifiers. Changes upon fork,
 * setprio syscalls, and whenever the interactivity
 * estimator recalculates.
 */
static inline int normal_prio(struct task_struct *p)
{
	int prio;

	if (task_has_dl_policy(p))
		prio = MAX_DL_PRIO-1;
	else if (task_has_rt_policy(p))
		prio = MAX_RT_PRIO-1 - p->rt_priority;
	else
		prio = __normal_prio(p);
	return prio;
}

/*
 * Calculate the current priority, i.e. the priority
 * taken into account by the scheduler. This value might
 * be boosted by RT tasks, or might be boosted by
 * interactivity modifiers. Will be RT if the task got
 * RT-boosted. If not then it returns p->normal_prio.
 */
static int effective_prio(struct task_struct *p)
{
	p->normal_prio = normal_prio(p);
	/*
	 * If we are RT tasks or we were boosted to RT priority,
	 * keep the priority unchanged. Otherwise, update priority
	 * to the normal priority:
	 */
	if (!rt_prio(p->prio))
		return p->normal_prio;
	return p->prio;
}

/**
 * task_curr - is this task currently executing on a CPU?
 * @p: the task in question.
 *
 * Return: 1 if the task is currently executing. 0 otherwise.
 */
inline int task_curr(const struct task_struct *p)
{
	return cpu_curr(task_cpu(p)) == p;
}

/*
 * switched_from, switched_to and prio_changed must _NOT_ drop rq->lock,
 * use the balance_callback list if you want balancing.
 *
 * this means any call to check_class_changed() must be followed by a call to
 * balance_callback().
 */
static inline void check_class_changed(struct rq *rq, struct task_struct *p,
				       const struct sched_class *prev_class,
				       int oldprio)
{
	if (prev_class != p->sched_class) {
		if (prev_class->switched_from)
			prev_class->switched_from(rq, p);

		p->sched_class->switched_to(rq, p);
	} else if (oldprio != p->prio || dl_task(p))
		p->sched_class->prio_changed(rq, p, oldprio);
}

void check_preempt_curr(struct rq *rq, struct task_struct *p, int flags)
{
	const struct sched_class *class;

	if (p->sched_class == rq->curr->sched_class) {
		rq->curr->sched_class->check_preempt_curr(rq, p, flags);
	} else {
		for_each_class(class) {
			if (class == rq->curr->sched_class)
				break;
			if (class == p->sched_class) {
				resched_curr(rq);
				break;
			}
		}
	}

	/*
	 * A queue event has occurred, and we're going to schedule.  In
	 * this case, we can save a useless back to back clock update.
	 */
	if (task_on_rq_queued(rq->curr) && test_tsk_need_resched(rq->curr))
		rq_clock_skip_update(rq);
}

#ifdef CONFIG_SMP

static inline bool is_per_cpu_kthread(struct task_struct *p)
{
	if (!(p->flags & PF_KTHREAD))
		return false;

	if (p->nr_cpus_allowed != 1)
		return false;

	return true;
}

/*
 * Per-CPU kthreads are allowed to run on !actie && online CPUs, see
 * __set_cpus_allowed_ptr() and select_fallback_rq().
 */
static inline bool is_cpu_allowed(struct task_struct *p, int cpu)
{
	if (!cpumask_test_cpu(cpu, p->cpus_ptr))
		return false;

	if (is_per_cpu_kthread(p) || __migrate_disabled(p))
		return cpu_online(cpu);

	return cpu_active(cpu);
}

/*
 * This is how migration works:
 *
 * 1) we invoke migration_cpu_stop() on the target CPU using
 *    stop_one_cpu().
 * 2) stopper starts to run (implicitly forcing the migrated thread
 *    off the CPU)
 * 3) it checks whether the migrated task is still in the wrong runqueue.
 * 4) if it's in the wrong runqueue then the migration thread removes
 *    it and puts it into the right queue.
 * 5) stopper completes and stop_one_cpu() returns and the migration
 *    is done.
 */

/*
 * move_queued_task - move a queued task to new rq.
 *
 * Returns (locked) new rq. Old rq's lock is released.
 */
static struct rq *move_queued_task(struct rq *rq, struct rq_flags *rf,
				   struct task_struct *p, int new_cpu)
{
	lockdep_assert_held(&rq->lock);

	WRITE_ONCE(p->on_rq, TASK_ON_RQ_MIGRATING);
	dequeue_task(rq, p, DEQUEUE_NOCLOCK);
	set_task_cpu(p, new_cpu);
	rq_unlock(rq, rf);

	rq = cpu_rq(new_cpu);

	rq_lock(rq, rf);
	BUG_ON(task_cpu(p) != new_cpu);
	enqueue_task(rq, p, 0);
	p->on_rq = TASK_ON_RQ_QUEUED;
	check_preempt_curr(rq, p, 0);

	return rq;
}

struct migration_arg {
	struct task_struct *task;
	int dest_cpu;
	bool done;
};

/*
 * Move (not current) task off this CPU, onto the destination CPU. We're doing
 * this because either it can't run here any more (set_cpus_allowed()
 * away from this CPU, or CPU going down), or because we're
 * attempting to rebalance this task on exec (sched_exec).
 *
 * So we race with normal scheduler movements, but that's OK, as long
 * as the task is no longer on this CPU.
 */
static struct rq *__migrate_task(struct rq *rq, struct rq_flags *rf,
				 struct task_struct *p, int dest_cpu)
{
	/* Affinity changed (again). */
	if (!is_cpu_allowed(p, dest_cpu))
		return rq;

	update_rq_clock(rq);
	rq = move_queued_task(rq, rf, p, dest_cpu);

	return rq;
}

/*
 * migration_cpu_stop - this will be executed by a highprio stopper thread
 * and performs thread migration by bumping thread off CPU then
 * 'pushing' onto another runqueue.
 */
static int migration_cpu_stop(void *data)
{
	struct migration_arg *arg = data;
	struct task_struct *p = arg->task;
	struct rq *rq = this_rq();
	struct rq_flags rf;
	int dest_cpu = arg->dest_cpu;

	/* We don't look at arg after this point. */
	smp_mb();
	arg->done = true;

	/*
	 * The original target CPU might have gone down and we might
	 * be on another CPU but it doesn't matter.
	 */
	local_irq_disable();
	/*
	 * We need to explicitly wake pending tasks before running
	 * __migrate_task() such that we will not miss enforcing cpus_ptr
	 * during wakeups, see set_cpus_allowed_ptr()'s TASK_WAKING test.
	 */
	sched_ttwu_pending();

	raw_spin_lock(&p->pi_lock);
	rq_lock(rq, &rf);
	/*
	 * If task_rq(p) != rq, it cannot be migrated here, because we're
	 * holding rq->lock, if p->on_rq == 0 it cannot get enqueued because
	 * we're holding p->pi_lock.
	 */
	if (task_rq(p) == rq) {
		if (task_on_rq_queued(p))
			rq = __migrate_task(rq, &rf, p, dest_cpu);
		else
			p->wake_cpu = dest_cpu;
	}
	rq_unlock(rq, &rf);
	raw_spin_unlock(&p->pi_lock);

	local_irq_enable();
	return 0;
}

/*
 * sched_class::set_cpus_allowed must do the below, but is not required to
 * actually call this function.
 */
void set_cpus_allowed_common(struct task_struct *p, const struct cpumask *new_mask)
{
	cpumask_copy(&p->cpus_mask, new_mask);
<<<<<<< HEAD
	p->nr_cpus_allowed = cpumask_weight(new_mask);
=======
	if (p->cpus_ptr == &p->cpus_mask)
		p->nr_cpus_allowed = cpumask_weight(new_mask);
>>>>>>> 815b9c8d
}

#if defined(CONFIG_SMP) && defined(CONFIG_PREEMPT_RT_BASE)
int __migrate_disabled(struct task_struct *p)
{
	return p->migrate_disable;
}
EXPORT_SYMBOL_GPL(__migrate_disabled);
#endif

<<<<<<< HEAD
static void __do_set_cpus_allowed_tail(struct task_struct *p,
				       const struct cpumask *new_mask)
=======
void do_set_cpus_allowed(struct task_struct *p, const struct cpumask *new_mask)
>>>>>>> 815b9c8d
{
	struct rq *rq = task_rq(p);
	bool queued, running;

	lockdep_assert_held(&p->pi_lock);

	queued = task_on_rq_queued(p);
	running = task_current(rq, p);

	if (queued) {
		/*
		 * Because __kthread_bind() calls this on blocked tasks without
		 * holding rq->lock.
		 */
		lockdep_assert_held(&rq->lock);
		dequeue_task(rq, p, DEQUEUE_SAVE | DEQUEUE_NOCLOCK);
	}
	if (running)
		put_prev_task(rq, p);

	p->sched_class->set_cpus_allowed(p, new_mask);

	if (queued)
		enqueue_task(rq, p, ENQUEUE_RESTORE | ENQUEUE_NOCLOCK);
	if (running)
		set_curr_task(rq, p);
}

void do_set_cpus_allowed(struct task_struct *p, const struct cpumask *new_mask)
{
#if defined(CONFIG_SMP) && defined(CONFIG_PREEMPT_RT_BASE)
	if (__migrate_disabled(p)) {
		lockdep_assert_held(&p->pi_lock);

		cpumask_copy(&p->cpus_mask, new_mask);
		p->migrate_disable_update = 1;
		return;
	}
#endif
	__do_set_cpus_allowed_tail(p, new_mask);
}

/*
 * Change a given task's CPU affinity. Migrate the thread to a
 * proper CPU and schedule it away if the CPU it's executing on
 * is removed from the allowed bitmask.
 *
 * NOTE: the caller must have a valid reference to the task, the
 * task must not exit() & deallocate itself prematurely. The
 * call is not atomic; no spinlocks may be held.
 */
static int __set_cpus_allowed_ptr(struct task_struct *p,
				  const struct cpumask *new_mask, bool check)
{
	const struct cpumask *cpu_valid_mask = cpu_active_mask;
	unsigned int dest_cpu;
	struct rq_flags rf;
	struct rq *rq;
	int ret = 0;

	rq = task_rq_lock(p, &rf);
	update_rq_clock(rq);

	if (p->flags & PF_KTHREAD) {
		/*
		 * Kernel threads are allowed on online && !active CPUs
		 */
		cpu_valid_mask = cpu_online_mask;
	}

	/*
	 * Must re-check here, to close a race against __kthread_bind(),
	 * sched_setaffinity() is not guaranteed to observe the flag.
	 */
	if (check && (p->flags & PF_NO_SETAFFINITY)) {
		ret = -EINVAL;
		goto out;
	}

<<<<<<< HEAD
	if (cpumask_equal(p->cpus_ptr, new_mask))
=======
	if (cpumask_equal(&p->cpus_mask, new_mask))
>>>>>>> 815b9c8d
		goto out;

	dest_cpu = cpumask_any_and(cpu_valid_mask, new_mask);
	if (dest_cpu >= nr_cpu_ids) {
		ret = -EINVAL;
		goto out;
	}

	do_set_cpus_allowed(p, new_mask);

	if (p->flags & PF_KTHREAD) {
		/*
		 * For kernel threads that do indeed end up on online &&
		 * !active we want to ensure they are strict per-CPU threads.
		 */
		WARN_ON(cpumask_intersects(new_mask, cpu_online_mask) &&
			!cpumask_intersects(new_mask, cpu_active_mask) &&
			p->nr_cpus_allowed != 1);
	}

	/* Can the task run on the task's current CPU? If so, we're done */
<<<<<<< HEAD
	if (cpumask_test_cpu(task_cpu(p), new_mask) || __migrate_disabled(p))
		goto out;

#if defined(CONFIG_SMP) && defined(CONFIG_PREEMPT_RT_BASE)
	if (__migrate_disabled(p)) {
		p->migrate_disable_update = 1;
=======
	if (cpumask_test_cpu(task_cpu(p), new_mask) ||
	    p->cpus_ptr != &p->cpus_mask)
>>>>>>> 815b9c8d
		goto out;
	}
#endif

	if (task_running(rq, p) || p->state == TASK_WAKING) {
		struct migration_arg arg = { p, dest_cpu };
		/* Need help from migration thread: drop lock and wait. */
		task_rq_unlock(rq, p, &rf);
		stop_one_cpu(cpu_of(rq), migration_cpu_stop, &arg);
		tlb_migrate_finish(p->mm);
		return 0;
	} else if (task_on_rq_queued(p)) {
		/*
		 * OK, since we're going to drop the lock immediately
		 * afterwards anyway.
		 */
		rq = move_queued_task(rq, &rf, p, dest_cpu);
	}
out:
	task_rq_unlock(rq, p, &rf);

	return ret;
}

int set_cpus_allowed_ptr(struct task_struct *p, const struct cpumask *new_mask)
{
	return __set_cpus_allowed_ptr(p, new_mask, false);
}
EXPORT_SYMBOL_GPL(set_cpus_allowed_ptr);

void set_task_cpu(struct task_struct *p, unsigned int new_cpu)
{
#ifdef CONFIG_SCHED_DEBUG
	/*
	 * We should never call set_task_cpu() on a blocked task,
	 * ttwu() will sort out the placement.
	 */
	WARN_ON_ONCE(p->state != TASK_RUNNING && p->state != TASK_WAKING &&
			!p->on_rq);

	/*
	 * Migrating fair class task must have p->on_rq = TASK_ON_RQ_MIGRATING,
	 * because schedstat_wait_{start,end} rebase migrating task's wait_start
	 * time relying on p->on_rq.
	 */
	WARN_ON_ONCE(p->state == TASK_RUNNING &&
		     p->sched_class == &fair_sched_class &&
		     (p->on_rq && !task_on_rq_migrating(p)));

#ifdef CONFIG_LOCKDEP
	/*
	 * The caller should hold either p->pi_lock or rq->lock, when changing
	 * a task's CPU. ->pi_lock for waking tasks, rq->lock for runnable tasks.
	 *
	 * sched_move_task() holds both and thus holding either pins the cgroup,
	 * see task_group().
	 *
	 * Furthermore, all task_rq users should acquire both locks, see
	 * task_rq_lock().
	 */
	WARN_ON_ONCE(debug_locks && !(lockdep_is_held(&p->pi_lock) ||
				      lockdep_is_held(&task_rq(p)->lock)));
#endif
	/*
	 * Clearly, migrating tasks to offline CPUs is a fairly daft thing.
	 */
	WARN_ON_ONCE(!cpu_online(new_cpu));
#endif

	trace_sched_migrate_task(p, new_cpu);

	if (task_cpu(p) != new_cpu) {
		if (p->sched_class->migrate_task_rq)
			p->sched_class->migrate_task_rq(p, new_cpu);
		p->se.nr_migrations++;
		rseq_migrate(p);
		perf_event_task_migrate(p);
	}

	__set_task_cpu(p, new_cpu);
}

#ifdef CONFIG_NUMA_BALANCING
static void __migrate_swap_task(struct task_struct *p, int cpu)
{
	if (task_on_rq_queued(p)) {
		struct rq *src_rq, *dst_rq;
		struct rq_flags srf, drf;

		src_rq = task_rq(p);
		dst_rq = cpu_rq(cpu);

		rq_pin_lock(src_rq, &srf);
		rq_pin_lock(dst_rq, &drf);

		p->on_rq = TASK_ON_RQ_MIGRATING;
		deactivate_task(src_rq, p, 0);
		set_task_cpu(p, cpu);
		activate_task(dst_rq, p, 0);
		p->on_rq = TASK_ON_RQ_QUEUED;
		check_preempt_curr(dst_rq, p, 0);

		rq_unpin_lock(dst_rq, &drf);
		rq_unpin_lock(src_rq, &srf);

	} else {
		/*
		 * Task isn't running anymore; make it appear like we migrated
		 * it before it went to sleep. This means on wakeup we make the
		 * previous CPU our target instead of where it really is.
		 */
		p->wake_cpu = cpu;
	}
}

struct migration_swap_arg {
	struct task_struct *src_task, *dst_task;
	int src_cpu, dst_cpu;
};

static int migrate_swap_stop(void *data)
{
	struct migration_swap_arg *arg = data;
	struct rq *src_rq, *dst_rq;
	int ret = -EAGAIN;

	if (!cpu_active(arg->src_cpu) || !cpu_active(arg->dst_cpu))
		return -EAGAIN;

	src_rq = cpu_rq(arg->src_cpu);
	dst_rq = cpu_rq(arg->dst_cpu);

	double_raw_lock(&arg->src_task->pi_lock,
			&arg->dst_task->pi_lock);
	double_rq_lock(src_rq, dst_rq);

	if (task_cpu(arg->dst_task) != arg->dst_cpu)
		goto unlock;

	if (task_cpu(arg->src_task) != arg->src_cpu)
		goto unlock;

	if (!cpumask_test_cpu(arg->dst_cpu, arg->src_task->cpus_ptr))
		goto unlock;

	if (!cpumask_test_cpu(arg->src_cpu, arg->dst_task->cpus_ptr))
		goto unlock;

	__migrate_swap_task(arg->src_task, arg->dst_cpu);
	__migrate_swap_task(arg->dst_task, arg->src_cpu);

	ret = 0;

unlock:
	double_rq_unlock(src_rq, dst_rq);
	raw_spin_unlock(&arg->dst_task->pi_lock);
	raw_spin_unlock(&arg->src_task->pi_lock);

	return ret;
}

/*
 * Cross migrate two tasks
 */
int migrate_swap(struct task_struct *cur, struct task_struct *p,
		int target_cpu, int curr_cpu)
{
	struct migration_swap_arg arg;
	int ret = -EINVAL;

	arg = (struct migration_swap_arg){
		.src_task = cur,
		.src_cpu = curr_cpu,
		.dst_task = p,
		.dst_cpu = target_cpu,
	};

	if (arg.src_cpu == arg.dst_cpu)
		goto out;

	/*
	 * These three tests are all lockless; this is OK since all of them
	 * will be re-checked with proper locks held further down the line.
	 */
	if (!cpu_active(arg.src_cpu) || !cpu_active(arg.dst_cpu))
		goto out;

	if (!cpumask_test_cpu(arg.dst_cpu, arg.src_task->cpus_ptr))
		goto out;

	if (!cpumask_test_cpu(arg.src_cpu, arg.dst_task->cpus_ptr))
		goto out;

	trace_sched_swap_numa(cur, arg.src_cpu, p, arg.dst_cpu);
	ret = stop_two_cpus(arg.dst_cpu, arg.src_cpu, migrate_swap_stop, &arg);

out:
	return ret;
}
#endif /* CONFIG_NUMA_BALANCING */

static bool check_task_state(struct task_struct *p, long match_state)
{
	bool match = false;

	raw_spin_lock_irq(&p->pi_lock);
	if (p->state == match_state || p->saved_state == match_state)
		match = true;
	raw_spin_unlock_irq(&p->pi_lock);

	return match;
}

/*
 * wait_task_inactive - wait for a thread to unschedule.
 *
 * If @match_state is nonzero, it's the @p->state value just checked and
 * not expected to change.  If it changes, i.e. @p might have woken up,
 * then return zero.  When we succeed in waiting for @p to be off its CPU,
 * we return a positive number (its total switch count).  If a second call
 * a short while later returns the same number, the caller can be sure that
 * @p has remained unscheduled the whole time.
 *
 * The caller must ensure that the task *will* unschedule sometime soon,
 * else this function might spin for a *long* time. This function can't
 * be called with interrupts off, or it may introduce deadlock with
 * smp_call_function() if an IPI is sent by the same process we are
 * waiting to become inactive.
 */
unsigned long wait_task_inactive(struct task_struct *p, long match_state)
{
	int running, queued;
	struct rq_flags rf;
	unsigned long ncsw;
	struct rq *rq;

	for (;;) {
		/*
		 * We do the initial early heuristics without holding
		 * any task-queue locks at all. We'll only try to get
		 * the runqueue lock when things look like they will
		 * work out!
		 */
		rq = task_rq(p);

		/*
		 * If the task is actively running on another CPU
		 * still, just relax and busy-wait without holding
		 * any locks.
		 *
		 * NOTE! Since we don't hold any locks, it's not
		 * even sure that "rq" stays as the right runqueue!
		 * But we don't care, since "task_running()" will
		 * return false if the runqueue has changed and p
		 * is actually now running somewhere else!
		 */
		while (task_running(rq, p)) {
			if (match_state && !check_task_state(p, match_state))
				return 0;
			cpu_relax();
		}

		/*
		 * Ok, time to look more closely! We need the rq
		 * lock now, to be *sure*. If we're wrong, we'll
		 * just go back and repeat.
		 */
		rq = task_rq_lock(p, &rf);
		trace_sched_wait_task(p);
		running = task_running(rq, p);
		queued = task_on_rq_queued(p);
		ncsw = 0;
		if (!match_state || p->state == match_state ||
		    p->saved_state == match_state)
			ncsw = p->nvcsw | LONG_MIN; /* sets MSB */
		task_rq_unlock(rq, p, &rf);

		/*
		 * If it changed from the expected state, bail out now.
		 */
		if (unlikely(!ncsw))
			break;

		/*
		 * Was it really running after all now that we
		 * checked with the proper locks actually held?
		 *
		 * Oops. Go back and try again..
		 */
		if (unlikely(running)) {
			cpu_relax();
			continue;
		}

		/*
		 * It's not enough that it's not actively running,
		 * it must be off the runqueue _entirely_, and not
		 * preempted!
		 *
		 * So if it was still runnable (but just not actively
		 * running right now), it's preempted, and we should
		 * yield - it could be a while.
		 */
		if (unlikely(queued)) {
			ktime_t to = NSEC_PER_SEC / HZ;

			set_current_state(TASK_UNINTERRUPTIBLE);
			schedule_hrtimeout(&to, HRTIMER_MODE_REL);
			continue;
		}

		/*
		 * Ahh, all good. It wasn't running, and it wasn't
		 * runnable, which means that it will never become
		 * running in the future either. We're all done!
		 */
		break;
	}

	return ncsw;
}

/***
 * kick_process - kick a running thread to enter/exit the kernel
 * @p: the to-be-kicked thread
 *
 * Cause a process which is running on another CPU to enter
 * kernel-mode, without any delay. (to get signals handled.)
 *
 * NOTE: this function doesn't have to take the runqueue lock,
 * because all it wants to ensure is that the remote task enters
 * the kernel. If the IPI races and the task has been migrated
 * to another CPU then no harm is done and the purpose has been
 * achieved as well.
 */
void kick_process(struct task_struct *p)
{
	int cpu;

	preempt_disable();
	cpu = task_cpu(p);
	if ((cpu != smp_processor_id()) && task_curr(p))
		smp_send_reschedule(cpu);
	preempt_enable();
}
EXPORT_SYMBOL_GPL(kick_process);

/*
 * ->cpus_ptr is protected by both rq->lock and p->pi_lock
 *
 * A few notes on cpu_active vs cpu_online:
 *
 *  - cpu_active must be a subset of cpu_online
 *
 *  - on CPU-up we allow per-CPU kthreads on the online && !active CPU,
 *    see __set_cpus_allowed_ptr(). At this point the newly online
 *    CPU isn't yet part of the sched domains, and balancing will not
 *    see it.
 *
 *  - on CPU-down we clear cpu_active() to mask the sched domains and
 *    avoid the load balancer to place new tasks on the to be removed
 *    CPU. Existing tasks will remain running there and will be taken
 *    off.
 *
 * This means that fallback selection must not select !active CPUs.
 * And can assume that any active CPU must be online. Conversely
 * select_task_rq() below may allow selection of !active CPUs in order
 * to satisfy the above rules.
 */
static int select_fallback_rq(int cpu, struct task_struct *p)
{
	int nid = cpu_to_node(cpu);
	const struct cpumask *nodemask = NULL;
	enum { cpuset, possible, fail } state = cpuset;
	int dest_cpu;

	/*
	 * If the node that the CPU is on has been offlined, cpu_to_node()
	 * will return -1. There is no CPU on the node, and we should
	 * select the CPU on the other node.
	 */
	if (nid != -1) {
		nodemask = cpumask_of_node(nid);

		/* Look for allowed, online CPU in same node. */
		for_each_cpu(dest_cpu, nodemask) {
			if (!cpu_active(dest_cpu))
				continue;
			if (cpumask_test_cpu(dest_cpu, p->cpus_ptr))
				return dest_cpu;
		}
	}

	for (;;) {
		/* Any allowed, online CPU? */
		for_each_cpu(dest_cpu, p->cpus_ptr) {
			if (!is_cpu_allowed(p, dest_cpu))
				continue;

			goto out;
		}

		/* No more Mr. Nice Guy. */
		switch (state) {
		case cpuset:
			if (IS_ENABLED(CONFIG_CPUSETS)) {
				cpuset_cpus_allowed_fallback(p);
				state = possible;
				break;
			}
			/* Fall-through */
		case possible:
			do_set_cpus_allowed(p, cpu_possible_mask);
			state = fail;
			break;

		case fail:
			BUG();
			break;
		}
	}

out:
	if (state != cpuset) {
		/*
		 * Don't tell them about moving exiting tasks or
		 * kernel threads (both mm NULL), since they never
		 * leave kernel.
		 */
		if (p->mm && printk_ratelimit()) {
			printk_deferred("process %d (%s) no longer affine to cpu%d\n",
					task_pid_nr(p), p->comm, cpu);
		}
	}

	return dest_cpu;
}

/*
 * The caller (fork, wakeup) owns p->pi_lock, ->cpus_ptr is stable.
 */
static inline
int select_task_rq(struct task_struct *p, int cpu, int sd_flags, int wake_flags)
{
	lockdep_assert_held(&p->pi_lock);

	if (p->nr_cpus_allowed > 1)
		cpu = p->sched_class->select_task_rq(p, cpu, sd_flags, wake_flags);
	else
		cpu = cpumask_any(p->cpus_ptr);

	/*
	 * In order not to call set_task_cpu() on a blocking task we need
	 * to rely on ttwu() to place the task on a valid ->cpus_ptr
	 * CPU.
	 *
	 * Since this is common to all placement strategies, this lives here.
	 *
	 * [ this allows ->select_task() to simply return task_cpu(p) and
	 *   not worry about this generic constraint ]
	 */
	if (unlikely(!is_cpu_allowed(p, cpu)))
		cpu = select_fallback_rq(task_cpu(p), p);

	return cpu;
}

static void update_avg(u64 *avg, u64 sample)
{
	s64 diff = sample - *avg;
	*avg += diff >> 3;
}

void sched_set_stop_task(int cpu, struct task_struct *stop)
{
	struct sched_param param = { .sched_priority = MAX_RT_PRIO - 1 };
	struct task_struct *old_stop = cpu_rq(cpu)->stop;

	if (stop) {
		/*
		 * Make it appear like a SCHED_FIFO task, its something
		 * userspace knows about and won't get confused about.
		 *
		 * Also, it will make PI more or less work without too
		 * much confusion -- but then, stop work should not
		 * rely on PI working anyway.
		 */
		sched_setscheduler_nocheck(stop, SCHED_FIFO, &param);

		stop->sched_class = &stop_sched_class;
	}

	cpu_rq(cpu)->stop = stop;

	if (old_stop) {
		/*
		 * Reset it back to a normal scheduling class so that
		 * it can die in pieces.
		 */
		old_stop->sched_class = &rt_sched_class;
	}
}

#else

static inline int __set_cpus_allowed_ptr(struct task_struct *p,
					 const struct cpumask *new_mask, bool check)
{
	return set_cpus_allowed_ptr(p, new_mask);
}

#endif /* CONFIG_SMP */

static void
ttwu_stat(struct task_struct *p, int cpu, int wake_flags)
{
	struct rq *rq;

	if (!schedstat_enabled())
		return;

	rq = this_rq();

#ifdef CONFIG_SMP
	if (cpu == rq->cpu) {
		__schedstat_inc(rq->ttwu_local);
		__schedstat_inc(p->se.statistics.nr_wakeups_local);
	} else {
		struct sched_domain *sd;

		__schedstat_inc(p->se.statistics.nr_wakeups_remote);
		rcu_read_lock();
		for_each_domain(rq->cpu, sd) {
			if (cpumask_test_cpu(cpu, sched_domain_span(sd))) {
				__schedstat_inc(sd->ttwu_wake_remote);
				break;
			}
		}
		rcu_read_unlock();
	}

	if (wake_flags & WF_MIGRATED)
		__schedstat_inc(p->se.statistics.nr_wakeups_migrate);
#endif /* CONFIG_SMP */

	__schedstat_inc(rq->ttwu_count);
	__schedstat_inc(p->se.statistics.nr_wakeups);

	if (wake_flags & WF_SYNC)
		__schedstat_inc(p->se.statistics.nr_wakeups_sync);
}

static inline void ttwu_activate(struct rq *rq, struct task_struct *p, int en_flags)
{
	activate_task(rq, p, en_flags);
	p->on_rq = TASK_ON_RQ_QUEUED;
}

/*
 * Mark the task runnable and perform wakeup-preemption.
 */
static void ttwu_do_wakeup(struct rq *rq, struct task_struct *p, int wake_flags,
			   struct rq_flags *rf)
{
	check_preempt_curr(rq, p, wake_flags);
	p->state = TASK_RUNNING;
	trace_sched_wakeup(p);

#ifdef CONFIG_SMP
	if (p->sched_class->task_woken) {
		/*
		 * Our task @p is fully woken up and running; so its safe to
		 * drop the rq->lock, hereafter rq is only used for statistics.
		 */
		rq_unpin_lock(rq, rf);
		p->sched_class->task_woken(rq, p);
		rq_repin_lock(rq, rf);
	}

	if (rq->idle_stamp) {
		u64 delta = rq_clock(rq) - rq->idle_stamp;
		u64 max = 2*rq->max_idle_balance_cost;

		update_avg(&rq->avg_idle, delta);

		if (rq->avg_idle > max)
			rq->avg_idle = max;

		rq->idle_stamp = 0;
	}
#endif
}

static void
ttwu_do_activate(struct rq *rq, struct task_struct *p, int wake_flags,
		 struct rq_flags *rf)
{
	int en_flags = ENQUEUE_WAKEUP | ENQUEUE_NOCLOCK;

	lockdep_assert_held(&rq->lock);

#ifdef CONFIG_SMP
	if (p->sched_contributes_to_load)
		rq->nr_uninterruptible--;

	if (wake_flags & WF_MIGRATED)
		en_flags |= ENQUEUE_MIGRATED;
#endif

	ttwu_activate(rq, p, en_flags);
	ttwu_do_wakeup(rq, p, wake_flags, rf);
}

/*
 * Called in case the task @p isn't fully descheduled from its runqueue,
 * in this case we must do a remote wakeup. Its a 'light' wakeup though,
 * since all we need to do is flip p->state to TASK_RUNNING, since
 * the task is still ->on_rq.
 */
static int ttwu_remote(struct task_struct *p, int wake_flags)
{
	struct rq_flags rf;
	struct rq *rq;
	int ret = 0;

	rq = __task_rq_lock(p, &rf);
	if (task_on_rq_queued(p)) {
		/* check_preempt_curr() may use rq clock */
		update_rq_clock(rq);
		ttwu_do_wakeup(rq, p, wake_flags, &rf);
		ret = 1;
	}
	__task_rq_unlock(rq, &rf);

	return ret;
}

#ifdef CONFIG_SMP
void sched_ttwu_pending(void)
{
	struct rq *rq = this_rq();
	struct llist_node *llist = llist_del_all(&rq->wake_list);
	struct task_struct *p, *t;
	struct rq_flags rf;

	if (!llist)
		return;

	rq_lock_irqsave(rq, &rf);
	update_rq_clock(rq);

	llist_for_each_entry_safe(p, t, llist, wake_entry)
		ttwu_do_activate(rq, p, p->sched_remote_wakeup ? WF_MIGRATED : 0, &rf);

	rq_unlock_irqrestore(rq, &rf);
}

void scheduler_ipi(void)
{
	/*
	 * Fold TIF_NEED_RESCHED into the preempt_count; anybody setting
	 * TIF_NEED_RESCHED remotely (for the first time) will also send
	 * this IPI.
	 */
	preempt_fold_need_resched();

	if (llist_empty(&this_rq()->wake_list) && !got_nohz_idle_kick())
		return;

	/*
	 * Not all reschedule IPI handlers call irq_enter/irq_exit, since
	 * traditionally all their work was done from the interrupt return
	 * path. Now that we actually do some work, we need to make sure
	 * we do call them.
	 *
	 * Some archs already do call them, luckily irq_enter/exit nest
	 * properly.
	 *
	 * Arguably we should visit all archs and update all handlers,
	 * however a fair share of IPIs are still resched only so this would
	 * somewhat pessimize the simple resched case.
	 */
	irq_enter();
	sched_ttwu_pending();

	/*
	 * Check if someone kicked us for doing the nohz idle load balance.
	 */
	if (unlikely(got_nohz_idle_kick())) {
		this_rq()->idle_balance = 1;
		raise_softirq_irqoff(SCHED_SOFTIRQ);
	}
	irq_exit();
}

static void ttwu_queue_remote(struct task_struct *p, int cpu, int wake_flags)
{
	struct rq *rq = cpu_rq(cpu);

	p->sched_remote_wakeup = !!(wake_flags & WF_MIGRATED);

	if (llist_add(&p->wake_entry, &cpu_rq(cpu)->wake_list)) {
		if (!set_nr_if_polling(rq->idle))
			smp_send_reschedule(cpu);
		else
			trace_sched_wake_idle_without_ipi(cpu);
	}
}

void wake_up_if_idle(int cpu)
{
	struct rq *rq = cpu_rq(cpu);
	struct rq_flags rf;

	rcu_read_lock();

	if (!is_idle_task(rcu_dereference(rq->curr)))
		goto out;

	if (set_nr_if_polling(rq->idle)) {
		trace_sched_wake_idle_without_ipi(cpu);
	} else {
		rq_lock_irqsave(rq, &rf);
		if (is_idle_task(rq->curr))
			smp_send_reschedule(cpu);
		/* Else CPU is not idle, do nothing here: */
		rq_unlock_irqrestore(rq, &rf);
	}

out:
	rcu_read_unlock();
}

bool cpus_share_cache(int this_cpu, int that_cpu)
{
	return per_cpu(sd_llc_id, this_cpu) == per_cpu(sd_llc_id, that_cpu);
}
#endif /* CONFIG_SMP */

static void ttwu_queue(struct task_struct *p, int cpu, int wake_flags)
{
	struct rq *rq = cpu_rq(cpu);
	struct rq_flags rf;

#if defined(CONFIG_SMP)
	if (sched_feat(TTWU_QUEUE) && !cpus_share_cache(smp_processor_id(), cpu)) {
		sched_clock_cpu(cpu); /* Sync clocks across CPUs */
		ttwu_queue_remote(p, cpu, wake_flags);
		return;
	}
#endif

	rq_lock(rq, &rf);
	update_rq_clock(rq);
	ttwu_do_activate(rq, p, wake_flags, &rf);
	rq_unlock(rq, &rf);
}

/*
 * Notes on Program-Order guarantees on SMP systems.
 *
 *  MIGRATION
 *
 * The basic program-order guarantee on SMP systems is that when a task [t]
 * migrates, all its activity on its old CPU [c0] happens-before any subsequent
 * execution on its new CPU [c1].
 *
 * For migration (of runnable tasks) this is provided by the following means:
 *
 *  A) UNLOCK of the rq(c0)->lock scheduling out task t
 *  B) migration for t is required to synchronize *both* rq(c0)->lock and
 *     rq(c1)->lock (if not at the same time, then in that order).
 *  C) LOCK of the rq(c1)->lock scheduling in task
 *
 * Release/acquire chaining guarantees that B happens after A and C after B.
 * Note: the CPU doing B need not be c0 or c1
 *
 * Example:
 *
 *   CPU0            CPU1            CPU2
 *
 *   LOCK rq(0)->lock
 *   sched-out X
 *   sched-in Y
 *   UNLOCK rq(0)->lock
 *
 *                                   LOCK rq(0)->lock // orders against CPU0
 *                                   dequeue X
 *                                   UNLOCK rq(0)->lock
 *
 *                                   LOCK rq(1)->lock
 *                                   enqueue X
 *                                   UNLOCK rq(1)->lock
 *
 *                   LOCK rq(1)->lock // orders against CPU2
 *                   sched-out Z
 *                   sched-in X
 *                   UNLOCK rq(1)->lock
 *
 *
 *  BLOCKING -- aka. SLEEP + WAKEUP
 *
 * For blocking we (obviously) need to provide the same guarantee as for
 * migration. However the means are completely different as there is no lock
 * chain to provide order. Instead we do:
 *
 *   1) smp_store_release(X->on_cpu, 0)
 *   2) smp_cond_load_acquire(!X->on_cpu)
 *
 * Example:
 *
 *   CPU0 (schedule)  CPU1 (try_to_wake_up) CPU2 (schedule)
 *
 *   LOCK rq(0)->lock LOCK X->pi_lock
 *   dequeue X
 *   sched-out X
 *   smp_store_release(X->on_cpu, 0);
 *
 *                    smp_cond_load_acquire(&X->on_cpu, !VAL);
 *                    X->state = WAKING
 *                    set_task_cpu(X,2)
 *
 *                    LOCK rq(2)->lock
 *                    enqueue X
 *                    X->state = RUNNING
 *                    UNLOCK rq(2)->lock
 *
 *                                          LOCK rq(2)->lock // orders against CPU1
 *                                          sched-out Z
 *                                          sched-in X
 *                                          UNLOCK rq(2)->lock
 *
 *                    UNLOCK X->pi_lock
 *   UNLOCK rq(0)->lock
 *
 *
 * However, for wakeups there is a second guarantee we must provide, namely we
 * must ensure that CONDITION=1 done by the caller can not be reordered with
 * accesses to the task state; see try_to_wake_up() and set_current_state().
 */

/**
 * try_to_wake_up - wake up a thread
 * @p: the thread to be awakened
 * @state: the mask of task states that can be woken
 * @wake_flags: wake modifier flags (WF_*)
 *
 * If (@state & @p->state) @p->state = TASK_RUNNING.
 *
 * If the task was not queued/runnable, also place it back on a runqueue.
 *
 * Atomic against schedule() which would dequeue a task, also see
 * set_current_state().
 *
 * This function executes a full memory barrier before accessing the task
 * state; see set_current_state().
 *
 * Return: %true if @p->state changes (an actual wakeup was done),
 *	   %false otherwise.
 */
static int
try_to_wake_up(struct task_struct *p, unsigned int state, int wake_flags)
{
	unsigned long flags;
	int cpu, success = 0;

	/*
	 * If we are going to wake up a thread waiting for CONDITION we
	 * need to ensure that CONDITION=1 done by the caller can not be
	 * reordered with p->state check below. This pairs with mb() in
	 * set_current_state() the waiting thread does.
	 */
	raw_spin_lock_irqsave(&p->pi_lock, flags);
	smp_mb__after_spinlock();
	if (!(p->state & state)) {
		/*
		 * The task might be running due to a spinlock sleeper
		 * wakeup. Check the saved state and set it to running
		 * if the wakeup condition is true.
		 */
		if (!(wake_flags & WF_LOCK_SLEEPER)) {
			if (p->saved_state & state) {
				p->saved_state = TASK_RUNNING;
				success = 1;
			}
		}
		goto out;
	}

	/*
	 * If this is a regular wakeup, then we can unconditionally
	 * clear the saved state of a "lock sleeper".
	 */
	if (!(wake_flags & WF_LOCK_SLEEPER))
		p->saved_state = TASK_RUNNING;

	trace_sched_waking(p);

	/* We're going to change ->state: */
	success = 1;
	cpu = task_cpu(p);

	/*
	 * Ensure we load p->on_rq _after_ p->state, otherwise it would
	 * be possible to, falsely, observe p->on_rq == 0 and get stuck
	 * in smp_cond_load_acquire() below.
	 *
	 * sched_ttwu_pending()			try_to_wake_up()
	 *   STORE p->on_rq = 1			  LOAD p->state
	 *   UNLOCK rq->lock
	 *
	 * __schedule() (switch to task 'p')
	 *   LOCK rq->lock			  smp_rmb();
	 *   smp_mb__after_spinlock();
	 *   UNLOCK rq->lock
	 *
	 * [task p]
	 *   STORE p->state = UNINTERRUPTIBLE	  LOAD p->on_rq
	 *
	 * Pairs with the LOCK+smp_mb__after_spinlock() on rq->lock in
	 * __schedule().  See the comment for smp_mb__after_spinlock().
	 */
	smp_rmb();
	if (p->on_rq && ttwu_remote(p, wake_flags))
		goto stat;

#ifdef CONFIG_SMP
	/*
	 * Ensure we load p->on_cpu _after_ p->on_rq, otherwise it would be
	 * possible to, falsely, observe p->on_cpu == 0.
	 *
	 * One must be running (->on_cpu == 1) in order to remove oneself
	 * from the runqueue.
	 *
	 * __schedule() (switch to task 'p')	try_to_wake_up()
	 *   STORE p->on_cpu = 1		  LOAD p->on_rq
	 *   UNLOCK rq->lock
	 *
	 * __schedule() (put 'p' to sleep)
	 *   LOCK rq->lock			  smp_rmb();
	 *   smp_mb__after_spinlock();
	 *   STORE p->on_rq = 0			  LOAD p->on_cpu
	 *
	 * Pairs with the LOCK+smp_mb__after_spinlock() on rq->lock in
	 * __schedule().  See the comment for smp_mb__after_spinlock().
	 */
	smp_rmb();

	/*
	 * If the owning (remote) CPU is still in the middle of schedule() with
	 * this task as prev, wait until its done referencing the task.
	 *
	 * Pairs with the smp_store_release() in finish_task().
	 *
	 * This ensures that tasks getting woken will be fully ordered against
	 * their previous state and preserve Program Order.
	 */
	smp_cond_load_acquire(&p->on_cpu, !VAL);

	p->sched_contributes_to_load = !!task_contributes_to_load(p);
	p->state = TASK_WAKING;

	if (p->in_iowait) {
		delayacct_blkio_end(p);
		atomic_dec(&task_rq(p)->nr_iowait);
	}

	cpu = select_task_rq(p, p->wake_cpu, SD_BALANCE_WAKE, wake_flags);
	if (task_cpu(p) != cpu) {
		wake_flags |= WF_MIGRATED;
		set_task_cpu(p, cpu);
	}

#else /* CONFIG_SMP */

	if (p->in_iowait) {
		delayacct_blkio_end(p);
		atomic_dec(&task_rq(p)->nr_iowait);
	}

#endif /* CONFIG_SMP */

	ttwu_queue(p, cpu, wake_flags);
stat:
	ttwu_stat(p, cpu, wake_flags);
out:
	raw_spin_unlock_irqrestore(&p->pi_lock, flags);

	return success;
}

/**
 * wake_up_process - Wake up a specific process
 * @p: The process to be woken up.
 *
 * Attempt to wake up the nominated process and move it to the set of runnable
 * processes.
 *
 * Return: 1 if the process was woken up, 0 if it was already running.
 *
 * This function executes a full memory barrier before accessing the task state.
 */
int wake_up_process(struct task_struct *p)
{
	return try_to_wake_up(p, TASK_NORMAL, 0);
}
EXPORT_SYMBOL(wake_up_process);

/**
 * wake_up_lock_sleeper - Wake up a specific process blocked on a "sleeping lock"
 * @p: The process to be woken up.
 *
 * Same as wake_up_process() above, but wake_flags=WF_LOCK_SLEEPER to indicate
 * the nature of the wakeup.
 */
int wake_up_lock_sleeper(struct task_struct *p)
{
	return try_to_wake_up(p, TASK_UNINTERRUPTIBLE, WF_LOCK_SLEEPER);
}

int wake_up_state(struct task_struct *p, unsigned int state)
{
	return try_to_wake_up(p, state, 0);
}

/*
 * Perform scheduler related setup for a newly forked process p.
 * p is forked by current.
 *
 * __sched_fork() is basic setup used by init_idle() too:
 */
static void __sched_fork(unsigned long clone_flags, struct task_struct *p)
{
	p->on_rq			= 0;

	p->se.on_rq			= 0;
	p->se.exec_start		= 0;
	p->se.sum_exec_runtime		= 0;
	p->se.prev_sum_exec_runtime	= 0;
	p->se.nr_migrations		= 0;
	p->se.vruntime			= 0;
	INIT_LIST_HEAD(&p->se.group_node);

#ifdef CONFIG_FAIR_GROUP_SCHED
	p->se.cfs_rq			= NULL;
#endif

#ifdef CONFIG_SCHEDSTATS
	/* Even if schedstat is disabled, there should not be garbage */
	memset(&p->se.statistics, 0, sizeof(p->se.statistics));
#endif

	RB_CLEAR_NODE(&p->dl.rb_node);
	init_dl_task_timer(&p->dl);
	init_dl_inactive_task_timer(&p->dl);
	__dl_clear_params(p);

	INIT_LIST_HEAD(&p->rt.run_list);
	p->rt.timeout		= 0;
	p->rt.time_slice	= sched_rr_timeslice;
	p->rt.on_rq		= 0;
	p->rt.on_list		= 0;

#ifdef CONFIG_PREEMPT_NOTIFIERS
	INIT_HLIST_HEAD(&p->preempt_notifiers);
#endif

	init_numa_balancing(clone_flags, p);
}

DEFINE_STATIC_KEY_FALSE(sched_numa_balancing);

#ifdef CONFIG_NUMA_BALANCING

void set_numabalancing_state(bool enabled)
{
	if (enabled)
		static_branch_enable(&sched_numa_balancing);
	else
		static_branch_disable(&sched_numa_balancing);
}

#ifdef CONFIG_PROC_SYSCTL
int sysctl_numa_balancing(struct ctl_table *table, int write,
			 void __user *buffer, size_t *lenp, loff_t *ppos)
{
	struct ctl_table t;
	int err;
	int state = static_branch_likely(&sched_numa_balancing);

	if (write && !capable(CAP_SYS_ADMIN))
		return -EPERM;

	t = *table;
	t.data = &state;
	err = proc_dointvec_minmax(&t, write, buffer, lenp, ppos);
	if (err < 0)
		return err;
	if (write)
		set_numabalancing_state(state);
	return err;
}
#endif
#endif

#ifdef CONFIG_SCHEDSTATS

DEFINE_STATIC_KEY_FALSE(sched_schedstats);
static bool __initdata __sched_schedstats = false;

static void set_schedstats(bool enabled)
{
	if (enabled)
		static_branch_enable(&sched_schedstats);
	else
		static_branch_disable(&sched_schedstats);
}

void force_schedstat_enabled(void)
{
	if (!schedstat_enabled()) {
		pr_info("kernel profiling enabled schedstats, disable via kernel.sched_schedstats.\n");
		static_branch_enable(&sched_schedstats);
	}
}

static int __init setup_schedstats(char *str)
{
	int ret = 0;
	if (!str)
		goto out;

	/*
	 * This code is called before jump labels have been set up, so we can't
	 * change the static branch directly just yet.  Instead set a temporary
	 * variable so init_schedstats() can do it later.
	 */
	if (!strcmp(str, "enable")) {
		__sched_schedstats = true;
		ret = 1;
	} else if (!strcmp(str, "disable")) {
		__sched_schedstats = false;
		ret = 1;
	}
out:
	if (!ret)
		pr_warn("Unable to parse schedstats=\n");

	return ret;
}
__setup("schedstats=", setup_schedstats);

static void __init init_schedstats(void)
{
	set_schedstats(__sched_schedstats);
}

#ifdef CONFIG_PROC_SYSCTL
int sysctl_schedstats(struct ctl_table *table, int write,
			 void __user *buffer, size_t *lenp, loff_t *ppos)
{
	struct ctl_table t;
	int err;
	int state = static_branch_likely(&sched_schedstats);

	if (write && !capable(CAP_SYS_ADMIN))
		return -EPERM;

	t = *table;
	t.data = &state;
	err = proc_dointvec_minmax(&t, write, buffer, lenp, ppos);
	if (err < 0)
		return err;
	if (write)
		set_schedstats(state);
	return err;
}
#endif /* CONFIG_PROC_SYSCTL */
#else  /* !CONFIG_SCHEDSTATS */
static inline void init_schedstats(void) {}
#endif /* CONFIG_SCHEDSTATS */

/*
 * fork()/clone()-time setup:
 */
int sched_fork(unsigned long clone_flags, struct task_struct *p)
{
	unsigned long flags;

	__sched_fork(clone_flags, p);
	/*
	 * We mark the process as NEW here. This guarantees that
	 * nobody will actually run it, and a signal or other external
	 * event cannot wake it up and insert it on the runqueue either.
	 */
	p->state = TASK_NEW;

	/*
	 * Make sure we do not leak PI boosting priority to the child.
	 */
	p->prio = current->normal_prio;

	/*
	 * Revert to default priority/policy on fork if requested.
	 */
	if (unlikely(p->sched_reset_on_fork)) {
		if (task_has_dl_policy(p) || task_has_rt_policy(p)) {
			p->policy = SCHED_NORMAL;
			p->static_prio = NICE_TO_PRIO(0);
			p->rt_priority = 0;
		} else if (PRIO_TO_NICE(p->static_prio) < 0)
			p->static_prio = NICE_TO_PRIO(0);

		p->prio = p->normal_prio = __normal_prio(p);
		set_load_weight(p, false);

		/*
		 * We don't need the reset flag anymore after the fork. It has
		 * fulfilled its duty:
		 */
		p->sched_reset_on_fork = 0;
	}

	if (dl_prio(p->prio))
		return -EAGAIN;
	else if (rt_prio(p->prio))
		p->sched_class = &rt_sched_class;
	else
		p->sched_class = &fair_sched_class;

	init_entity_runnable_average(&p->se);

	/*
	 * The child is not yet in the pid-hash so no cgroup attach races,
	 * and the cgroup is pinned to this child due to cgroup_fork()
	 * is ran before sched_fork().
	 *
	 * Silence PROVE_RCU.
	 */
	raw_spin_lock_irqsave(&p->pi_lock, flags);
	/*
	 * We're setting the CPU for the first time, we don't migrate,
	 * so use __set_task_cpu().
	 */
	__set_task_cpu(p, smp_processor_id());
	if (p->sched_class->task_fork)
		p->sched_class->task_fork(p);
	raw_spin_unlock_irqrestore(&p->pi_lock, flags);

#ifdef CONFIG_SCHED_INFO
	if (likely(sched_info_on()))
		memset(&p->sched_info, 0, sizeof(p->sched_info));
#endif
#if defined(CONFIG_SMP)
	p->on_cpu = 0;
#endif
	init_task_preempt_count(p);
#ifdef CONFIG_HAVE_PREEMPT_LAZY
	task_thread_info(p)->preempt_lazy_count = 0;
#endif
#ifdef CONFIG_SMP
	plist_node_init(&p->pushable_tasks, MAX_PRIO);
	RB_CLEAR_NODE(&p->pushable_dl_tasks);
#endif
	return 0;
}

unsigned long to_ratio(u64 period, u64 runtime)
{
	if (runtime == RUNTIME_INF)
		return BW_UNIT;

	/*
	 * Doing this here saves a lot of checks in all
	 * the calling paths, and returning zero seems
	 * safe for them anyway.
	 */
	if (period == 0)
		return 0;

	return div64_u64(runtime << BW_SHIFT, period);
}

/*
 * wake_up_new_task - wake up a newly created task for the first time.
 *
 * This function will do some initial scheduler statistics housekeeping
 * that must be done for every newly created context, then puts the task
 * on the runqueue and wakes it.
 */
void wake_up_new_task(struct task_struct *p)
{
	struct rq_flags rf;
	struct rq *rq;

	raw_spin_lock_irqsave(&p->pi_lock, rf.flags);
	p->state = TASK_RUNNING;
#ifdef CONFIG_SMP
	/*
	 * Fork balancing, do it here and not earlier because:
	 *  - cpus_ptr can change in the fork path
	 *  - any previously selected CPU might disappear through hotplug
	 *
	 * Use __set_task_cpu() to avoid calling sched_class::migrate_task_rq,
	 * as we're not fully set-up yet.
	 */
	p->recent_used_cpu = task_cpu(p);
	__set_task_cpu(p, select_task_rq(p, task_cpu(p), SD_BALANCE_FORK, 0));
#endif
	rq = __task_rq_lock(p, &rf);
	update_rq_clock(rq);
	post_init_entity_util_avg(&p->se);

	activate_task(rq, p, ENQUEUE_NOCLOCK);
	p->on_rq = TASK_ON_RQ_QUEUED;
	trace_sched_wakeup_new(p);
	check_preempt_curr(rq, p, WF_FORK);
#ifdef CONFIG_SMP
	if (p->sched_class->task_woken) {
		/*
		 * Nothing relies on rq->lock after this, so its fine to
		 * drop it.
		 */
		rq_unpin_lock(rq, &rf);
		p->sched_class->task_woken(rq, p);
		rq_repin_lock(rq, &rf);
	}
#endif
	task_rq_unlock(rq, p, &rf);
}

#ifdef CONFIG_PREEMPT_NOTIFIERS

static DEFINE_STATIC_KEY_FALSE(preempt_notifier_key);

void preempt_notifier_inc(void)
{
	static_branch_inc(&preempt_notifier_key);
}
EXPORT_SYMBOL_GPL(preempt_notifier_inc);

void preempt_notifier_dec(void)
{
	static_branch_dec(&preempt_notifier_key);
}
EXPORT_SYMBOL_GPL(preempt_notifier_dec);

/**
 * preempt_notifier_register - tell me when current is being preempted & rescheduled
 * @notifier: notifier struct to register
 */
void preempt_notifier_register(struct preempt_notifier *notifier)
{
	if (!static_branch_unlikely(&preempt_notifier_key))
		WARN(1, "registering preempt_notifier while notifiers disabled\n");

	hlist_add_head(&notifier->link, &current->preempt_notifiers);
}
EXPORT_SYMBOL_GPL(preempt_notifier_register);

/**
 * preempt_notifier_unregister - no longer interested in preemption notifications
 * @notifier: notifier struct to unregister
 *
 * This is *not* safe to call from within a preemption notifier.
 */
void preempt_notifier_unregister(struct preempt_notifier *notifier)
{
	hlist_del(&notifier->link);
}
EXPORT_SYMBOL_GPL(preempt_notifier_unregister);

static void __fire_sched_in_preempt_notifiers(struct task_struct *curr)
{
	struct preempt_notifier *notifier;

	hlist_for_each_entry(notifier, &curr->preempt_notifiers, link)
		notifier->ops->sched_in(notifier, raw_smp_processor_id());
}

static __always_inline void fire_sched_in_preempt_notifiers(struct task_struct *curr)
{
	if (static_branch_unlikely(&preempt_notifier_key))
		__fire_sched_in_preempt_notifiers(curr);
}

static void
__fire_sched_out_preempt_notifiers(struct task_struct *curr,
				   struct task_struct *next)
{
	struct preempt_notifier *notifier;

	hlist_for_each_entry(notifier, &curr->preempt_notifiers, link)
		notifier->ops->sched_out(notifier, next);
}

static __always_inline void
fire_sched_out_preempt_notifiers(struct task_struct *curr,
				 struct task_struct *next)
{
	if (static_branch_unlikely(&preempt_notifier_key))
		__fire_sched_out_preempt_notifiers(curr, next);
}

#else /* !CONFIG_PREEMPT_NOTIFIERS */

static inline void fire_sched_in_preempt_notifiers(struct task_struct *curr)
{
}

static inline void
fire_sched_out_preempt_notifiers(struct task_struct *curr,
				 struct task_struct *next)
{
}

#endif /* CONFIG_PREEMPT_NOTIFIERS */

static inline void prepare_task(struct task_struct *next)
{
#ifdef CONFIG_SMP
	/*
	 * Claim the task as running, we do this before switching to it
	 * such that any running task will have this set.
	 */
	next->on_cpu = 1;
#endif
}

static inline void finish_task(struct task_struct *prev)
{
#ifdef CONFIG_SMP
	/*
	 * After ->on_cpu is cleared, the task can be moved to a different CPU.
	 * We must ensure this doesn't happen until the switch is completely
	 * finished.
	 *
	 * In particular, the load of prev->state in finish_task_switch() must
	 * happen before this.
	 *
	 * Pairs with the smp_cond_load_acquire() in try_to_wake_up().
	 */
	smp_store_release(&prev->on_cpu, 0);
#endif
}

static inline void
prepare_lock_switch(struct rq *rq, struct task_struct *next, struct rq_flags *rf)
{
	/*
	 * Since the runqueue lock will be released by the next
	 * task (which is an invalid locking op but in the case
	 * of the scheduler it's an obvious special-case), so we
	 * do an early lockdep release here:
	 */
	rq_unpin_lock(rq, rf);
	spin_release(&rq->lock.dep_map, 1, _THIS_IP_);
#ifdef CONFIG_DEBUG_SPINLOCK
	/* this is a valid case when another task releases the spinlock */
	rq->lock.owner = next;
#endif
}

static inline void finish_lock_switch(struct rq *rq)
{
	/*
	 * If we are tracking spinlock dependencies then we have to
	 * fix up the runqueue lock - which gets 'carried over' from
	 * prev into current:
	 */
	spin_acquire(&rq->lock.dep_map, 0, 0, _THIS_IP_);
	raw_spin_unlock_irq(&rq->lock);
}

/*
 * NOP if the arch has not defined these:
 */

#ifndef prepare_arch_switch
# define prepare_arch_switch(next)	do { } while (0)
#endif

#ifndef finish_arch_post_lock_switch
# define finish_arch_post_lock_switch()	do { } while (0)
#endif

/**
 * prepare_task_switch - prepare to switch tasks
 * @rq: the runqueue preparing to switch
 * @prev: the current task that is being switched out
 * @next: the task we are going to switch to.
 *
 * This is called with the rq lock held and interrupts off. It must
 * be paired with a subsequent finish_task_switch after the context
 * switch.
 *
 * prepare_task_switch sets up locking and calls architecture specific
 * hooks.
 */
static inline void
prepare_task_switch(struct rq *rq, struct task_struct *prev,
		    struct task_struct *next)
{
	kcov_prepare_switch(prev);
	sched_info_switch(rq, prev, next);
	perf_event_task_sched_out(prev, next);
	rseq_preempt(prev);
	fire_sched_out_preempt_notifiers(prev, next);
	prepare_task(next);
	prepare_arch_switch(next);
}

/**
 * finish_task_switch - clean up after a task-switch
 * @prev: the thread we just switched away from.
 *
 * finish_task_switch must be called after the context switch, paired
 * with a prepare_task_switch call before the context switch.
 * finish_task_switch will reconcile locking set up by prepare_task_switch,
 * and do any other architecture-specific cleanup actions.
 *
 * Note that we may have delayed dropping an mm in context_switch(). If
 * so, we finish that here outside of the runqueue lock. (Doing it
 * with the lock held can cause deadlocks; see schedule() for
 * details.)
 *
 * The context switch have flipped the stack from under us and restored the
 * local variables which were saved when this task called schedule() in the
 * past. prev == current is still correct but we need to recalculate this_rq
 * because prev may have moved to another CPU.
 */
static struct rq *finish_task_switch(struct task_struct *prev)
	__releases(rq->lock)
{
	struct rq *rq = this_rq();
	struct mm_struct *mm = rq->prev_mm;
	long prev_state;

	/*
	 * The previous task will have left us with a preempt_count of 2
	 * because it left us after:
	 *
	 *	schedule()
	 *	  preempt_disable();			// 1
	 *	  __schedule()
	 *	    raw_spin_lock_irq(&rq->lock)	// 2
	 *
	 * Also, see FORK_PREEMPT_COUNT.
	 */
	if (WARN_ONCE(preempt_count() != 2*PREEMPT_DISABLE_OFFSET,
		      "corrupted preempt_count: %s/%d/0x%x\n",
		      current->comm, current->pid, preempt_count()))
		preempt_count_set(FORK_PREEMPT_COUNT);

	rq->prev_mm = NULL;

	/*
	 * A task struct has one reference for the use as "current".
	 * If a task dies, then it sets TASK_DEAD in tsk->state and calls
	 * schedule one last time. The schedule call will never return, and
	 * the scheduled task must drop that reference.
	 *
	 * We must observe prev->state before clearing prev->on_cpu (in
	 * finish_task), otherwise a concurrent wakeup can get prev
	 * running on another CPU and we could rave with its RUNNING -> DEAD
	 * transition, resulting in a double drop.
	 */
	prev_state = prev->state;
	vtime_task_switch(prev);
	perf_event_task_sched_in(prev, current);
	finish_task(prev);
	finish_lock_switch(rq);
	finish_arch_post_lock_switch();
	kcov_finish_switch(current);

	fire_sched_in_preempt_notifiers(current);
	/*
	 * When switching through a kernel thread, the loop in
	 * membarrier_{private,global}_expedited() may have observed that
	 * kernel thread and not issued an IPI. It is therefore possible to
	 * schedule between user->kernel->user threads without passing though
	 * switch_mm(). Membarrier requires a barrier after storing to
	 * rq->curr, before returning to userspace, so provide them here:
	 *
	 * - a full memory barrier for {PRIVATE,GLOBAL}_EXPEDITED, implicitly
	 *   provided by mmdrop(),
	 * - a sync_core for SYNC_CORE.
	 */
	/*
	 * We use mmdrop_delayed() here so we don't have to do the
	 * full __mmdrop() when we are the last user.
	 */
	if (mm) {
		membarrier_mm_sync_core_before_usermode(mm);
		mmdrop_delayed(mm);
	}
	if (unlikely(prev_state == TASK_DEAD)) {
		if (prev->sched_class->task_dead)
			prev->sched_class->task_dead(prev);

		put_task_struct(prev);
	}

	tick_nohz_task_switch();
	return rq;
}

#ifdef CONFIG_SMP

/* rq->lock is NOT held, but preemption is disabled */
static void __balance_callback(struct rq *rq)
{
	struct callback_head *head, *next;
	void (*func)(struct rq *rq);
	unsigned long flags;

	raw_spin_lock_irqsave(&rq->lock, flags);
	head = rq->balance_callback;
	rq->balance_callback = NULL;
	while (head) {
		func = (void (*)(struct rq *))head->func;
		next = head->next;
		head->next = NULL;
		head = next;

		func(rq);
	}
	raw_spin_unlock_irqrestore(&rq->lock, flags);
}

static inline void balance_callback(struct rq *rq)
{
	if (unlikely(rq->balance_callback))
		__balance_callback(rq);
}

#else

static inline void balance_callback(struct rq *rq)
{
}

#endif

/**
 * schedule_tail - first thing a freshly forked thread must call.
 * @prev: the thread we just switched away from.
 */
asmlinkage __visible void schedule_tail(struct task_struct *prev)
	__releases(rq->lock)
{
	struct rq *rq;

	/*
	 * New tasks start with FORK_PREEMPT_COUNT, see there and
	 * finish_task_switch() for details.
	 *
	 * finish_task_switch() will drop rq->lock() and lower preempt_count
	 * and the preempt_enable() will end up enabling preemption (on
	 * PREEMPT_COUNT kernels).
	 */

	rq = finish_task_switch(prev);
	balance_callback(rq);
	preempt_enable();

	if (current->set_child_tid)
		put_user(task_pid_vnr(current), current->set_child_tid);

	calculate_sigpending();
}

/*
 * context_switch - switch to the new MM and the new thread's register state.
 */
static __always_inline struct rq *
context_switch(struct rq *rq, struct task_struct *prev,
	       struct task_struct *next, struct rq_flags *rf)
{
	struct mm_struct *mm, *oldmm;

	prepare_task_switch(rq, prev, next);

	mm = next->mm;
	oldmm = prev->active_mm;
	/*
	 * For paravirt, this is coupled with an exit in switch_to to
	 * combine the page table reload and the switch backend into
	 * one hypercall.
	 */
	arch_start_context_switch(prev);

	/*
	 * If mm is non-NULL, we pass through switch_mm(). If mm is
	 * NULL, we will pass through mmdrop() in finish_task_switch().
	 * Both of these contain the full memory barrier required by
	 * membarrier after storing to rq->curr, before returning to
	 * user-space.
	 */
	if (!mm) {
		next->active_mm = oldmm;
		mmgrab(oldmm);
		enter_lazy_tlb(oldmm, next);
	} else
		switch_mm_irqs_off(oldmm, mm, next);

	if (!prev->mm) {
		prev->active_mm = NULL;
		rq->prev_mm = oldmm;
	}

	rq->clock_update_flags &= ~(RQCF_ACT_SKIP|RQCF_REQ_SKIP);

	prepare_lock_switch(rq, next, rf);

	/* Here we just switch the register state and the stack. */
	switch_to(prev, next, prev);
	barrier();

	return finish_task_switch(prev);
}

/*
 * nr_running and nr_context_switches:
 *
 * externally visible scheduler statistics: current number of runnable
 * threads, total number of context switches performed since bootup.
 */
unsigned long nr_running(void)
{
	unsigned long i, sum = 0;

	for_each_online_cpu(i)
		sum += cpu_rq(i)->nr_running;

	return sum;
}

/*
 * Check if only the current task is running on the CPU.
 *
 * Caution: this function does not check that the caller has disabled
 * preemption, thus the result might have a time-of-check-to-time-of-use
 * race.  The caller is responsible to use it correctly, for example:
 *
 * - from a non-preemptable section (of course)
 *
 * - from a thread that is bound to a single CPU
 *
 * - in a loop with very short iterations (e.g. a polling loop)
 */
bool single_task_running(void)
{
	return raw_rq()->nr_running == 1;
}
EXPORT_SYMBOL(single_task_running);

unsigned long long nr_context_switches(void)
{
	int i;
	unsigned long long sum = 0;

	for_each_possible_cpu(i)
		sum += cpu_rq(i)->nr_switches;

	return sum;
}

/*
 * IO-wait accounting, and how its mostly bollocks (on SMP).
 *
 * The idea behind IO-wait account is to account the idle time that we could
 * have spend running if it were not for IO. That is, if we were to improve the
 * storage performance, we'd have a proportional reduction in IO-wait time.
 *
 * This all works nicely on UP, where, when a task blocks on IO, we account
 * idle time as IO-wait, because if the storage were faster, it could've been
 * running and we'd not be idle.
 *
 * This has been extended to SMP, by doing the same for each CPU. This however
 * is broken.
 *
 * Imagine for instance the case where two tasks block on one CPU, only the one
 * CPU will have IO-wait accounted, while the other has regular idle. Even
 * though, if the storage were faster, both could've ran at the same time,
 * utilising both CPUs.
 *
 * This means, that when looking globally, the current IO-wait accounting on
 * SMP is a lower bound, by reason of under accounting.
 *
 * Worse, since the numbers are provided per CPU, they are sometimes
 * interpreted per CPU, and that is nonsensical. A blocked task isn't strictly
 * associated with any one particular CPU, it can wake to another CPU than it
 * blocked on. This means the per CPU IO-wait number is meaningless.
 *
 * Task CPU affinities can make all that even more 'interesting'.
 */

unsigned long nr_iowait(void)
{
	unsigned long i, sum = 0;

	for_each_possible_cpu(i)
		sum += atomic_read(&cpu_rq(i)->nr_iowait);

	return sum;
}

/*
 * Consumers of these two interfaces, like for example the cpufreq menu
 * governor are using nonsensical data. Boosting frequency for a CPU that has
 * IO-wait which might not even end up running the task when it does become
 * runnable.
 */

unsigned long nr_iowait_cpu(int cpu)
{
	struct rq *this = cpu_rq(cpu);
	return atomic_read(&this->nr_iowait);
}

void get_iowait_load(unsigned long *nr_waiters, unsigned long *load)
{
	struct rq *rq = this_rq();
	*nr_waiters = atomic_read(&rq->nr_iowait);
	*load = rq->load.weight;
}

#ifdef CONFIG_SMP

/*
 * sched_exec - execve() is a valuable balancing opportunity, because at
 * this point the task has the smallest effective memory and cache footprint.
 */
void sched_exec(void)
{
	struct task_struct *p = current;
	unsigned long flags;
	int dest_cpu;

	raw_spin_lock_irqsave(&p->pi_lock, flags);
	dest_cpu = p->sched_class->select_task_rq(p, task_cpu(p), SD_BALANCE_EXEC, 0);
	if (dest_cpu == smp_processor_id())
		goto unlock;

	if (likely(cpu_active(dest_cpu))) {
		struct migration_arg arg = { p, dest_cpu };

		raw_spin_unlock_irqrestore(&p->pi_lock, flags);
		stop_one_cpu(task_cpu(p), migration_cpu_stop, &arg);
		return;
	}
unlock:
	raw_spin_unlock_irqrestore(&p->pi_lock, flags);
}

#endif

DEFINE_PER_CPU(struct kernel_stat, kstat);
DEFINE_PER_CPU(struct kernel_cpustat, kernel_cpustat);

EXPORT_PER_CPU_SYMBOL(kstat);
EXPORT_PER_CPU_SYMBOL(kernel_cpustat);

/*
 * The function fair_sched_class.update_curr accesses the struct curr
 * and its field curr->exec_start; when called from task_sched_runtime(),
 * we observe a high rate of cache misses in practice.
 * Prefetching this data results in improved performance.
 */
static inline void prefetch_curr_exec_start(struct task_struct *p)
{
#ifdef CONFIG_FAIR_GROUP_SCHED
	struct sched_entity *curr = (&p->se)->cfs_rq->curr;
#else
	struct sched_entity *curr = (&task_rq(p)->cfs)->curr;
#endif
	prefetch(curr);
	prefetch(&curr->exec_start);
}

/*
 * Return accounted runtime for the task.
 * In case the task is currently running, return the runtime plus current's
 * pending runtime that have not been accounted yet.
 */
unsigned long long task_sched_runtime(struct task_struct *p)
{
	struct rq_flags rf;
	struct rq *rq;
	u64 ns;

#if defined(CONFIG_64BIT) && defined(CONFIG_SMP)
	/*
	 * 64-bit doesn't need locks to atomically read a 64-bit value.
	 * So we have a optimization chance when the task's delta_exec is 0.
	 * Reading ->on_cpu is racy, but this is ok.
	 *
	 * If we race with it leaving CPU, we'll take a lock. So we're correct.
	 * If we race with it entering CPU, unaccounted time is 0. This is
	 * indistinguishable from the read occurring a few cycles earlier.
	 * If we see ->on_cpu without ->on_rq, the task is leaving, and has
	 * been accounted, so we're correct here as well.
	 */
	if (!p->on_cpu || !task_on_rq_queued(p))
		return p->se.sum_exec_runtime;
#endif

	rq = task_rq_lock(p, &rf);
	/*
	 * Must be ->curr _and_ ->on_rq.  If dequeued, we would
	 * project cycles that may never be accounted to this
	 * thread, breaking clock_gettime().
	 */
	if (task_current(rq, p) && task_on_rq_queued(p)) {
		prefetch_curr_exec_start(p);
		update_rq_clock(rq);
		p->sched_class->update_curr(rq);
	}
	ns = p->se.sum_exec_runtime;
	task_rq_unlock(rq, p, &rf);

	return ns;
}

/*
 * This function gets called by the timer code, with HZ frequency.
 * We call it with interrupts disabled.
 */
void scheduler_tick(void)
{
	int cpu = smp_processor_id();
	struct rq *rq = cpu_rq(cpu);
	struct task_struct *curr = rq->curr;
	struct rq_flags rf;

	sched_clock_tick();

	rq_lock(rq, &rf);

	update_rq_clock(rq);
	curr->sched_class->task_tick(rq, curr, 0);
	cpu_load_update_active(rq);
	calc_global_load_tick(rq);

	rq_unlock(rq, &rf);

	perf_event_task_tick();

#ifdef CONFIG_SMP
	rq->idle_balance = idle_cpu(cpu);
	trigger_load_balance(rq);
#endif
}

#ifdef CONFIG_NO_HZ_FULL

struct tick_work {
	int			cpu;
	atomic_t		state;
	struct delayed_work	work;
};
/* Values for ->state, see diagram below. */
#define TICK_SCHED_REMOTE_OFFLINE	0
#define TICK_SCHED_REMOTE_OFFLINING	1
#define TICK_SCHED_REMOTE_RUNNING	2

/*
 * State diagram for ->state:
 *
 *
 *          TICK_SCHED_REMOTE_OFFLINE
 *                    |   ^
 *                    |   |
 *                    |   | sched_tick_remote()
 *                    |   |
 *                    |   |
 *                    +--TICK_SCHED_REMOTE_OFFLINING
 *                    |   ^
 *                    |   |
 * sched_tick_start() |   | sched_tick_stop()
 *                    |   |
 *                    V   |
 *          TICK_SCHED_REMOTE_RUNNING
 *
 *
 * Other transitions get WARN_ON_ONCE(), except that sched_tick_remote()
 * and sched_tick_start() are happy to leave the state in RUNNING.
 */

static struct tick_work __percpu *tick_work_cpu;

static void sched_tick_remote(struct work_struct *work)
{
	struct delayed_work *dwork = to_delayed_work(work);
	struct tick_work *twork = container_of(dwork, struct tick_work, work);
	int cpu = twork->cpu;
	struct rq *rq = cpu_rq(cpu);
	struct task_struct *curr;
	struct rq_flags rf;
	u64 delta;
	int os;

	/*
	 * Handle the tick only if it appears the remote CPU is running in full
	 * dynticks mode. The check is racy by nature, but missing a tick or
	 * having one too much is no big deal because the scheduler tick updates
	 * statistics and checks timeslices in a time-independent way, regardless
	 * of when exactly it is running.
	 */
	if (idle_cpu(cpu) || !tick_nohz_tick_stopped_cpu(cpu))
		goto out_requeue;

	rq_lock_irq(rq, &rf);
	curr = rq->curr;
	if (is_idle_task(curr) || cpu_is_offline(cpu))
		goto out_unlock;

	update_rq_clock(rq);
	delta = rq_clock_task(rq) - curr->se.exec_start;

	/*
	 * Make sure the next tick runs within a reasonable
	 * amount of time.
	 */
	WARN_ON_ONCE(delta > (u64)NSEC_PER_SEC * 3);
	curr->sched_class->task_tick(rq, curr, 0);

out_unlock:
	rq_unlock_irq(rq, &rf);

out_requeue:
	/*
	 * Run the remote tick once per second (1Hz). This arbitrary
	 * frequency is large enough to avoid overload but short enough
	 * to keep scheduler internal stats reasonably up to date.  But
	 * first update state to reflect hotplug activity if required.
	 */
	os = atomic_fetch_add_unless(&twork->state, -1, TICK_SCHED_REMOTE_RUNNING);
	WARN_ON_ONCE(os == TICK_SCHED_REMOTE_OFFLINE);
	if (os == TICK_SCHED_REMOTE_RUNNING)
		queue_delayed_work(system_unbound_wq, dwork, HZ);
}

static void sched_tick_start(int cpu)
{
	int os;
	struct tick_work *twork;

	if (housekeeping_cpu(cpu, HK_FLAG_TICK))
		return;

	WARN_ON_ONCE(!tick_work_cpu);

	twork = per_cpu_ptr(tick_work_cpu, cpu);
	os = atomic_xchg(&twork->state, TICK_SCHED_REMOTE_RUNNING);
	WARN_ON_ONCE(os == TICK_SCHED_REMOTE_RUNNING);
	if (os == TICK_SCHED_REMOTE_OFFLINE) {
		twork->cpu = cpu;
		INIT_DELAYED_WORK(&twork->work, sched_tick_remote);
		queue_delayed_work(system_unbound_wq, &twork->work, HZ);
	}
}

#ifdef CONFIG_HOTPLUG_CPU
static void sched_tick_stop(int cpu)
{
	struct tick_work *twork;
	int os;

	if (housekeeping_cpu(cpu, HK_FLAG_TICK))
		return;

	WARN_ON_ONCE(!tick_work_cpu);

	twork = per_cpu_ptr(tick_work_cpu, cpu);
	/* There cannot be competing actions, but don't rely on stop-machine. */
	os = atomic_xchg(&twork->state, TICK_SCHED_REMOTE_OFFLINING);
	WARN_ON_ONCE(os != TICK_SCHED_REMOTE_RUNNING);
	/* Don't cancel, as this would mess up the state machine. */
}
#endif /* CONFIG_HOTPLUG_CPU */

int __init sched_tick_offload_init(void)
{
	tick_work_cpu = alloc_percpu(struct tick_work);
	BUG_ON(!tick_work_cpu);
	return 0;
}

#else /* !CONFIG_NO_HZ_FULL */
static inline void sched_tick_start(int cpu) { }
static inline void sched_tick_stop(int cpu) { }
#endif

#if defined(CONFIG_PREEMPT) && (defined(CONFIG_DEBUG_PREEMPT) || \
				defined(CONFIG_TRACE_PREEMPT_TOGGLE))
/*
 * If the value passed in is equal to the current preempt count
 * then we just disabled preemption. Start timing the latency.
 */
static inline void preempt_latency_start(int val)
{
	if (preempt_count() == val) {
		unsigned long ip = get_lock_parent_ip();
#ifdef CONFIG_DEBUG_PREEMPT
		current->preempt_disable_ip = ip;
#endif
		trace_preempt_off(CALLER_ADDR0, ip);
	}
}

void preempt_count_add(int val)
{
#ifdef CONFIG_DEBUG_PREEMPT
	/*
	 * Underflow?
	 */
	if (DEBUG_LOCKS_WARN_ON((preempt_count() < 0)))
		return;
#endif
	__preempt_count_add(val);
#ifdef CONFIG_DEBUG_PREEMPT
	/*
	 * Spinlock count overflowing soon?
	 */
	DEBUG_LOCKS_WARN_ON((preempt_count() & PREEMPT_MASK) >=
				PREEMPT_MASK - 10);
#endif
	preempt_latency_start(val);
}
EXPORT_SYMBOL(preempt_count_add);
NOKPROBE_SYMBOL(preempt_count_add);

/*
 * If the value passed in equals to the current preempt count
 * then we just enabled preemption. Stop timing the latency.
 */
static inline void preempt_latency_stop(int val)
{
	if (preempt_count() == val)
		trace_preempt_on(CALLER_ADDR0, get_lock_parent_ip());
}

void preempt_count_sub(int val)
{
#ifdef CONFIG_DEBUG_PREEMPT
	/*
	 * Underflow?
	 */
	if (DEBUG_LOCKS_WARN_ON(val > preempt_count()))
		return;
	/*
	 * Is the spinlock portion underflowing?
	 */
	if (DEBUG_LOCKS_WARN_ON((val < PREEMPT_MASK) &&
			!(preempt_count() & PREEMPT_MASK)))
		return;
#endif

	preempt_latency_stop(val);
	__preempt_count_sub(val);
}
EXPORT_SYMBOL(preempt_count_sub);
NOKPROBE_SYMBOL(preempt_count_sub);

#else
static inline void preempt_latency_start(int val) { }
static inline void preempt_latency_stop(int val) { }
#endif

static inline unsigned long get_preempt_disable_ip(struct task_struct *p)
{
#ifdef CONFIG_DEBUG_PREEMPT
	return p->preempt_disable_ip;
#else
	return 0;
#endif
}

/*
 * Print scheduling while atomic bug:
 */
static noinline void __schedule_bug(struct task_struct *prev)
{
	/* Save this before calling printk(), since that will clobber it */
	unsigned long preempt_disable_ip = get_preempt_disable_ip(current);

	if (oops_in_progress)
		return;

	printk(KERN_ERR "BUG: scheduling while atomic: %s/%d/0x%08x\n",
		prev->comm, prev->pid, preempt_count());

	debug_show_held_locks(prev);
	print_modules();
	if (irqs_disabled())
		print_irqtrace_events(prev);
	if (IS_ENABLED(CONFIG_DEBUG_PREEMPT)
	    && in_atomic_preempt_off()) {
		pr_err("Preemption disabled at:");
		print_ip_sym(preempt_disable_ip);
		pr_cont("\n");
	}
	if (panic_on_warn)
		panic("scheduling while atomic\n");

	dump_stack();
	add_taint(TAINT_WARN, LOCKDEP_STILL_OK);
}

/*
 * Various schedule()-time debugging checks and statistics:
 */
static inline void schedule_debug(struct task_struct *prev)
{
#ifdef CONFIG_SCHED_STACK_END_CHECK
	if (task_stack_end_corrupted(prev))
		panic("corrupted stack end detected inside scheduler\n");
#endif

	if (unlikely(in_atomic_preempt_off())) {
		__schedule_bug(prev);
		preempt_count_set(PREEMPT_DISABLED);
	}
	rcu_sleep_check();

	profile_hit(SCHED_PROFILING, __builtin_return_address(0));

	schedstat_inc(this_rq()->sched_count);
}

/*
 * Pick up the highest-prio task:
 */
static inline struct task_struct *
pick_next_task(struct rq *rq, struct task_struct *prev, struct rq_flags *rf)
{
	const struct sched_class *class;
	struct task_struct *p;

	/*
	 * Optimization: we know that if all tasks are in the fair class we can
	 * call that function directly, but only if the @prev task wasn't of a
	 * higher scheduling class, because otherwise those loose the
	 * opportunity to pull in more work from other CPUs.
	 */
	if (likely((prev->sched_class == &idle_sched_class ||
		    prev->sched_class == &fair_sched_class) &&
		   rq->nr_running == rq->cfs.h_nr_running)) {

		p = fair_sched_class.pick_next_task(rq, prev, rf);
		if (unlikely(p == RETRY_TASK))
			goto again;

		/* Assumes fair_sched_class->next == idle_sched_class */
		if (unlikely(!p))
			p = idle_sched_class.pick_next_task(rq, prev, rf);

		return p;
	}

again:
	for_each_class(class) {
		p = class->pick_next_task(rq, prev, rf);
		if (p) {
			if (unlikely(p == RETRY_TASK))
				goto again;
			return p;
		}
	}

	/* The idle class should always have a runnable task: */
	BUG();
}

static void migrate_disabled_sched(struct task_struct *p);

/*
 * __schedule() is the main scheduler function.
 *
 * The main means of driving the scheduler and thus entering this function are:
 *
 *   1. Explicit blocking: mutex, semaphore, waitqueue, etc.
 *
 *   2. TIF_NEED_RESCHED flag is checked on interrupt and userspace return
 *      paths. For example, see arch/x86/entry_64.S.
 *
 *      To drive preemption between tasks, the scheduler sets the flag in timer
 *      interrupt handler scheduler_tick().
 *
 *   3. Wakeups don't really cause entry into schedule(). They add a
 *      task to the run-queue and that's it.
 *
 *      Now, if the new task added to the run-queue preempts the current
 *      task, then the wakeup sets TIF_NEED_RESCHED and schedule() gets
 *      called on the nearest possible occasion:
 *
 *       - If the kernel is preemptible (CONFIG_PREEMPT=y):
 *
 *         - in syscall or exception context, at the next outmost
 *           preempt_enable(). (this might be as soon as the wake_up()'s
 *           spin_unlock()!)
 *
 *         - in IRQ context, return from interrupt-handler to
 *           preemptible context
 *
 *       - If the kernel is not preemptible (CONFIG_PREEMPT is not set)
 *         then at the next:
 *
 *          - cond_resched() call
 *          - explicit schedule() call
 *          - return from syscall or exception to user-space
 *          - return from interrupt-handler to user-space
 *
 * WARNING: must be called with preemption disabled!
 */
static void __sched notrace __schedule(bool preempt)
{
	struct task_struct *prev, *next;
	unsigned long *switch_count;
	struct rq_flags rf;
	struct rq *rq;
	int cpu;

	cpu = smp_processor_id();
	rq = cpu_rq(cpu);
	prev = rq->curr;

	schedule_debug(prev);

	if (sched_feat(HRTICK))
		hrtick_clear(rq);

	local_irq_disable();
	rcu_note_context_switch(preempt);

	/*
	 * Make sure that signal_pending_state()->signal_pending() below
	 * can't be reordered with __set_current_state(TASK_INTERRUPTIBLE)
	 * done by the caller to avoid the race with signal_wake_up().
	 *
	 * The membarrier system call requires a full memory barrier
	 * after coming from user-space, before storing to rq->curr.
	 */
	rq_lock(rq, &rf);
	smp_mb__after_spinlock();

	if (__migrate_disabled(prev))
		migrate_disabled_sched(prev);

	/* Promote REQ to ACT */
	rq->clock_update_flags <<= 1;
	update_rq_clock(rq);

	switch_count = &prev->nivcsw;
	if (!preempt && prev->state) {
		if (unlikely(signal_pending_state(prev->state, prev))) {
			prev->state = TASK_RUNNING;
		} else {
			deactivate_task(rq, prev, DEQUEUE_SLEEP | DEQUEUE_NOCLOCK);
			prev->on_rq = 0;

			if (prev->in_iowait) {
				atomic_inc(&rq->nr_iowait);
				delayacct_blkio_start();
			}
		}
		switch_count = &prev->nvcsw;
	}

	next = pick_next_task(rq, prev, &rf);
	clear_tsk_need_resched(prev);
	clear_tsk_need_resched_lazy(prev);
	clear_preempt_need_resched();

	if (likely(prev != next)) {
		rq->nr_switches++;
		rq->curr = next;
		/*
		 * The membarrier system call requires each architecture
		 * to have a full memory barrier after updating
		 * rq->curr, before returning to user-space.
		 *
		 * Here are the schemes providing that barrier on the
		 * various architectures:
		 * - mm ? switch_mm() : mmdrop() for x86, s390, sparc, PowerPC.
		 *   switch_mm() rely on membarrier_arch_switch_mm() on PowerPC.
		 * - finish_lock_switch() for weakly-ordered
		 *   architectures where spin_unlock is a full barrier,
		 * - switch_to() for arm64 (weakly-ordered, spin_unlock
		 *   is a RELEASE barrier),
		 */
		++*switch_count;

		trace_sched_switch(preempt, prev, next);

		/* Also unlocks the rq: */
		rq = context_switch(rq, prev, next, &rf);
	} else {
		rq->clock_update_flags &= ~(RQCF_ACT_SKIP|RQCF_REQ_SKIP);
		rq_unlock_irq(rq, &rf);
	}

	balance_callback(rq);
}

void __noreturn do_task_dead(void)
{
	/* Causes final put_task_struct in finish_task_switch(): */
	set_special_state(TASK_DEAD);

	/* Tell freezer to ignore us: */
	current->flags |= PF_NOFREEZE;

	__schedule(false);
	BUG();

	/* Avoid "noreturn function does return" - but don't continue if BUG() is a NOP: */
	for (;;)
		cpu_relax();
}

static inline void sched_submit_work(struct task_struct *tsk)
{
	if (!tsk->state)
<<<<<<< HEAD
		return;
	/*
	 * If a worker went to sleep, notify and ask workqueue whether
	 * it wants to wake up a task to maintain concurrency.
	 * As this function is called inside the schedule() context,
	 * we disable preemption to avoid it calling schedule() again
	 * in the possible wakeup of a kworker.
	 */
	if (tsk->flags & PF_WQ_WORKER) {
		preempt_disable();
		wq_worker_sleeping(tsk);
		preempt_enable_no_resched();
	}

	if (tsk_is_pi_blocked(tsk))
		return;

=======
		return;

	/*
	 * If a worker went to sleep, notify and ask workqueue whether
	 * it wants to wake up a task to maintain concurrency.
	 * As this function is called inside the schedule() context,
	 * we disable preemption to avoid it calling schedule() again
	 * in the possible wakeup of a kworker.
	 */
	if (tsk->flags & PF_WQ_WORKER) {
		preempt_disable();
		wq_worker_sleeping(tsk);
		preempt_enable_no_resched();
	}

	if (tsk_is_pi_blocked(tsk))
		return;

>>>>>>> 815b9c8d
	/*
	 * If we are going to sleep and we have plugged IO queued,
	 * make sure to submit it to avoid deadlocks.
	 */
	if (blk_needs_flush_plug(tsk))
		blk_schedule_flush_plug(tsk);
}

static void sched_update_worker(struct task_struct *tsk)
{
	if (tsk->flags & PF_WQ_WORKER)
		wq_worker_running(tsk);
}

asmlinkage __visible void __sched schedule(void)
{
	struct task_struct *tsk = current;

	sched_submit_work(tsk);
	do {
		preempt_disable();
		__schedule(false);
		sched_preempt_enable_no_resched();
	} while (need_resched());
	sched_update_worker(tsk);
}
EXPORT_SYMBOL(schedule);

/*
 * synchronize_rcu_tasks() makes sure that no task is stuck in preempted
 * state (have scheduled out non-voluntarily) by making sure that all
 * tasks have either left the run queue or have gone into user space.
 * As idle tasks do not do either, they must not ever be preempted
 * (schedule out non-voluntarily).
 *
 * schedule_idle() is similar to schedule_preempt_disable() except that it
 * never enables preemption because it does not call sched_submit_work().
 */
void __sched schedule_idle(void)
{
	/*
	 * As this skips calling sched_submit_work(), which the idle task does
	 * regardless because that function is a nop when the task is in a
	 * TASK_RUNNING state, make sure this isn't used someplace that the
	 * current task can be in any other state. Note, idle is always in the
	 * TASK_RUNNING state.
	 */
	WARN_ON_ONCE(current->state);
	do {
		__schedule(false);
	} while (need_resched());
}

#ifdef CONFIG_CONTEXT_TRACKING
asmlinkage __visible void __sched schedule_user(void)
{
	/*
	 * If we come here after a random call to set_need_resched(),
	 * or we have been woken up remotely but the IPI has not yet arrived,
	 * we haven't yet exited the RCU idle mode. Do it here manually until
	 * we find a better solution.
	 *
	 * NB: There are buggy callers of this function.  Ideally we
	 * should warn if prev_state != CONTEXT_USER, but that will trigger
	 * too frequently to make sense yet.
	 */
	enum ctx_state prev_state = exception_enter();
	schedule();
	exception_exit(prev_state);
}
#endif

/**
 * schedule_preempt_disabled - called with preemption disabled
 *
 * Returns with preemption disabled. Note: preempt_count must be 1
 */
void __sched schedule_preempt_disabled(void)
{
	sched_preempt_enable_no_resched();
	schedule();
	preempt_disable();
}

static void __sched notrace preempt_schedule_common(void)
{
	do {
		/*
		 * Because the function tracer can trace preempt_count_sub()
		 * and it also uses preempt_enable/disable_notrace(), if
		 * NEED_RESCHED is set, the preempt_enable_notrace() called
		 * by the function tracer will call this function again and
		 * cause infinite recursion.
		 *
		 * Preemption must be disabled here before the function
		 * tracer can trace. Break up preempt_disable() into two
		 * calls. One to disable preemption without fear of being
		 * traced. The other to still record the preemption latency,
		 * which can also be traced by the function tracer.
		 */
		preempt_disable_notrace();
		preempt_latency_start(1);
		__schedule(true);
		preempt_latency_stop(1);
		preempt_enable_no_resched_notrace();

		/*
		 * Check again in case we missed a preemption opportunity
		 * between schedule and now.
		 */
	} while (need_resched());
}

#ifdef CONFIG_PREEMPT_LAZY
/*
 * If TIF_NEED_RESCHED is then we allow to be scheduled away since this is
 * set by a RT task. Oterwise we try to avoid beeing scheduled out as long as
 * preempt_lazy_count counter >0.
 */
static __always_inline int preemptible_lazy(void)
{
	if (test_thread_flag(TIF_NEED_RESCHED))
		return 1;
	if (current_thread_info()->preempt_lazy_count)
		return 0;
	return 1;
}

#else

static inline int preemptible_lazy(void)
{
	return 1;
}

#endif

#ifdef CONFIG_PREEMPT
/*
 * this is the entry point to schedule() from in-kernel preemption
 * off of preempt_enable. Kernel preemptions off return from interrupt
 * occur there and call schedule directly.
 */
asmlinkage __visible void __sched notrace preempt_schedule(void)
{
	/*
	 * If there is a non-zero preempt_count or interrupts are disabled,
	 * we do not want to preempt the current task. Just return..
	 */
	if (likely(!preemptible()))
		return;
	if (!preemptible_lazy())
		return;
	preempt_schedule_common();
}
NOKPROBE_SYMBOL(preempt_schedule);
EXPORT_SYMBOL(preempt_schedule);

/**
 * preempt_schedule_notrace - preempt_schedule called by tracing
 *
 * The tracing infrastructure uses preempt_enable_notrace to prevent
 * recursion and tracing preempt enabling caused by the tracing
 * infrastructure itself. But as tracing can happen in areas coming
 * from userspace or just about to enter userspace, a preempt enable
 * can occur before user_exit() is called. This will cause the scheduler
 * to be called when the system is still in usermode.
 *
 * To prevent this, the preempt_enable_notrace will use this function
 * instead of preempt_schedule() to exit user context if needed before
 * calling the scheduler.
 */
asmlinkage __visible void __sched notrace preempt_schedule_notrace(void)
{
	enum ctx_state prev_ctx;

	if (likely(!preemptible()))
		return;

	if (!preemptible_lazy())
		return;

	do {
		/*
		 * Because the function tracer can trace preempt_count_sub()
		 * and it also uses preempt_enable/disable_notrace(), if
		 * NEED_RESCHED is set, the preempt_enable_notrace() called
		 * by the function tracer will call this function again and
		 * cause infinite recursion.
		 *
		 * Preemption must be disabled here before the function
		 * tracer can trace. Break up preempt_disable() into two
		 * calls. One to disable preemption without fear of being
		 * traced. The other to still record the preemption latency,
		 * which can also be traced by the function tracer.
		 */
		preempt_disable_notrace();
		preempt_latency_start(1);
		/*
		 * Needs preempt disabled in case user_exit() is traced
		 * and the tracer calls preempt_enable_notrace() causing
		 * an infinite recursion.
		 */
		prev_ctx = exception_enter();
		__schedule(true);
		exception_exit(prev_ctx);

		preempt_latency_stop(1);
		preempt_enable_no_resched_notrace();
	} while (need_resched());
}
EXPORT_SYMBOL_GPL(preempt_schedule_notrace);

#endif /* CONFIG_PREEMPT */

/*
 * this is the entry point to schedule() from kernel preemption
 * off of irq context.
 * Note, that this is called and return with irqs disabled. This will
 * protect us against recursive calling from irq.
 */
asmlinkage __visible void __sched preempt_schedule_irq(void)
{
	enum ctx_state prev_state;

	/* Catch callers which need to be fixed */
	BUG_ON(preempt_count() || !irqs_disabled());

	prev_state = exception_enter();

	do {
		preempt_disable();
		local_irq_enable();
		__schedule(true);
		local_irq_disable();
		sched_preempt_enable_no_resched();
	} while (need_resched());

	exception_exit(prev_state);
}

int default_wake_function(wait_queue_entry_t *curr, unsigned mode, int wake_flags,
			  void *key)
{
	return try_to_wake_up(curr->private, mode, wake_flags);
}
EXPORT_SYMBOL(default_wake_function);

#ifdef CONFIG_RT_MUTEXES

static inline int __rt_effective_prio(struct task_struct *pi_task, int prio)
{
	if (pi_task)
		prio = min(prio, pi_task->prio);

	return prio;
}

static inline int rt_effective_prio(struct task_struct *p, int prio)
{
	struct task_struct *pi_task = rt_mutex_get_top_task(p);

	return __rt_effective_prio(pi_task, prio);
}

/*
 * rt_mutex_setprio - set the current priority of a task
 * @p: task to boost
 * @pi_task: donor task
 *
 * This function changes the 'effective' priority of a task. It does
 * not touch ->normal_prio like __setscheduler().
 *
 * Used by the rt_mutex code to implement priority inheritance
 * logic. Call site only calls if the priority of the task changed.
 */
void rt_mutex_setprio(struct task_struct *p, struct task_struct *pi_task)
{
	int prio, oldprio, queued, running, queue_flag =
		DEQUEUE_SAVE | DEQUEUE_MOVE | DEQUEUE_NOCLOCK;
	const struct sched_class *prev_class;
	struct rq_flags rf;
	struct rq *rq;

	/* XXX used to be waiter->prio, not waiter->task->prio */
	prio = __rt_effective_prio(pi_task, p->normal_prio);

	/*
	 * If nothing changed; bail early.
	 */
	if (p->pi_top_task == pi_task && prio == p->prio && !dl_prio(prio))
		return;

	rq = __task_rq_lock(p, &rf);
	update_rq_clock(rq);
	/*
	 * Set under pi_lock && rq->lock, such that the value can be used under
	 * either lock.
	 *
	 * Note that there is loads of tricky to make this pointer cache work
	 * right. rt_mutex_slowunlock()+rt_mutex_postunlock() work together to
	 * ensure a task is de-boosted (pi_task is set to NULL) before the
	 * task is allowed to run again (and can exit). This ensures the pointer
	 * points to a blocked task -- which guaratees the task is present.
	 */
	p->pi_top_task = pi_task;

	/*
	 * For FIFO/RR we only need to set prio, if that matches we're done.
	 */
	if (prio == p->prio && !dl_prio(prio))
		goto out_unlock;

	/*
	 * Idle task boosting is a nono in general. There is one
	 * exception, when PREEMPT_RT and NOHZ is active:
	 *
	 * The idle task calls get_next_timer_interrupt() and holds
	 * the timer wheel base->lock on the CPU and another CPU wants
	 * to access the timer (probably to cancel it). We can safely
	 * ignore the boosting request, as the idle CPU runs this code
	 * with interrupts disabled and will complete the lock
	 * protected section without being interrupted. So there is no
	 * real need to boost.
	 */
	if (unlikely(p == rq->idle)) {
		WARN_ON(p != rq->curr);
		WARN_ON(p->pi_blocked_on);
		goto out_unlock;
	}

	trace_sched_pi_setprio(p, pi_task);
	oldprio = p->prio;

	if (oldprio == prio)
		queue_flag &= ~DEQUEUE_MOVE;

	prev_class = p->sched_class;
	queued = task_on_rq_queued(p);
	running = task_current(rq, p);
	if (queued)
		dequeue_task(rq, p, queue_flag);
	if (running)
		put_prev_task(rq, p);

	/*
	 * Boosting condition are:
	 * 1. -rt task is running and holds mutex A
	 *      --> -dl task blocks on mutex A
	 *
	 * 2. -dl task is running and holds mutex A
	 *      --> -dl task blocks on mutex A and could preempt the
	 *          running task
	 */
	if (dl_prio(prio)) {
		if (!dl_prio(p->normal_prio) ||
		    (pi_task && dl_entity_preempt(&pi_task->dl, &p->dl))) {
			p->dl.dl_boosted = 1;
			queue_flag |= ENQUEUE_REPLENISH;
		} else
			p->dl.dl_boosted = 0;
		p->sched_class = &dl_sched_class;
	} else if (rt_prio(prio)) {
		if (dl_prio(oldprio))
			p->dl.dl_boosted = 0;
		if (oldprio < prio)
			queue_flag |= ENQUEUE_HEAD;
		p->sched_class = &rt_sched_class;
	} else {
		if (dl_prio(oldprio))
			p->dl.dl_boosted = 0;
		if (rt_prio(oldprio))
			p->rt.timeout = 0;
		p->sched_class = &fair_sched_class;
	}

	p->prio = prio;

	if (queued)
		enqueue_task(rq, p, queue_flag);
	if (running)
		set_curr_task(rq, p);

	check_class_changed(rq, p, prev_class, oldprio);
out_unlock:
	/* Avoid rq from going away on us: */
	preempt_disable();
	__task_rq_unlock(rq, &rf);

	balance_callback(rq);
	preempt_enable();
}
#else
static inline int rt_effective_prio(struct task_struct *p, int prio)
{
	return prio;
}
#endif

void set_user_nice(struct task_struct *p, long nice)
{
	bool queued, running;
	int old_prio, delta;
	struct rq_flags rf;
	struct rq *rq;

	if (task_nice(p) == nice || nice < MIN_NICE || nice > MAX_NICE)
		return;
	/*
	 * We have to be careful, if called from sys_setpriority(),
	 * the task might be in the middle of scheduling on another CPU.
	 */
	rq = task_rq_lock(p, &rf);
	update_rq_clock(rq);

	/*
	 * The RT priorities are set via sched_setscheduler(), but we still
	 * allow the 'normal' nice value to be set - but as expected
	 * it wont have any effect on scheduling until the task is
	 * SCHED_DEADLINE, SCHED_FIFO or SCHED_RR:
	 */
	if (task_has_dl_policy(p) || task_has_rt_policy(p)) {
		p->static_prio = NICE_TO_PRIO(nice);
		goto out_unlock;
	}
	queued = task_on_rq_queued(p);
	running = task_current(rq, p);
	if (queued)
		dequeue_task(rq, p, DEQUEUE_SAVE | DEQUEUE_NOCLOCK);
	if (running)
		put_prev_task(rq, p);

	p->static_prio = NICE_TO_PRIO(nice);
	set_load_weight(p, true);
	old_prio = p->prio;
	p->prio = effective_prio(p);
	delta = p->prio - old_prio;

	if (queued) {
		enqueue_task(rq, p, ENQUEUE_RESTORE | ENQUEUE_NOCLOCK);
		/*
		 * If the task increased its priority or is running and
		 * lowered its priority, then reschedule its CPU:
		 */
		if (delta < 0 || (delta > 0 && task_running(rq, p)))
			resched_curr(rq);
	}
	if (running)
		set_curr_task(rq, p);
out_unlock:
	task_rq_unlock(rq, p, &rf);
}
EXPORT_SYMBOL(set_user_nice);

/*
 * can_nice - check if a task can reduce its nice value
 * @p: task
 * @nice: nice value
 */
int can_nice(const struct task_struct *p, const int nice)
{
	/* Convert nice value [19,-20] to rlimit style value [1,40]: */
	int nice_rlim = nice_to_rlimit(nice);

	return (nice_rlim <= task_rlimit(p, RLIMIT_NICE) ||
		capable(CAP_SYS_NICE));
}

#ifdef __ARCH_WANT_SYS_NICE

/*
 * sys_nice - change the priority of the current process.
 * @increment: priority increment
 *
 * sys_setpriority is a more generic, but much slower function that
 * does similar things.
 */
SYSCALL_DEFINE1(nice, int, increment)
{
	long nice, retval;

	/*
	 * Setpriority might change our priority at the same moment.
	 * We don't have to worry. Conceptually one call occurs first
	 * and we have a single winner.
	 */
	increment = clamp(increment, -NICE_WIDTH, NICE_WIDTH);
	nice = task_nice(current) + increment;

	nice = clamp_val(nice, MIN_NICE, MAX_NICE);
	if (increment < 0 && !can_nice(current, nice))
		return -EPERM;

	retval = security_task_setnice(current, nice);
	if (retval)
		return retval;

	set_user_nice(current, nice);
	return 0;
}

#endif

/**
 * task_prio - return the priority value of a given task.
 * @p: the task in question.
 *
 * Return: The priority value as seen by users in /proc.
 * RT tasks are offset by -200. Normal tasks are centered
 * around 0, value goes from -16 to +15.
 */
int task_prio(const struct task_struct *p)
{
	return p->prio - MAX_RT_PRIO;
}

/**
 * idle_cpu - is a given CPU idle currently?
 * @cpu: the processor in question.
 *
 * Return: 1 if the CPU is currently idle. 0 otherwise.
 */
int idle_cpu(int cpu)
{
	struct rq *rq = cpu_rq(cpu);

	if (rq->curr != rq->idle)
		return 0;

	if (rq->nr_running)
		return 0;

#ifdef CONFIG_SMP
	if (!llist_empty(&rq->wake_list))
		return 0;
#endif

	return 1;
}

/**
 * available_idle_cpu - is a given CPU idle for enqueuing work.
 * @cpu: the CPU in question.
 *
 * Return: 1 if the CPU is currently idle. 0 otherwise.
 */
int available_idle_cpu(int cpu)
{
	if (!idle_cpu(cpu))
		return 0;

	if (vcpu_is_preempted(cpu))
		return 0;

	return 1;
}

/**
 * idle_task - return the idle task for a given CPU.
 * @cpu: the processor in question.
 *
 * Return: The idle task for the CPU @cpu.
 */
struct task_struct *idle_task(int cpu)
{
	return cpu_rq(cpu)->idle;
}

/**
 * find_process_by_pid - find a process with a matching PID value.
 * @pid: the pid in question.
 *
 * The task of @pid, if found. %NULL otherwise.
 */
static struct task_struct *find_process_by_pid(pid_t pid)
{
	return pid ? find_task_by_vpid(pid) : current;
}

/*
 * sched_setparam() passes in -1 for its policy, to let the functions
 * it calls know not to change it.
 */
#define SETPARAM_POLICY	-1

static void __setscheduler_params(struct task_struct *p,
		const struct sched_attr *attr)
{
	int policy = attr->sched_policy;

	if (policy == SETPARAM_POLICY)
		policy = p->policy;

	p->policy = policy;

	if (dl_policy(policy))
		__setparam_dl(p, attr);
	else if (fair_policy(policy))
		p->static_prio = NICE_TO_PRIO(attr->sched_nice);

	/*
	 * __sched_setscheduler() ensures attr->sched_priority == 0 when
	 * !rt_policy. Always setting this ensures that things like
	 * getparam()/getattr() don't report silly values for !rt tasks.
	 */
	p->rt_priority = attr->sched_priority;
	p->normal_prio = normal_prio(p);
	set_load_weight(p, true);
}

/* Actually do priority change: must hold pi & rq lock. */
static void __setscheduler(struct rq *rq, struct task_struct *p,
			   const struct sched_attr *attr, bool keep_boost)
{
	__setscheduler_params(p, attr);

	/*
	 * Keep a potential priority boosting if called from
	 * sched_setscheduler().
	 */
	p->prio = normal_prio(p);
	if (keep_boost)
		p->prio = rt_effective_prio(p, p->prio);

	if (dl_prio(p->prio))
		p->sched_class = &dl_sched_class;
	else if (rt_prio(p->prio))
		p->sched_class = &rt_sched_class;
	else
		p->sched_class = &fair_sched_class;
}

/*
 * Check the target process has a UID that matches the current process's:
 */
static bool check_same_owner(struct task_struct *p)
{
	const struct cred *cred = current_cred(), *pcred;
	bool match;

	rcu_read_lock();
	pcred = __task_cred(p);
	match = (uid_eq(cred->euid, pcred->euid) ||
		 uid_eq(cred->euid, pcred->uid));
	rcu_read_unlock();
	return match;
}

static int __sched_setscheduler(struct task_struct *p,
				const struct sched_attr *attr,
				bool user, bool pi)
{
	int newprio = dl_policy(attr->sched_policy) ? MAX_DL_PRIO - 1 :
		      MAX_RT_PRIO - 1 - attr->sched_priority;
	int retval, oldprio, oldpolicy = -1, queued, running;
	int new_effective_prio, policy = attr->sched_policy;
	const struct sched_class *prev_class;
	struct rq_flags rf;
	int reset_on_fork;
	int queue_flags = DEQUEUE_SAVE | DEQUEUE_MOVE | DEQUEUE_NOCLOCK;
	struct rq *rq;

	/* The pi code expects interrupts enabled */
	BUG_ON(pi && in_interrupt());
recheck:
	/* Double check policy once rq lock held: */
	if (policy < 0) {
		reset_on_fork = p->sched_reset_on_fork;
		policy = oldpolicy = p->policy;
	} else {
		reset_on_fork = !!(attr->sched_flags & SCHED_FLAG_RESET_ON_FORK);

		if (!valid_policy(policy))
			return -EINVAL;
	}

	if (attr->sched_flags & ~(SCHED_FLAG_ALL | SCHED_FLAG_SUGOV))
		return -EINVAL;

	/*
	 * Valid priorities for SCHED_FIFO and SCHED_RR are
	 * 1..MAX_USER_RT_PRIO-1, valid priority for SCHED_NORMAL,
	 * SCHED_BATCH and SCHED_IDLE is 0.
	 */
	if ((p->mm && attr->sched_priority > MAX_USER_RT_PRIO-1) ||
	    (!p->mm && attr->sched_priority > MAX_RT_PRIO-1))
		return -EINVAL;
	if ((dl_policy(policy) && !__checkparam_dl(attr)) ||
	    (rt_policy(policy) != (attr->sched_priority != 0)))
		return -EINVAL;

	/*
	 * Allow unprivileged RT tasks to decrease priority:
	 */
	if (user && !capable(CAP_SYS_NICE)) {
		if (fair_policy(policy)) {
			if (attr->sched_nice < task_nice(p) &&
			    !can_nice(p, attr->sched_nice))
				return -EPERM;
		}

		if (rt_policy(policy)) {
			unsigned long rlim_rtprio =
					task_rlimit(p, RLIMIT_RTPRIO);

			/* Can't set/change the rt policy: */
			if (policy != p->policy && !rlim_rtprio)
				return -EPERM;

			/* Can't increase priority: */
			if (attr->sched_priority > p->rt_priority &&
			    attr->sched_priority > rlim_rtprio)
				return -EPERM;
		}

		 /*
		  * Can't set/change SCHED_DEADLINE policy at all for now
		  * (safest behavior); in the future we would like to allow
		  * unprivileged DL tasks to increase their relative deadline
		  * or reduce their runtime (both ways reducing utilization)
		  */
		if (dl_policy(policy))
			return -EPERM;

		/*
		 * Treat SCHED_IDLE as nice 20. Only allow a switch to
		 * SCHED_NORMAL if the RLIMIT_NICE would normally permit it.
		 */
		if (idle_policy(p->policy) && !idle_policy(policy)) {
			if (!can_nice(p, task_nice(p)))
				return -EPERM;
		}

		/* Can't change other user's priorities: */
		if (!check_same_owner(p))
			return -EPERM;

		/* Normal users shall not reset the sched_reset_on_fork flag: */
		if (p->sched_reset_on_fork && !reset_on_fork)
			return -EPERM;
	}

	if (user) {
		if (attr->sched_flags & SCHED_FLAG_SUGOV)
			return -EINVAL;

		retval = security_task_setscheduler(p);
		if (retval)
			return retval;
	}

	/*
	 * Make sure no PI-waiters arrive (or leave) while we are
	 * changing the priority of the task:
	 *
	 * To be able to change p->policy safely, the appropriate
	 * runqueue lock must be held.
	 */
	rq = task_rq_lock(p, &rf);
	update_rq_clock(rq);

	/*
	 * Changing the policy of the stop threads its a very bad idea:
	 */
	if (p == rq->stop) {
		task_rq_unlock(rq, p, &rf);
		return -EINVAL;
	}

	/*
	 * If not changing anything there's no need to proceed further,
	 * but store a possible modification of reset_on_fork.
	 */
	if (unlikely(policy == p->policy)) {
		if (fair_policy(policy) && attr->sched_nice != task_nice(p))
			goto change;
		if (rt_policy(policy) && attr->sched_priority != p->rt_priority)
			goto change;
		if (dl_policy(policy) && dl_param_changed(p, attr))
			goto change;

		p->sched_reset_on_fork = reset_on_fork;
		task_rq_unlock(rq, p, &rf);
		return 0;
	}
change:

	if (user) {
#ifdef CONFIG_RT_GROUP_SCHED
		/*
		 * Do not allow realtime tasks into groups that have no runtime
		 * assigned.
		 */
		if (rt_bandwidth_enabled() && rt_policy(policy) &&
				task_group(p)->rt_bandwidth.rt_runtime == 0 &&
				!task_group_is_autogroup(task_group(p))) {
			task_rq_unlock(rq, p, &rf);
			return -EPERM;
		}
#endif
#ifdef CONFIG_SMP
		if (dl_bandwidth_enabled() && dl_policy(policy) &&
				!(attr->sched_flags & SCHED_FLAG_SUGOV)) {
			cpumask_t *span = rq->rd->span;

			/*
			 * Don't allow tasks with an affinity mask smaller than
			 * the entire root_domain to become SCHED_DEADLINE. We
			 * will also fail if there's no bandwidth available.
			 */
			if (!cpumask_subset(span, p->cpus_ptr) ||
			    rq->rd->dl_bw.bw == 0) {
				task_rq_unlock(rq, p, &rf);
				return -EPERM;
			}
		}
#endif
	}

	/* Re-check policy now with rq lock held: */
	if (unlikely(oldpolicy != -1 && oldpolicy != p->policy)) {
		policy = oldpolicy = -1;
		task_rq_unlock(rq, p, &rf);
		goto recheck;
	}

	/*
	 * If setscheduling to SCHED_DEADLINE (or changing the parameters
	 * of a SCHED_DEADLINE task) we need to check if enough bandwidth
	 * is available.
	 */
	if ((dl_policy(policy) || dl_task(p)) && sched_dl_overflow(p, policy, attr)) {
		task_rq_unlock(rq, p, &rf);
		return -EBUSY;
	}

	p->sched_reset_on_fork = reset_on_fork;
	oldprio = p->prio;

	if (pi) {
		/*
		 * Take priority boosted tasks into account. If the new
		 * effective priority is unchanged, we just store the new
		 * normal parameters and do not touch the scheduler class and
		 * the runqueue. This will be done when the task deboost
		 * itself.
		 */
		new_effective_prio = rt_effective_prio(p, newprio);
		if (new_effective_prio == oldprio)
			queue_flags &= ~DEQUEUE_MOVE;
	}

	queued = task_on_rq_queued(p);
	running = task_current(rq, p);
	if (queued)
		dequeue_task(rq, p, queue_flags);
	if (running)
		put_prev_task(rq, p);

	prev_class = p->sched_class;
	__setscheduler(rq, p, attr, pi);

	if (queued) {
		/*
		 * We enqueue to tail when the priority of a task is
		 * increased (user space view).
		 */
		if (oldprio < p->prio)
			queue_flags |= ENQUEUE_HEAD;

		enqueue_task(rq, p, queue_flags);
	}
	if (running)
		set_curr_task(rq, p);

	check_class_changed(rq, p, prev_class, oldprio);

	/* Avoid rq from going away on us: */
	preempt_disable();
	task_rq_unlock(rq, p, &rf);

	if (pi)
		rt_mutex_adjust_pi(p);

	/* Run balance callbacks after we've adjusted the PI chain: */
	balance_callback(rq);
	preempt_enable();

	return 0;
}

static int _sched_setscheduler(struct task_struct *p, int policy,
			       const struct sched_param *param, bool check)
{
	struct sched_attr attr = {
		.sched_policy   = policy,
		.sched_priority = param->sched_priority,
		.sched_nice	= PRIO_TO_NICE(p->static_prio),
	};

	/* Fixup the legacy SCHED_RESET_ON_FORK hack. */
	if ((policy != SETPARAM_POLICY) && (policy & SCHED_RESET_ON_FORK)) {
		attr.sched_flags |= SCHED_FLAG_RESET_ON_FORK;
		policy &= ~SCHED_RESET_ON_FORK;
		attr.sched_policy = policy;
	}

	return __sched_setscheduler(p, &attr, check, true);
}
/**
 * sched_setscheduler - change the scheduling policy and/or RT priority of a thread.
 * @p: the task in question.
 * @policy: new policy.
 * @param: structure containing the new RT priority.
 *
 * Return: 0 on success. An error code otherwise.
 *
 * NOTE that the task may be already dead.
 */
int sched_setscheduler(struct task_struct *p, int policy,
		       const struct sched_param *param)
{
	return _sched_setscheduler(p, policy, param, true);
}
EXPORT_SYMBOL_GPL(sched_setscheduler);

int sched_setattr(struct task_struct *p, const struct sched_attr *attr)
{
	return __sched_setscheduler(p, attr, true, true);
}
EXPORT_SYMBOL_GPL(sched_setattr);

int sched_setattr_nocheck(struct task_struct *p, const struct sched_attr *attr)
{
	return __sched_setscheduler(p, attr, false, true);
}

/**
 * sched_setscheduler_nocheck - change the scheduling policy and/or RT priority of a thread from kernelspace.
 * @p: the task in question.
 * @policy: new policy.
 * @param: structure containing the new RT priority.
 *
 * Just like sched_setscheduler, only don't bother checking if the
 * current context has permission.  For example, this is needed in
 * stop_machine(): we create temporary high priority worker threads,
 * but our caller might not have that capability.
 *
 * Return: 0 on success. An error code otherwise.
 */
int sched_setscheduler_nocheck(struct task_struct *p, int policy,
			       const struct sched_param *param)
{
	return _sched_setscheduler(p, policy, param, false);
}
EXPORT_SYMBOL_GPL(sched_setscheduler_nocheck);

static int
do_sched_setscheduler(pid_t pid, int policy, struct sched_param __user *param)
{
	struct sched_param lparam;
	struct task_struct *p;
	int retval;

	if (!param || pid < 0)
		return -EINVAL;
	if (copy_from_user(&lparam, param, sizeof(struct sched_param)))
		return -EFAULT;

	rcu_read_lock();
	retval = -ESRCH;
	p = find_process_by_pid(pid);
	if (p != NULL)
		retval = sched_setscheduler(p, policy, &lparam);
	rcu_read_unlock();

	return retval;
}

/*
 * Mimics kernel/events/core.c perf_copy_attr().
 */
static int sched_copy_attr(struct sched_attr __user *uattr, struct sched_attr *attr)
{
	u32 size;
	int ret;

	if (!access_ok(VERIFY_WRITE, uattr, SCHED_ATTR_SIZE_VER0))
		return -EFAULT;

	/* Zero the full structure, so that a short copy will be nice: */
	memset(attr, 0, sizeof(*attr));

	ret = get_user(size, &uattr->size);
	if (ret)
		return ret;

	/* Bail out on silly large: */
	if (size > PAGE_SIZE)
		goto err_size;

	/* ABI compatibility quirk: */
	if (!size)
		size = SCHED_ATTR_SIZE_VER0;

	if (size < SCHED_ATTR_SIZE_VER0)
		goto err_size;

	/*
	 * If we're handed a bigger struct than we know of,
	 * ensure all the unknown bits are 0 - i.e. new
	 * user-space does not rely on any kernel feature
	 * extensions we dont know about yet.
	 */
	if (size > sizeof(*attr)) {
		unsigned char __user *addr;
		unsigned char __user *end;
		unsigned char val;

		addr = (void __user *)uattr + sizeof(*attr);
		end  = (void __user *)uattr + size;

		for (; addr < end; addr++) {
			ret = get_user(val, addr);
			if (ret)
				return ret;
			if (val)
				goto err_size;
		}
		size = sizeof(*attr);
	}

	ret = copy_from_user(attr, uattr, size);
	if (ret)
		return -EFAULT;

	/*
	 * XXX: Do we want to be lenient like existing syscalls; or do we want
	 * to be strict and return an error on out-of-bounds values?
	 */
	attr->sched_nice = clamp(attr->sched_nice, MIN_NICE, MAX_NICE);

	return 0;

err_size:
	put_user(sizeof(*attr), &uattr->size);
	return -E2BIG;
}

/**
 * sys_sched_setscheduler - set/change the scheduler policy and RT priority
 * @pid: the pid in question.
 * @policy: new policy.
 * @param: structure containing the new RT priority.
 *
 * Return: 0 on success. An error code otherwise.
 */
SYSCALL_DEFINE3(sched_setscheduler, pid_t, pid, int, policy, struct sched_param __user *, param)
{
	if (policy < 0)
		return -EINVAL;

	return do_sched_setscheduler(pid, policy, param);
}

/**
 * sys_sched_setparam - set/change the RT priority of a thread
 * @pid: the pid in question.
 * @param: structure containing the new RT priority.
 *
 * Return: 0 on success. An error code otherwise.
 */
SYSCALL_DEFINE2(sched_setparam, pid_t, pid, struct sched_param __user *, param)
{
	return do_sched_setscheduler(pid, SETPARAM_POLICY, param);
}

/**
 * sys_sched_setattr - same as above, but with extended sched_attr
 * @pid: the pid in question.
 * @uattr: structure containing the extended parameters.
 * @flags: for future extension.
 */
SYSCALL_DEFINE3(sched_setattr, pid_t, pid, struct sched_attr __user *, uattr,
			       unsigned int, flags)
{
	struct sched_attr attr;
	struct task_struct *p;
	int retval;

	if (!uattr || pid < 0 || flags)
		return -EINVAL;

	retval = sched_copy_attr(uattr, &attr);
	if (retval)
		return retval;

	if ((int)attr.sched_policy < 0)
		return -EINVAL;

	rcu_read_lock();
	retval = -ESRCH;
	p = find_process_by_pid(pid);
	if (p != NULL)
		retval = sched_setattr(p, &attr);
	rcu_read_unlock();

	return retval;
}

/**
 * sys_sched_getscheduler - get the policy (scheduling class) of a thread
 * @pid: the pid in question.
 *
 * Return: On success, the policy of the thread. Otherwise, a negative error
 * code.
 */
SYSCALL_DEFINE1(sched_getscheduler, pid_t, pid)
{
	struct task_struct *p;
	int retval;

	if (pid < 0)
		return -EINVAL;

	retval = -ESRCH;
	rcu_read_lock();
	p = find_process_by_pid(pid);
	if (p) {
		retval = security_task_getscheduler(p);
		if (!retval)
			retval = p->policy
				| (p->sched_reset_on_fork ? SCHED_RESET_ON_FORK : 0);
	}
	rcu_read_unlock();
	return retval;
}

/**
 * sys_sched_getparam - get the RT priority of a thread
 * @pid: the pid in question.
 * @param: structure containing the RT priority.
 *
 * Return: On success, 0 and the RT priority is in @param. Otherwise, an error
 * code.
 */
SYSCALL_DEFINE2(sched_getparam, pid_t, pid, struct sched_param __user *, param)
{
	struct sched_param lp = { .sched_priority = 0 };
	struct task_struct *p;
	int retval;

	if (!param || pid < 0)
		return -EINVAL;

	rcu_read_lock();
	p = find_process_by_pid(pid);
	retval = -ESRCH;
	if (!p)
		goto out_unlock;

	retval = security_task_getscheduler(p);
	if (retval)
		goto out_unlock;

	if (task_has_rt_policy(p))
		lp.sched_priority = p->rt_priority;
	rcu_read_unlock();

	/*
	 * This one might sleep, we cannot do it with a spinlock held ...
	 */
	retval = copy_to_user(param, &lp, sizeof(*param)) ? -EFAULT : 0;

	return retval;

out_unlock:
	rcu_read_unlock();
	return retval;
}

static int sched_read_attr(struct sched_attr __user *uattr,
			   struct sched_attr *attr,
			   unsigned int usize)
{
	int ret;

	if (!access_ok(VERIFY_WRITE, uattr, usize))
		return -EFAULT;

	/*
	 * If we're handed a smaller struct than we know of,
	 * ensure all the unknown bits are 0 - i.e. old
	 * user-space does not get uncomplete information.
	 */
	if (usize < sizeof(*attr)) {
		unsigned char *addr;
		unsigned char *end;

		addr = (void *)attr + usize;
		end  = (void *)attr + sizeof(*attr);

		for (; addr < end; addr++) {
			if (*addr)
				return -EFBIG;
		}

		attr->size = usize;
	}

	ret = copy_to_user(uattr, attr, attr->size);
	if (ret)
		return -EFAULT;

	return 0;
}

/**
 * sys_sched_getattr - similar to sched_getparam, but with sched_attr
 * @pid: the pid in question.
 * @uattr: structure containing the extended parameters.
 * @size: sizeof(attr) for fwd/bwd comp.
 * @flags: for future extension.
 */
SYSCALL_DEFINE4(sched_getattr, pid_t, pid, struct sched_attr __user *, uattr,
		unsigned int, size, unsigned int, flags)
{
	struct sched_attr attr = {
		.size = sizeof(struct sched_attr),
	};
	struct task_struct *p;
	int retval;

	if (!uattr || pid < 0 || size > PAGE_SIZE ||
	    size < SCHED_ATTR_SIZE_VER0 || flags)
		return -EINVAL;

	rcu_read_lock();
	p = find_process_by_pid(pid);
	retval = -ESRCH;
	if (!p)
		goto out_unlock;

	retval = security_task_getscheduler(p);
	if (retval)
		goto out_unlock;

	attr.sched_policy = p->policy;
	if (p->sched_reset_on_fork)
		attr.sched_flags |= SCHED_FLAG_RESET_ON_FORK;
	if (task_has_dl_policy(p))
		__getparam_dl(p, &attr);
	else if (task_has_rt_policy(p))
		attr.sched_priority = p->rt_priority;
	else
		attr.sched_nice = task_nice(p);

	rcu_read_unlock();

	retval = sched_read_attr(uattr, &attr, size);
	return retval;

out_unlock:
	rcu_read_unlock();
	return retval;
}

long sched_setaffinity(pid_t pid, const struct cpumask *in_mask)
{
	cpumask_var_t cpus_allowed, new_mask;
	struct task_struct *p;
	int retval;

	rcu_read_lock();

	p = find_process_by_pid(pid);
	if (!p) {
		rcu_read_unlock();
		return -ESRCH;
	}

	/* Prevent p going away */
	get_task_struct(p);
	rcu_read_unlock();

	if (p->flags & PF_NO_SETAFFINITY) {
		retval = -EINVAL;
		goto out_put_task;
	}
	if (!alloc_cpumask_var(&cpus_allowed, GFP_KERNEL)) {
		retval = -ENOMEM;
		goto out_put_task;
	}
	if (!alloc_cpumask_var(&new_mask, GFP_KERNEL)) {
		retval = -ENOMEM;
		goto out_free_cpus_allowed;
	}
	retval = -EPERM;
	if (!check_same_owner(p)) {
		rcu_read_lock();
		if (!ns_capable(__task_cred(p)->user_ns, CAP_SYS_NICE)) {
			rcu_read_unlock();
			goto out_free_new_mask;
		}
		rcu_read_unlock();
	}

	retval = security_task_setscheduler(p);
	if (retval)
		goto out_free_new_mask;


	cpuset_cpus_allowed(p, cpus_allowed);
	cpumask_and(new_mask, in_mask, cpus_allowed);

	/*
	 * Since bandwidth control happens on root_domain basis,
	 * if admission test is enabled, we only admit -deadline
	 * tasks allowed to run on all the CPUs in the task's
	 * root_domain.
	 */
#ifdef CONFIG_SMP
	if (task_has_dl_policy(p) && dl_bandwidth_enabled()) {
		rcu_read_lock();
		if (!cpumask_subset(task_rq(p)->rd->span, new_mask)) {
			retval = -EBUSY;
			rcu_read_unlock();
			goto out_free_new_mask;
		}
		rcu_read_unlock();
	}
#endif
again:
	retval = __set_cpus_allowed_ptr(p, new_mask, true);

	if (!retval) {
		cpuset_cpus_allowed(p, cpus_allowed);
		if (!cpumask_subset(new_mask, cpus_allowed)) {
			/*
			 * We must have raced with a concurrent cpuset
			 * update. Just reset the cpus_allowed to the
			 * cpuset's cpus_allowed
			 */
			cpumask_copy(new_mask, cpus_allowed);
			goto again;
		}
	}
out_free_new_mask:
	free_cpumask_var(new_mask);
out_free_cpus_allowed:
	free_cpumask_var(cpus_allowed);
out_put_task:
	put_task_struct(p);
	return retval;
}

static int get_user_cpu_mask(unsigned long __user *user_mask_ptr, unsigned len,
			     struct cpumask *new_mask)
{
	if (len < cpumask_size())
		cpumask_clear(new_mask);
	else if (len > cpumask_size())
		len = cpumask_size();

	return copy_from_user(new_mask, user_mask_ptr, len) ? -EFAULT : 0;
}

/**
 * sys_sched_setaffinity - set the CPU affinity of a process
 * @pid: pid of the process
 * @len: length in bytes of the bitmask pointed to by user_mask_ptr
 * @user_mask_ptr: user-space pointer to the new CPU mask
 *
 * Return: 0 on success. An error code otherwise.
 */
SYSCALL_DEFINE3(sched_setaffinity, pid_t, pid, unsigned int, len,
		unsigned long __user *, user_mask_ptr)
{
	cpumask_var_t new_mask;
	int retval;

	if (!alloc_cpumask_var(&new_mask, GFP_KERNEL))
		return -ENOMEM;

	retval = get_user_cpu_mask(user_mask_ptr, len, new_mask);
	if (retval == 0)
		retval = sched_setaffinity(pid, new_mask);
	free_cpumask_var(new_mask);
	return retval;
}

long sched_getaffinity(pid_t pid, struct cpumask *mask)
{
	struct task_struct *p;
	unsigned long flags;
	int retval;

	rcu_read_lock();

	retval = -ESRCH;
	p = find_process_by_pid(pid);
	if (!p)
		goto out_unlock;

	retval = security_task_getscheduler(p);
	if (retval)
		goto out_unlock;

	raw_spin_lock_irqsave(&p->pi_lock, flags);
	cpumask_and(mask, &p->cpus_mask, cpu_active_mask);
	raw_spin_unlock_irqrestore(&p->pi_lock, flags);

out_unlock:
	rcu_read_unlock();

	return retval;
}

/**
 * sys_sched_getaffinity - get the CPU affinity of a process
 * @pid: pid of the process
 * @len: length in bytes of the bitmask pointed to by user_mask_ptr
 * @user_mask_ptr: user-space pointer to hold the current CPU mask
 *
 * Return: size of CPU mask copied to user_mask_ptr on success. An
 * error code otherwise.
 */
SYSCALL_DEFINE3(sched_getaffinity, pid_t, pid, unsigned int, len,
		unsigned long __user *, user_mask_ptr)
{
	int ret;
	cpumask_var_t mask;

	if ((len * BITS_PER_BYTE) < nr_cpu_ids)
		return -EINVAL;
	if (len & (sizeof(unsigned long)-1))
		return -EINVAL;

	if (!alloc_cpumask_var(&mask, GFP_KERNEL))
		return -ENOMEM;

	ret = sched_getaffinity(pid, mask);
	if (ret == 0) {
		unsigned int retlen = min(len, cpumask_size());

		if (copy_to_user(user_mask_ptr, mask, retlen))
			ret = -EFAULT;
		else
			ret = retlen;
	}
	free_cpumask_var(mask);

	return ret;
}

/**
 * sys_sched_yield - yield the current processor to other threads.
 *
 * This function yields the current CPU to other tasks. If there are no
 * other threads running on this CPU then this function will return.
 *
 * Return: 0.
 */
static void do_sched_yield(void)
{
	struct rq_flags rf;
	struct rq *rq;

	local_irq_disable();
	rq = this_rq();
	rq_lock(rq, &rf);

	schedstat_inc(rq->yld_count);
	current->sched_class->yield_task(rq);

	/*
	 * Since we are going to call schedule() anyway, there's
	 * no need to preempt or enable interrupts:
	 */
	preempt_disable();
	rq_unlock(rq, &rf);
	sched_preempt_enable_no_resched();

	schedule();
}

SYSCALL_DEFINE0(sched_yield)
{
	do_sched_yield();
	return 0;
}

#ifndef CONFIG_PREEMPT
int __sched _cond_resched(void)
{
	if (should_resched(0)) {
		preempt_schedule_common();
		return 1;
	}
	rcu_all_qs();
	return 0;
}
EXPORT_SYMBOL(_cond_resched);
#endif

/*
 * __cond_resched_lock() - if a reschedule is pending, drop the given lock,
 * call schedule, and on return reacquire the lock.
 *
 * This works OK both with and without CONFIG_PREEMPT. We do strange low-level
 * operations here to prevent schedule() from being called twice (once via
 * spin_unlock(), once by hand).
 */
int __cond_resched_lock(spinlock_t *lock)
{
	int resched = should_resched(PREEMPT_LOCK_OFFSET);
	int ret = 0;

	lockdep_assert_held(lock);

	if (spin_needbreak(lock) || resched) {
		spin_unlock(lock);
		if (resched)
			preempt_schedule_common();
		else
			cpu_relax();
		ret = 1;
		spin_lock(lock);
	}
	return ret;
}
EXPORT_SYMBOL(__cond_resched_lock);

/**
 * yield - yield the current processor to other threads.
 *
 * Do not ever use this function, there's a 99% chance you're doing it wrong.
 *
 * The scheduler is at all times free to pick the calling task as the most
 * eligible task to run, if removing the yield() call from your code breaks
 * it, its already broken.
 *
 * Typical broken usage is:
 *
 * while (!event)
 *	yield();
 *
 * where one assumes that yield() will let 'the other' process run that will
 * make event true. If the current task is a SCHED_FIFO task that will never
 * happen. Never use yield() as a progress guarantee!!
 *
 * If you want to use yield() to wait for something, use wait_event().
 * If you want to use yield() to be 'nice' for others, use cond_resched().
 * If you still want to use yield(), do not!
 */
void __sched yield(void)
{
	set_current_state(TASK_RUNNING);
	do_sched_yield();
}
EXPORT_SYMBOL(yield);

/**
 * yield_to - yield the current processor to another thread in
 * your thread group, or accelerate that thread toward the
 * processor it's on.
 * @p: target task
 * @preempt: whether task preemption is allowed or not
 *
 * It's the caller's job to ensure that the target task struct
 * can't go away on us before we can do any checks.
 *
 * Return:
 *	true (>0) if we indeed boosted the target task.
 *	false (0) if we failed to boost the target.
 *	-ESRCH if there's no task to yield to.
 */
int __sched yield_to(struct task_struct *p, bool preempt)
{
	struct task_struct *curr = current;
	struct rq *rq, *p_rq;
	unsigned long flags;
	int yielded = 0;

	local_irq_save(flags);
	rq = this_rq();

again:
	p_rq = task_rq(p);
	/*
	 * If we're the only runnable task on the rq and target rq also
	 * has only one task, there's absolutely no point in yielding.
	 */
	if (rq->nr_running == 1 && p_rq->nr_running == 1) {
		yielded = -ESRCH;
		goto out_irq;
	}

	double_rq_lock(rq, p_rq);
	if (task_rq(p) != p_rq) {
		double_rq_unlock(rq, p_rq);
		goto again;
	}

	if (!curr->sched_class->yield_to_task)
		goto out_unlock;

	if (curr->sched_class != p->sched_class)
		goto out_unlock;

	if (task_running(p_rq, p) || p->state)
		goto out_unlock;

	yielded = curr->sched_class->yield_to_task(rq, p, preempt);
	if (yielded) {
		schedstat_inc(rq->yld_count);
		/*
		 * Make p's CPU reschedule; pick_next_entity takes care of
		 * fairness.
		 */
		if (preempt && rq != p_rq)
			resched_curr(p_rq);
	}

out_unlock:
	double_rq_unlock(rq, p_rq);
out_irq:
	local_irq_restore(flags);

	if (yielded > 0)
		schedule();

	return yielded;
}
EXPORT_SYMBOL_GPL(yield_to);

int io_schedule_prepare(void)
{
	int old_iowait = current->in_iowait;

	current->in_iowait = 1;
	blk_schedule_flush_plug(current);

	return old_iowait;
}

void io_schedule_finish(int token)
{
	current->in_iowait = token;
}

/*
 * This task is about to go to sleep on IO. Increment rq->nr_iowait so
 * that process accounting knows that this is a task in IO wait state.
 */
long __sched io_schedule_timeout(long timeout)
{
	int token;
	long ret;

	token = io_schedule_prepare();
	ret = schedule_timeout(timeout);
	io_schedule_finish(token);

	return ret;
}
EXPORT_SYMBOL(io_schedule_timeout);

void __sched io_schedule(void)
{
	int token;

	token = io_schedule_prepare();
	schedule();
	io_schedule_finish(token);
}
EXPORT_SYMBOL(io_schedule);

/**
 * sys_sched_get_priority_max - return maximum RT priority.
 * @policy: scheduling class.
 *
 * Return: On success, this syscall returns the maximum
 * rt_priority that can be used by a given scheduling class.
 * On failure, a negative error code is returned.
 */
SYSCALL_DEFINE1(sched_get_priority_max, int, policy)
{
	int ret = -EINVAL;

	switch (policy) {
	case SCHED_FIFO:
	case SCHED_RR:
		ret = MAX_USER_RT_PRIO-1;
		break;
	case SCHED_DEADLINE:
	case SCHED_NORMAL:
	case SCHED_BATCH:
	case SCHED_IDLE:
		ret = 0;
		break;
	}
	return ret;
}

/**
 * sys_sched_get_priority_min - return minimum RT priority.
 * @policy: scheduling class.
 *
 * Return: On success, this syscall returns the minimum
 * rt_priority that can be used by a given scheduling class.
 * On failure, a negative error code is returned.
 */
SYSCALL_DEFINE1(sched_get_priority_min, int, policy)
{
	int ret = -EINVAL;

	switch (policy) {
	case SCHED_FIFO:
	case SCHED_RR:
		ret = 1;
		break;
	case SCHED_DEADLINE:
	case SCHED_NORMAL:
	case SCHED_BATCH:
	case SCHED_IDLE:
		ret = 0;
	}
	return ret;
}

static int sched_rr_get_interval(pid_t pid, struct timespec64 *t)
{
	struct task_struct *p;
	unsigned int time_slice;
	struct rq_flags rf;
	struct rq *rq;
	int retval;

	if (pid < 0)
		return -EINVAL;

	retval = -ESRCH;
	rcu_read_lock();
	p = find_process_by_pid(pid);
	if (!p)
		goto out_unlock;

	retval = security_task_getscheduler(p);
	if (retval)
		goto out_unlock;

	rq = task_rq_lock(p, &rf);
	time_slice = 0;
	if (p->sched_class->get_rr_interval)
		time_slice = p->sched_class->get_rr_interval(rq, p);
	task_rq_unlock(rq, p, &rf);

	rcu_read_unlock();
	jiffies_to_timespec64(time_slice, t);
	return 0;

out_unlock:
	rcu_read_unlock();
	return retval;
}

/**
 * sys_sched_rr_get_interval - return the default timeslice of a process.
 * @pid: pid of the process.
 * @interval: userspace pointer to the timeslice value.
 *
 * this syscall writes the default timeslice value of a given process
 * into the user-space timespec buffer. A value of '0' means infinity.
 *
 * Return: On success, 0 and the timeslice is in @interval. Otherwise,
 * an error code.
 */
SYSCALL_DEFINE2(sched_rr_get_interval, pid_t, pid,
		struct timespec __user *, interval)
{
	struct timespec64 t;
	int retval = sched_rr_get_interval(pid, &t);

	if (retval == 0)
		retval = put_timespec64(&t, interval);

	return retval;
}

#ifdef CONFIG_COMPAT
COMPAT_SYSCALL_DEFINE2(sched_rr_get_interval,
		       compat_pid_t, pid,
		       struct compat_timespec __user *, interval)
{
	struct timespec64 t;
	int retval = sched_rr_get_interval(pid, &t);

	if (retval == 0)
		retval = compat_put_timespec64(&t, interval);
	return retval;
}
#endif

void sched_show_task(struct task_struct *p)
{
	unsigned long free = 0;
	int ppid;

	if (!try_get_task_stack(p))
		return;

	printk(KERN_INFO "%-15.15s %c", p->comm, task_state_to_char(p));

	if (p->state == TASK_RUNNING)
		printk(KERN_CONT "  running task    ");
#ifdef CONFIG_DEBUG_STACK_USAGE
	free = stack_not_used(p);
#endif
	ppid = 0;
	rcu_read_lock();
	if (pid_alive(p))
		ppid = task_pid_nr(rcu_dereference(p->real_parent));
	rcu_read_unlock();
	printk(KERN_CONT "%5lu %5d %6d 0x%08lx\n", free,
		task_pid_nr(p), ppid,
		(unsigned long)task_thread_info(p)->flags);

	print_worker_info(KERN_INFO, p);
	show_stack(p, NULL);
	put_task_stack(p);
}
EXPORT_SYMBOL_GPL(sched_show_task);

static inline bool
state_filter_match(unsigned long state_filter, struct task_struct *p)
{
	/* no filter, everything matches */
	if (!state_filter)
		return true;

	/* filter, but doesn't match */
	if (!(p->state & state_filter))
		return false;

	/*
	 * When looking for TASK_UNINTERRUPTIBLE skip TASK_IDLE (allows
	 * TASK_KILLABLE).
	 */
	if (state_filter == TASK_UNINTERRUPTIBLE && p->state == TASK_IDLE)
		return false;

	return true;
}


void show_state_filter(unsigned long state_filter)
{
	struct task_struct *g, *p;

#if BITS_PER_LONG == 32
	printk(KERN_INFO
		"  task                PC stack   pid father\n");
#else
	printk(KERN_INFO
		"  task                        PC stack   pid father\n");
#endif
	rcu_read_lock();
	for_each_process_thread(g, p) {
		/*
		 * reset the NMI-timeout, listing all files on a slow
		 * console might take a lot of time:
		 * Also, reset softlockup watchdogs on all CPUs, because
		 * another CPU might be blocked waiting for us to process
		 * an IPI.
		 */
		touch_nmi_watchdog();
		touch_all_softlockup_watchdogs();
		if (state_filter_match(state_filter, p))
			sched_show_task(p);
	}

#ifdef CONFIG_SCHED_DEBUG
	if (!state_filter)
		sysrq_sched_debug_show();
#endif
	rcu_read_unlock();
	/*
	 * Only show locks if all tasks are dumped:
	 */
	if (!state_filter)
		debug_show_all_locks();
}

/**
 * init_idle - set up an idle thread for a given CPU
 * @idle: task in question
 * @cpu: CPU the idle task belongs to
 *
 * NOTE: this function does not set the idle thread's NEED_RESCHED
 * flag, to make booting more robust.
 */
void init_idle(struct task_struct *idle, int cpu)
{
	struct rq *rq = cpu_rq(cpu);
	unsigned long flags;

	__sched_fork(0, idle);

	raw_spin_lock_irqsave(&idle->pi_lock, flags);
	raw_spin_lock(&rq->lock);

	idle->state = TASK_RUNNING;
	idle->se.exec_start = sched_clock();
	idle->flags |= PF_IDLE;

	kasan_unpoison_task_stack(idle);

#ifdef CONFIG_SMP
	/*
	 * Its possible that init_idle() gets called multiple times on a task,
	 * in that case do_set_cpus_allowed() will not do the right thing.
	 *
	 * And since this is boot we can forgo the serialization.
	 */
	set_cpus_allowed_common(idle, cpumask_of(cpu));
#endif
	/*
	 * We're having a chicken and egg problem, even though we are
	 * holding rq->lock, the CPU isn't yet set to this CPU so the
	 * lockdep check in task_group() will fail.
	 *
	 * Similar case to sched_fork(). / Alternatively we could
	 * use task_rq_lock() here and obtain the other rq->lock.
	 *
	 * Silence PROVE_RCU
	 */
	rcu_read_lock();
	__set_task_cpu(idle, cpu);
	rcu_read_unlock();

	rq->curr = rq->idle = idle;
	idle->on_rq = TASK_ON_RQ_QUEUED;
#ifdef CONFIG_SMP
	idle->on_cpu = 1;
#endif
	raw_spin_unlock(&rq->lock);
	raw_spin_unlock_irqrestore(&idle->pi_lock, flags);

	/* Set the preempt count _outside_ the spinlocks! */
	init_idle_preempt_count(idle, cpu);
#ifdef CONFIG_HAVE_PREEMPT_LAZY
	task_thread_info(idle)->preempt_lazy_count = 0;
#endif
	/*
	 * The idle tasks have their own, simple scheduling class:
	 */
	idle->sched_class = &idle_sched_class;
	ftrace_graph_init_idle_task(idle, cpu);
	vtime_init_idle(idle, cpu);
#ifdef CONFIG_SMP
	sprintf(idle->comm, "%s/%d", INIT_TASK_COMM, cpu);
#endif
}

#ifdef CONFIG_SMP

int cpuset_cpumask_can_shrink(const struct cpumask *cur,
			      const struct cpumask *trial)
{
	int ret = 1;

	if (!cpumask_weight(cur))
		return ret;

	ret = dl_cpuset_cpumask_can_shrink(cur, trial);

	return ret;
}

int task_can_attach(struct task_struct *p,
		    const struct cpumask *cs_cpus_allowed)
{
	int ret = 0;

	/*
	 * Kthreads which disallow setaffinity shouldn't be moved
	 * to a new cpuset; we don't want to change their CPU
	 * affinity and isolating such threads by their set of
	 * allowed nodes is unnecessary.  Thus, cpusets are not
	 * applicable for such threads.  This prevents checking for
	 * success of set_cpus_allowed_ptr() on all attached tasks
	 * before cpus_mask may be changed.
	 */
	if (p->flags & PF_NO_SETAFFINITY) {
		ret = -EINVAL;
		goto out;
	}

	if (dl_task(p) && !cpumask_intersects(task_rq(p)->rd->span,
					      cs_cpus_allowed))
		ret = dl_task_can_attach(p, cs_cpus_allowed);

out:
	return ret;
}

bool sched_smp_initialized __read_mostly;

#ifdef CONFIG_NUMA_BALANCING
/* Migrate current task p to target_cpu */
int migrate_task_to(struct task_struct *p, int target_cpu)
{
	struct migration_arg arg = { p, target_cpu };
	int curr_cpu = task_cpu(p);

	if (curr_cpu == target_cpu)
		return 0;

	if (!cpumask_test_cpu(target_cpu, p->cpus_ptr))
		return -EINVAL;

	/* TODO: This is not properly updating schedstats */

	trace_sched_move_numa(p, curr_cpu, target_cpu);
	return stop_one_cpu(curr_cpu, migration_cpu_stop, &arg);
}

/*
 * Requeue a task on a given node and accurately track the number of NUMA
 * tasks on the runqueues
 */
void sched_setnuma(struct task_struct *p, int nid)
{
	bool queued, running;
	struct rq_flags rf;
	struct rq *rq;

	rq = task_rq_lock(p, &rf);
	queued = task_on_rq_queued(p);
	running = task_current(rq, p);

	if (queued)
		dequeue_task(rq, p, DEQUEUE_SAVE);
	if (running)
		put_prev_task(rq, p);

	p->numa_preferred_nid = nid;

	if (queued)
		enqueue_task(rq, p, ENQUEUE_RESTORE | ENQUEUE_NOCLOCK);
	if (running)
		set_curr_task(rq, p);
	task_rq_unlock(rq, p, &rf);
}
#endif /* CONFIG_NUMA_BALANCING */

#ifdef CONFIG_HOTPLUG_CPU
static DEFINE_PER_CPU(struct mm_struct *, idle_last_mm);

/*
 * Ensure that the idle task is using init_mm right before its CPU goes
 * offline.
 */
void idle_task_exit(void)
{
	struct mm_struct *mm = current->active_mm;

	BUG_ON(cpu_online(smp_processor_id()));

	if (mm != &init_mm) {
		switch_mm(mm, &init_mm, current);
		current->active_mm = &init_mm;
		finish_arch_post_lock_switch();
	}
	/*
	 * Defer the cleanup to an alive cpu. On RT we can neither
	 * call mmdrop() nor mmdrop_delayed() from here.
	 */
	per_cpu(idle_last_mm, smp_processor_id()) = mm;
}

/*
 * Since this CPU is going 'away' for a while, fold any nr_active delta
 * we might have. Assumes we're called after migrate_tasks() so that the
 * nr_active count is stable. We need to take the teardown thread which
 * is calling this into account, so we hand in adjust = 1 to the load
 * calculation.
 *
 * Also see the comment "Global load-average calculations".
 */
static void calc_load_migrate(struct rq *rq)
{
	long delta = calc_load_fold_active(rq, 1);
	if (delta)
		atomic_long_add(delta, &calc_load_tasks);
}

static void put_prev_task_fake(struct rq *rq, struct task_struct *prev)
{
}

static const struct sched_class fake_sched_class = {
	.put_prev_task = put_prev_task_fake,
};

static struct task_struct fake_task = {
	/*
	 * Avoid pull_{rt,dl}_task()
	 */
	.prio = MAX_PRIO + 1,
	.sched_class = &fake_sched_class,
};

/*
 * Migrate all tasks from the rq, sleeping tasks will be migrated by
 * try_to_wake_up()->select_task_rq().
 *
 * Called with rq->lock held even though we'er in stop_machine() and
 * there's no concurrency possible, we hold the required locks anyway
 * because of lock validation efforts.
 */
static void migrate_tasks(struct rq *dead_rq, struct rq_flags *rf)
{
	struct rq *rq = dead_rq;
	struct task_struct *next, *stop = rq->stop;
	struct rq_flags orf = *rf;
	int dest_cpu;

	/*
	 * Fudge the rq selection such that the below task selection loop
	 * doesn't get stuck on the currently eligible stop task.
	 *
	 * We're currently inside stop_machine() and the rq is either stuck
	 * in the stop_machine_cpu_stop() loop, or we're executing this code,
	 * either way we should never end up calling schedule() until we're
	 * done here.
	 */
	rq->stop = NULL;

	/*
	 * put_prev_task() and pick_next_task() sched
	 * class method both need to have an up-to-date
	 * value of rq->clock[_task]
	 */
	update_rq_clock(rq);

	for (;;) {
		/*
		 * There's this thread running, bail when that's the only
		 * remaining thread:
		 */
		if (rq->nr_running == 1)
			break;

		/*
		 * pick_next_task() assumes pinned rq->lock:
		 */
		next = pick_next_task(rq, &fake_task, rf);
		BUG_ON(!next);
		put_prev_task(rq, next);

		WARN_ON_ONCE(__migrate_disabled(next));

		/*
		 * Rules for changing task_struct::cpus_mask are holding
		 * both pi_lock and rq->lock, such that holding either
		 * stabilizes the mask.
		 *
		 * Drop rq->lock is not quite as disastrous as it usually is
		 * because !cpu_active at this point, which means load-balance
		 * will not interfere. Also, stop-machine.
		 */
		rq_unlock(rq, rf);
		raw_spin_lock(&next->pi_lock);
		rq_relock(rq, rf);

		/*
		 * Since we're inside stop-machine, _nothing_ should have
		 * changed the task, WARN if weird stuff happened, because in
		 * that case the above rq->lock drop is a fail too.
		 */
		if (WARN_ON(task_rq(next) != rq || !task_on_rq_queued(next))) {
			raw_spin_unlock(&next->pi_lock);
			continue;
		}

		/* Find suitable destination for @next, with force if needed. */
		dest_cpu = select_fallback_rq(dead_rq->cpu, next);
		rq = __migrate_task(rq, rf, next, dest_cpu);
		if (rq != dead_rq) {
			rq_unlock(rq, rf);
			rq = dead_rq;
			*rf = orf;
			rq_relock(rq, rf);
		}
		raw_spin_unlock(&next->pi_lock);
	}

	rq->stop = stop;
}
#endif /* CONFIG_HOTPLUG_CPU */

void set_rq_online(struct rq *rq)
{
	if (!rq->online) {
		const struct sched_class *class;

		cpumask_set_cpu(rq->cpu, rq->rd->online);
		rq->online = 1;

		for_each_class(class) {
			if (class->rq_online)
				class->rq_online(rq);
		}
	}
}

void set_rq_offline(struct rq *rq)
{
	if (rq->online) {
		const struct sched_class *class;

		for_each_class(class) {
			if (class->rq_offline)
				class->rq_offline(rq);
		}

		cpumask_clear_cpu(rq->cpu, rq->rd->online);
		rq->online = 0;
	}
}

/*
 * used to mark begin/end of suspend/resume:
 */
static int num_cpus_frozen;

/*
 * Update cpusets according to cpu_active mask.  If cpusets are
 * disabled, cpuset_update_active_cpus() becomes a simple wrapper
 * around partition_sched_domains().
 *
 * If we come here as part of a suspend/resume, don't touch cpusets because we
 * want to restore it back to its original state upon resume anyway.
 */
static void cpuset_cpu_active(void)
{
	if (cpuhp_tasks_frozen) {
		/*
		 * num_cpus_frozen tracks how many CPUs are involved in suspend
		 * resume sequence. As long as this is not the last online
		 * operation in the resume sequence, just build a single sched
		 * domain, ignoring cpusets.
		 */
		partition_sched_domains(1, NULL, NULL);
		if (--num_cpus_frozen)
			return;
		/*
		 * This is the last CPU online operation. So fall through and
		 * restore the original sched domains by considering the
		 * cpuset configurations.
		 */
		cpuset_force_rebuild();
	}
	cpuset_update_active_cpus();
}

static int cpuset_cpu_inactive(unsigned int cpu)
{
	if (!cpuhp_tasks_frozen) {
		if (dl_cpu_busy(cpu))
			return -EBUSY;
		cpuset_update_active_cpus();
	} else {
		num_cpus_frozen++;
		partition_sched_domains(1, NULL, NULL);
	}
	return 0;
}

int sched_cpu_activate(unsigned int cpu)
{
	struct rq *rq = cpu_rq(cpu);
	struct rq_flags rf;

#ifdef CONFIG_SCHED_SMT
	/*
	 * When going up, increment the number of cores with SMT present.
	 */
	if (cpumask_weight(cpu_smt_mask(cpu)) == 2)
		static_branch_inc_cpuslocked(&sched_smt_present);
#endif
	set_cpu_active(cpu, true);

	if (sched_smp_initialized) {
		sched_domains_numa_masks_set(cpu);
		cpuset_cpu_active();
	}

	/*
	 * Put the rq online, if not already. This happens:
	 *
	 * 1) In the early boot process, because we build the real domains
	 *    after all CPUs have been brought up.
	 *
	 * 2) At runtime, if cpuset_cpu_active() fails to rebuild the
	 *    domains.
	 */
	rq_lock_irqsave(rq, &rf);
	if (rq->rd) {
		BUG_ON(!cpumask_test_cpu(cpu, rq->rd->span));
		set_rq_online(rq);
	}
	rq_unlock_irqrestore(rq, &rf);

	update_max_interval();

	return 0;
}

int sched_cpu_deactivate(unsigned int cpu)
{
	int ret;

	set_cpu_active(cpu, false);
	/*
	 * We've cleared cpu_active_mask, wait for all preempt-disabled and RCU
	 * users of this state to go away such that all new such users will
	 * observe it.
	 *
	 * Do sync before park smpboot threads to take care the rcu boost case.
	 */
	synchronize_rcu_mult(call_rcu, call_rcu_sched);

#ifdef CONFIG_SCHED_SMT
	/*
	 * When going down, decrement the number of cores with SMT present.
	 */
	if (cpumask_weight(cpu_smt_mask(cpu)) == 2)
		static_branch_dec_cpuslocked(&sched_smt_present);
#endif

	if (!sched_smp_initialized)
		return 0;

	ret = cpuset_cpu_inactive(cpu);
	if (ret) {
		set_cpu_active(cpu, true);
		return ret;
	}
	sched_domains_numa_masks_clear(cpu);
	return 0;
}

static void sched_rq_cpu_starting(unsigned int cpu)
{
	struct rq *rq = cpu_rq(cpu);

	rq->calc_load_update = calc_load_update;
	update_max_interval();
}

int sched_cpu_starting(unsigned int cpu)
{
	sched_rq_cpu_starting(cpu);
	sched_tick_start(cpu);
	return 0;
}

#ifdef CONFIG_HOTPLUG_CPU
int sched_cpu_dying(unsigned int cpu)
{
	struct rq *rq = cpu_rq(cpu);
	struct rq_flags rf;

	/* Handle pending wakeups and then migrate everything off */
	sched_ttwu_pending();
	sched_tick_stop(cpu);

	rq_lock_irqsave(rq, &rf);
	if (rq->rd) {
		BUG_ON(!cpumask_test_cpu(cpu, rq->rd->span));
		set_rq_offline(rq);
	}
	migrate_tasks(rq, &rf);
	BUG_ON(rq->nr_running != 1);
	rq_unlock_irqrestore(rq, &rf);

	calc_load_migrate(rq);
	update_max_interval();
	nohz_balance_exit_idle(rq);
	hrtick_clear(rq);
	if (per_cpu(idle_last_mm, cpu)) {
		mmdrop_delayed(per_cpu(idle_last_mm, cpu));
		per_cpu(idle_last_mm, cpu) = NULL;
	}
	return 0;
}
#endif

void __init sched_init_smp(void)
{
	sched_init_numa();

	/*
	 * There's no userspace yet to cause hotplug operations; hence all the
	 * CPU masks are stable and all blatant races in the below code cannot
	 * happen. The hotplug lock is nevertheless taken to satisfy lockdep,
	 * but there won't be any contention on it.
	 */
	cpus_read_lock();
	mutex_lock(&sched_domains_mutex);
	sched_init_domains(cpu_active_mask);
	mutex_unlock(&sched_domains_mutex);
	cpus_read_unlock();

	/* Move init over to a non-isolated CPU */
	if (set_cpus_allowed_ptr(current, housekeeping_cpumask(HK_FLAG_DOMAIN)) < 0)
		BUG();
	sched_init_granularity();

	init_sched_rt_class();
	init_sched_dl_class();

	sched_smp_initialized = true;
}

static int __init migration_init(void)
{
	sched_rq_cpu_starting(smp_processor_id());
	return 0;
}
early_initcall(migration_init);

#else
void __init sched_init_smp(void)
{
	sched_init_granularity();
}
#endif /* CONFIG_SMP */

int in_sched_functions(unsigned long addr)
{
	return in_lock_functions(addr) ||
		(addr >= (unsigned long)__sched_text_start
		&& addr < (unsigned long)__sched_text_end);
}

#ifdef CONFIG_CGROUP_SCHED
/*
 * Default task group.
 * Every task in system belongs to this group at bootup.
 */
struct task_group root_task_group;
LIST_HEAD(task_groups);

/* Cacheline aligned slab cache for task_group */
static struct kmem_cache *task_group_cache __read_mostly;
#endif

DECLARE_PER_CPU(cpumask_var_t, load_balance_mask);
DECLARE_PER_CPU(cpumask_var_t, select_idle_mask);

void __init sched_init(void)
{
	int i, j;
	unsigned long alloc_size = 0, ptr;

	wait_bit_init();

#ifdef CONFIG_FAIR_GROUP_SCHED
	alloc_size += 2 * nr_cpu_ids * sizeof(void **);
#endif
#ifdef CONFIG_RT_GROUP_SCHED
	alloc_size += 2 * nr_cpu_ids * sizeof(void **);
#endif
	if (alloc_size) {
		ptr = (unsigned long)kzalloc(alloc_size, GFP_NOWAIT);

#ifdef CONFIG_FAIR_GROUP_SCHED
		root_task_group.se = (struct sched_entity **)ptr;
		ptr += nr_cpu_ids * sizeof(void **);

		root_task_group.cfs_rq = (struct cfs_rq **)ptr;
		ptr += nr_cpu_ids * sizeof(void **);

#endif /* CONFIG_FAIR_GROUP_SCHED */
#ifdef CONFIG_RT_GROUP_SCHED
		root_task_group.rt_se = (struct sched_rt_entity **)ptr;
		ptr += nr_cpu_ids * sizeof(void **);

		root_task_group.rt_rq = (struct rt_rq **)ptr;
		ptr += nr_cpu_ids * sizeof(void **);

#endif /* CONFIG_RT_GROUP_SCHED */
	}
#ifdef CONFIG_CPUMASK_OFFSTACK
	for_each_possible_cpu(i) {
		per_cpu(load_balance_mask, i) = (cpumask_var_t)kzalloc_node(
			cpumask_size(), GFP_KERNEL, cpu_to_node(i));
		per_cpu(select_idle_mask, i) = (cpumask_var_t)kzalloc_node(
			cpumask_size(), GFP_KERNEL, cpu_to_node(i));
	}
#endif /* CONFIG_CPUMASK_OFFSTACK */

	init_rt_bandwidth(&def_rt_bandwidth, global_rt_period(), global_rt_runtime());
	init_dl_bandwidth(&def_dl_bandwidth, global_rt_period(), global_rt_runtime());

#ifdef CONFIG_SMP
	init_defrootdomain();
#endif

#ifdef CONFIG_RT_GROUP_SCHED
	init_rt_bandwidth(&root_task_group.rt_bandwidth,
			global_rt_period(), global_rt_runtime());
#endif /* CONFIG_RT_GROUP_SCHED */

#ifdef CONFIG_CGROUP_SCHED
	task_group_cache = KMEM_CACHE(task_group, 0);

	list_add(&root_task_group.list, &task_groups);
	INIT_LIST_HEAD(&root_task_group.children);
	INIT_LIST_HEAD(&root_task_group.siblings);
	autogroup_init(&init_task);
#endif /* CONFIG_CGROUP_SCHED */

	for_each_possible_cpu(i) {
		struct rq *rq;

		rq = cpu_rq(i);
		raw_spin_lock_init(&rq->lock);
		rq->nr_running = 0;
		rq->calc_load_active = 0;
		rq->calc_load_update = jiffies + LOAD_FREQ;
		init_cfs_rq(&rq->cfs);
		init_rt_rq(&rq->rt);
		init_dl_rq(&rq->dl);
#ifdef CONFIG_FAIR_GROUP_SCHED
		root_task_group.shares = ROOT_TASK_GROUP_LOAD;
		INIT_LIST_HEAD(&rq->leaf_cfs_rq_list);
		rq->tmp_alone_branch = &rq->leaf_cfs_rq_list;
		/*
		 * How much CPU bandwidth does root_task_group get?
		 *
		 * In case of task-groups formed thr' the cgroup filesystem, it
		 * gets 100% of the CPU resources in the system. This overall
		 * system CPU resource is divided among the tasks of
		 * root_task_group and its child task-groups in a fair manner,
		 * based on each entity's (task or task-group's) weight
		 * (se->load.weight).
		 *
		 * In other words, if root_task_group has 10 tasks of weight
		 * 1024) and two child groups A0 and A1 (of weight 1024 each),
		 * then A0's share of the CPU resource is:
		 *
		 *	A0's bandwidth = 1024 / (10*1024 + 1024 + 1024) = 8.33%
		 *
		 * We achieve this by letting root_task_group's tasks sit
		 * directly in rq->cfs (i.e root_task_group->se[] = NULL).
		 */
		init_cfs_bandwidth(&root_task_group.cfs_bandwidth);
		init_tg_cfs_entry(&root_task_group, &rq->cfs, NULL, i, NULL);
#endif /* CONFIG_FAIR_GROUP_SCHED */

		rq->rt.rt_runtime = def_rt_bandwidth.rt_runtime;
#ifdef CONFIG_RT_GROUP_SCHED
		init_tg_rt_entry(&root_task_group, &rq->rt, NULL, i, NULL);
#endif

		for (j = 0; j < CPU_LOAD_IDX_MAX; j++)
			rq->cpu_load[j] = 0;

#ifdef CONFIG_SMP
		rq->sd = NULL;
		rq->rd = NULL;
		rq->cpu_capacity = rq->cpu_capacity_orig = SCHED_CAPACITY_SCALE;
		rq->balance_callback = NULL;
		rq->active_balance = 0;
		rq->next_balance = jiffies;
		rq->push_cpu = 0;
		rq->cpu = i;
		rq->online = 0;
		rq->idle_stamp = 0;
		rq->avg_idle = 2*sysctl_sched_migration_cost;
		rq->max_idle_balance_cost = sysctl_sched_migration_cost;

		INIT_LIST_HEAD(&rq->cfs_tasks);

		rq_attach_root(rq, &def_root_domain);
#ifdef CONFIG_NO_HZ_COMMON
		rq->last_load_update_tick = jiffies;
		rq->last_blocked_load_update_tick = jiffies;
		atomic_set(&rq->nohz_flags, 0);
#endif
#endif /* CONFIG_SMP */
		hrtick_rq_init(rq);
		atomic_set(&rq->nr_iowait, 0);
	}

	set_load_weight(&init_task, false);

	/*
	 * The boot idle thread does lazy MMU switching as well:
	 */
	mmgrab(&init_mm);
	enter_lazy_tlb(&init_mm, current);

	/*
	 * Make us the idle thread. Technically, schedule() should not be
	 * called from this thread, however somewhere below it might be,
	 * but because we are the idle thread, we just pick up running again
	 * when this runqueue becomes "idle".
	 */
	init_idle(current, smp_processor_id());

	calc_load_update = jiffies + LOAD_FREQ;

#ifdef CONFIG_SMP
	idle_thread_set_boot_cpu();
#endif
	init_sched_fair_class();

	init_schedstats();

	scheduler_running = 1;
}

#ifdef CONFIG_DEBUG_ATOMIC_SLEEP
static inline int preempt_count_equals(int preempt_offset)
{
	int nested = preempt_count() + sched_rcu_preempt_depth();

	return (nested == preempt_offset);
}

void __might_sleep(const char *file, int line, int preempt_offset)
{
	/*
	 * Blocking primitives will set (and therefore destroy) current->state,
	 * since we will exit with TASK_RUNNING make sure we enter with it,
	 * otherwise we will destroy state.
	 */
	WARN_ONCE(current->state != TASK_RUNNING && current->task_state_change,
			"do not call blocking ops when !TASK_RUNNING; "
			"state=%lx set at [<%p>] %pS\n",
			current->state,
			(void *)current->task_state_change,
			(void *)current->task_state_change);

	___might_sleep(file, line, preempt_offset);
}
EXPORT_SYMBOL(__might_sleep);

void ___might_sleep(const char *file, int line, int preempt_offset)
{
	/* Ratelimiting timestamp: */
	static unsigned long prev_jiffy;

	unsigned long preempt_disable_ip;

	/* WARN_ON_ONCE() by default, no rate limit required: */
	rcu_sleep_check();

	if ((preempt_count_equals(preempt_offset) && !irqs_disabled() &&
	     !is_idle_task(current)) ||
	    system_state == SYSTEM_BOOTING || system_state > SYSTEM_RUNNING ||
	    oops_in_progress)
		return;

	if (time_before(jiffies, prev_jiffy + HZ) && prev_jiffy)
		return;
	prev_jiffy = jiffies;

	/* Save this before calling printk(), since that will clobber it: */
	preempt_disable_ip = get_preempt_disable_ip(current);

	printk(KERN_ERR
		"BUG: sleeping function called from invalid context at %s:%d\n",
			file, line);
	printk(KERN_ERR
		"in_atomic(): %d, irqs_disabled(): %d, pid: %d, name: %s\n",
			in_atomic(), irqs_disabled(),
			current->pid, current->comm);

	if (task_stack_end_corrupted(current))
		printk(KERN_EMERG "Thread overran stack, or stack corrupted\n");

	debug_show_held_locks(current);
	if (irqs_disabled())
		print_irqtrace_events(current);
	if (IS_ENABLED(CONFIG_DEBUG_PREEMPT)
	    && !preempt_count_equals(preempt_offset)) {
		pr_err("Preemption disabled at:");
		print_ip_sym(preempt_disable_ip);
		pr_cont("\n");
	}
	dump_stack();
	add_taint(TAINT_WARN, LOCKDEP_STILL_OK);
}
EXPORT_SYMBOL(___might_sleep);
#endif

#ifdef CONFIG_MAGIC_SYSRQ
void normalize_rt_tasks(void)
{
	struct task_struct *g, *p;
	struct sched_attr attr = {
		.sched_policy = SCHED_NORMAL,
	};

	read_lock(&tasklist_lock);
	for_each_process_thread(g, p) {
		/*
		 * Only normalize user tasks:
		 */
		if (p->flags & PF_KTHREAD)
			continue;

		p->se.exec_start = 0;
		schedstat_set(p->se.statistics.wait_start,  0);
		schedstat_set(p->se.statistics.sleep_start, 0);
		schedstat_set(p->se.statistics.block_start, 0);

		if (!dl_task(p) && !rt_task(p)) {
			/*
			 * Renice negative nice level userspace
			 * tasks back to 0:
			 */
			if (task_nice(p) < 0)
				set_user_nice(p, 0);
			continue;
		}

		__sched_setscheduler(p, &attr, false, false);
	}
	read_unlock(&tasklist_lock);
}

#endif /* CONFIG_MAGIC_SYSRQ */

#if defined(CONFIG_IA64) || defined(CONFIG_KGDB_KDB)
/*
 * These functions are only useful for the IA64 MCA handling, or kdb.
 *
 * They can only be called when the whole system has been
 * stopped - every CPU needs to be quiescent, and no scheduling
 * activity can take place. Using them for anything else would
 * be a serious bug, and as a result, they aren't even visible
 * under any other configuration.
 */

/**
 * curr_task - return the current task for a given CPU.
 * @cpu: the processor in question.
 *
 * ONLY VALID WHEN THE WHOLE SYSTEM IS STOPPED!
 *
 * Return: The current task for @cpu.
 */
struct task_struct *curr_task(int cpu)
{
	return cpu_curr(cpu);
}

#endif /* defined(CONFIG_IA64) || defined(CONFIG_KGDB_KDB) */

#ifdef CONFIG_IA64
/**
 * set_curr_task - set the current task for a given CPU.
 * @cpu: the processor in question.
 * @p: the task pointer to set.
 *
 * Description: This function must only be used when non-maskable interrupts
 * are serviced on a separate stack. It allows the architecture to switch the
 * notion of the current task on a CPU in a non-blocking manner. This function
 * must be called with all CPU's synchronized, and interrupts disabled, the
 * and caller must save the original value of the current task (see
 * curr_task() above) and restore that value before reenabling interrupts and
 * re-starting the system.
 *
 * ONLY VALID WHEN THE WHOLE SYSTEM IS STOPPED!
 */
void ia64_set_curr_task(int cpu, struct task_struct *p)
{
	cpu_curr(cpu) = p;
}

#endif

#ifdef CONFIG_CGROUP_SCHED
/* task_group_lock serializes the addition/removal of task groups */
static DEFINE_SPINLOCK(task_group_lock);

static void sched_free_group(struct task_group *tg)
{
	free_fair_sched_group(tg);
	free_rt_sched_group(tg);
	autogroup_free(tg);
	kmem_cache_free(task_group_cache, tg);
}

/* allocate runqueue etc for a new task group */
struct task_group *sched_create_group(struct task_group *parent)
{
	struct task_group *tg;

	tg = kmem_cache_alloc(task_group_cache, GFP_KERNEL | __GFP_ZERO);
	if (!tg)
		return ERR_PTR(-ENOMEM);

	if (!alloc_fair_sched_group(tg, parent))
		goto err;

	if (!alloc_rt_sched_group(tg, parent))
		goto err;

	return tg;

err:
	sched_free_group(tg);
	return ERR_PTR(-ENOMEM);
}

void sched_online_group(struct task_group *tg, struct task_group *parent)
{
	unsigned long flags;

	spin_lock_irqsave(&task_group_lock, flags);
	list_add_rcu(&tg->list, &task_groups);

	/* Root should already exist: */
	WARN_ON(!parent);

	tg->parent = parent;
	INIT_LIST_HEAD(&tg->children);
	list_add_rcu(&tg->siblings, &parent->children);
	spin_unlock_irqrestore(&task_group_lock, flags);

	online_fair_sched_group(tg);
}

/* rcu callback to free various structures associated with a task group */
static void sched_free_group_rcu(struct rcu_head *rhp)
{
	/* Now it should be safe to free those cfs_rqs: */
	sched_free_group(container_of(rhp, struct task_group, rcu));
}

void sched_destroy_group(struct task_group *tg)
{
	/* Wait for possible concurrent references to cfs_rqs complete: */
	call_rcu(&tg->rcu, sched_free_group_rcu);
}

void sched_offline_group(struct task_group *tg)
{
	unsigned long flags;

	/* End participation in shares distribution: */
	unregister_fair_sched_group(tg);

	spin_lock_irqsave(&task_group_lock, flags);
	list_del_rcu(&tg->list);
	list_del_rcu(&tg->siblings);
	spin_unlock_irqrestore(&task_group_lock, flags);
}

static void sched_change_group(struct task_struct *tsk, int type)
{
	struct task_group *tg;

	/*
	 * All callers are synchronized by task_rq_lock(); we do not use RCU
	 * which is pointless here. Thus, we pass "true" to task_css_check()
	 * to prevent lockdep warnings.
	 */
	tg = container_of(task_css_check(tsk, cpu_cgrp_id, true),
			  struct task_group, css);
	tg = autogroup_task_group(tsk, tg);
	tsk->sched_task_group = tg;

#ifdef CONFIG_FAIR_GROUP_SCHED
	if (tsk->sched_class->task_change_group)
		tsk->sched_class->task_change_group(tsk, type);
	else
#endif
		set_task_rq(tsk, task_cpu(tsk));
}

/*
 * Change task's runqueue when it moves between groups.
 *
 * The caller of this function should have put the task in its new group by
 * now. This function just updates tsk->se.cfs_rq and tsk->se.parent to reflect
 * its new group.
 */
void sched_move_task(struct task_struct *tsk)
{
	int queued, running, queue_flags =
		DEQUEUE_SAVE | DEQUEUE_MOVE | DEQUEUE_NOCLOCK;
	struct rq_flags rf;
	struct rq *rq;

	rq = task_rq_lock(tsk, &rf);
	update_rq_clock(rq);

	running = task_current(rq, tsk);
	queued = task_on_rq_queued(tsk);

	if (queued)
		dequeue_task(rq, tsk, queue_flags);
	if (running)
		put_prev_task(rq, tsk);

	sched_change_group(tsk, TASK_MOVE_GROUP);

	if (queued)
		enqueue_task(rq, tsk, queue_flags);
	if (running)
		set_curr_task(rq, tsk);

	task_rq_unlock(rq, tsk, &rf);
}

static inline struct task_group *css_tg(struct cgroup_subsys_state *css)
{
	return css ? container_of(css, struct task_group, css) : NULL;
}

static struct cgroup_subsys_state *
cpu_cgroup_css_alloc(struct cgroup_subsys_state *parent_css)
{
	struct task_group *parent = css_tg(parent_css);
	struct task_group *tg;

	if (!parent) {
		/* This is early initialization for the top cgroup */
		return &root_task_group.css;
	}

	tg = sched_create_group(parent);
	if (IS_ERR(tg))
		return ERR_PTR(-ENOMEM);

	return &tg->css;
}

/* Expose task group only after completing cgroup initialization */
static int cpu_cgroup_css_online(struct cgroup_subsys_state *css)
{
	struct task_group *tg = css_tg(css);
	struct task_group *parent = css_tg(css->parent);

	if (parent)
		sched_online_group(tg, parent);
	return 0;
}

static void cpu_cgroup_css_released(struct cgroup_subsys_state *css)
{
	struct task_group *tg = css_tg(css);

	sched_offline_group(tg);
}

static void cpu_cgroup_css_free(struct cgroup_subsys_state *css)
{
	struct task_group *tg = css_tg(css);

	/*
	 * Relies on the RCU grace period between css_released() and this.
	 */
	sched_free_group(tg);
}

/*
 * This is called before wake_up_new_task(), therefore we really only
 * have to set its group bits, all the other stuff does not apply.
 */
static void cpu_cgroup_fork(struct task_struct *task)
{
	struct rq_flags rf;
	struct rq *rq;

	rq = task_rq_lock(task, &rf);

	update_rq_clock(rq);
	sched_change_group(task, TASK_SET_GROUP);

	task_rq_unlock(rq, task, &rf);
}

static int cpu_cgroup_can_attach(struct cgroup_taskset *tset)
{
	struct task_struct *task;
	struct cgroup_subsys_state *css;
	int ret = 0;

	cgroup_taskset_for_each(task, css, tset) {
#ifdef CONFIG_RT_GROUP_SCHED
		if (!sched_rt_can_attach(css_tg(css), task))
			return -EINVAL;
#endif
		/*
		 * Serialize against wake_up_new_task() such that if its
		 * running, we're sure to observe its full state.
		 */
		raw_spin_lock_irq(&task->pi_lock);
		/*
		 * Avoid calling sched_move_task() before wake_up_new_task()
		 * has happened. This would lead to problems with PELT, due to
		 * move wanting to detach+attach while we're not attached yet.
		 */
		if (task->state == TASK_NEW)
			ret = -EINVAL;
		raw_spin_unlock_irq(&task->pi_lock);

		if (ret)
			break;
	}
	return ret;
}

static void cpu_cgroup_attach(struct cgroup_taskset *tset)
{
	struct task_struct *task;
	struct cgroup_subsys_state *css;

	cgroup_taskset_for_each(task, css, tset)
		sched_move_task(task);
}

#ifdef CONFIG_FAIR_GROUP_SCHED
static int cpu_shares_write_u64(struct cgroup_subsys_state *css,
				struct cftype *cftype, u64 shareval)
{
	if (shareval > scale_load_down(ULONG_MAX))
		shareval = MAX_SHARES;
	return sched_group_set_shares(css_tg(css), scale_load(shareval));
}

static u64 cpu_shares_read_u64(struct cgroup_subsys_state *css,
			       struct cftype *cft)
{
	struct task_group *tg = css_tg(css);

	return (u64) scale_load_down(tg->shares);
}

#ifdef CONFIG_CFS_BANDWIDTH
static DEFINE_MUTEX(cfs_constraints_mutex);

const u64 max_cfs_quota_period = 1 * NSEC_PER_SEC; /* 1s */
const u64 min_cfs_quota_period = 1 * NSEC_PER_MSEC; /* 1ms */

static int __cfs_schedulable(struct task_group *tg, u64 period, u64 runtime);

static int tg_set_cfs_bandwidth(struct task_group *tg, u64 period, u64 quota)
{
	int i, ret = 0, runtime_enabled, runtime_was_enabled;
	struct cfs_bandwidth *cfs_b = &tg->cfs_bandwidth;

	if (tg == &root_task_group)
		return -EINVAL;

	/*
	 * Ensure we have at some amount of bandwidth every period.  This is
	 * to prevent reaching a state of large arrears when throttled via
	 * entity_tick() resulting in prolonged exit starvation.
	 */
	if (quota < min_cfs_quota_period || period < min_cfs_quota_period)
		return -EINVAL;

	/*
	 * Likewise, bound things on the otherside by preventing insane quota
	 * periods.  This also allows us to normalize in computing quota
	 * feasibility.
	 */
	if (period > max_cfs_quota_period)
		return -EINVAL;

	/*
	 * Prevent race between setting of cfs_rq->runtime_enabled and
	 * unthrottle_offline_cfs_rqs().
	 */
	get_online_cpus();
	mutex_lock(&cfs_constraints_mutex);
	ret = __cfs_schedulable(tg, period, quota);
	if (ret)
		goto out_unlock;

	runtime_enabled = quota != RUNTIME_INF;
	runtime_was_enabled = cfs_b->quota != RUNTIME_INF;
	/*
	 * If we need to toggle cfs_bandwidth_used, off->on must occur
	 * before making related changes, and on->off must occur afterwards
	 */
	if (runtime_enabled && !runtime_was_enabled)
		cfs_bandwidth_usage_inc();
	raw_spin_lock_irq(&cfs_b->lock);
	cfs_b->period = ns_to_ktime(period);
	cfs_b->quota = quota;

	__refill_cfs_bandwidth_runtime(cfs_b);

	/* Restart the period timer (if active) to handle new period expiry: */
	if (runtime_enabled)
		start_cfs_bandwidth(cfs_b);

	raw_spin_unlock_irq(&cfs_b->lock);

	for_each_online_cpu(i) {
		struct cfs_rq *cfs_rq = tg->cfs_rq[i];
		struct rq *rq = cfs_rq->rq;
		struct rq_flags rf;

		rq_lock_irq(rq, &rf);
		cfs_rq->runtime_enabled = runtime_enabled;
		cfs_rq->runtime_remaining = 0;

		if (cfs_rq->throttled)
			unthrottle_cfs_rq(cfs_rq);
		rq_unlock_irq(rq, &rf);
	}
	if (runtime_was_enabled && !runtime_enabled)
		cfs_bandwidth_usage_dec();
out_unlock:
	mutex_unlock(&cfs_constraints_mutex);
	put_online_cpus();

	return ret;
}

int tg_set_cfs_quota(struct task_group *tg, long cfs_quota_us)
{
	u64 quota, period;

	period = ktime_to_ns(tg->cfs_bandwidth.period);
	if (cfs_quota_us < 0)
		quota = RUNTIME_INF;
	else if ((u64)cfs_quota_us <= U64_MAX / NSEC_PER_USEC)
		quota = (u64)cfs_quota_us * NSEC_PER_USEC;
	else
		return -EINVAL;

	return tg_set_cfs_bandwidth(tg, period, quota);
}

long tg_get_cfs_quota(struct task_group *tg)
{
	u64 quota_us;

	if (tg->cfs_bandwidth.quota == RUNTIME_INF)
		return -1;

	quota_us = tg->cfs_bandwidth.quota;
	do_div(quota_us, NSEC_PER_USEC);

	return quota_us;
}

int tg_set_cfs_period(struct task_group *tg, long cfs_period_us)
{
	u64 quota, period;

	if ((u64)cfs_period_us > U64_MAX / NSEC_PER_USEC)
		return -EINVAL;

	period = (u64)cfs_period_us * NSEC_PER_USEC;
	quota = tg->cfs_bandwidth.quota;

	return tg_set_cfs_bandwidth(tg, period, quota);
}

long tg_get_cfs_period(struct task_group *tg)
{
	u64 cfs_period_us;

	cfs_period_us = ktime_to_ns(tg->cfs_bandwidth.period);
	do_div(cfs_period_us, NSEC_PER_USEC);

	return cfs_period_us;
}

static s64 cpu_cfs_quota_read_s64(struct cgroup_subsys_state *css,
				  struct cftype *cft)
{
	return tg_get_cfs_quota(css_tg(css));
}

static int cpu_cfs_quota_write_s64(struct cgroup_subsys_state *css,
				   struct cftype *cftype, s64 cfs_quota_us)
{
	return tg_set_cfs_quota(css_tg(css), cfs_quota_us);
}

static u64 cpu_cfs_period_read_u64(struct cgroup_subsys_state *css,
				   struct cftype *cft)
{
	return tg_get_cfs_period(css_tg(css));
}

static int cpu_cfs_period_write_u64(struct cgroup_subsys_state *css,
				    struct cftype *cftype, u64 cfs_period_us)
{
	return tg_set_cfs_period(css_tg(css), cfs_period_us);
}

struct cfs_schedulable_data {
	struct task_group *tg;
	u64 period, quota;
};

/*
 * normalize group quota/period to be quota/max_period
 * note: units are usecs
 */
static u64 normalize_cfs_quota(struct task_group *tg,
			       struct cfs_schedulable_data *d)
{
	u64 quota, period;

	if (tg == d->tg) {
		period = d->period;
		quota = d->quota;
	} else {
		period = tg_get_cfs_period(tg);
		quota = tg_get_cfs_quota(tg);
	}

	/* note: these should typically be equivalent */
	if (quota == RUNTIME_INF || quota == -1)
		return RUNTIME_INF;

	return to_ratio(period, quota);
}

static int tg_cfs_schedulable_down(struct task_group *tg, void *data)
{
	struct cfs_schedulable_data *d = data;
	struct cfs_bandwidth *cfs_b = &tg->cfs_bandwidth;
	s64 quota = 0, parent_quota = -1;

	if (!tg->parent) {
		quota = RUNTIME_INF;
	} else {
		struct cfs_bandwidth *parent_b = &tg->parent->cfs_bandwidth;

		quota = normalize_cfs_quota(tg, d);
		parent_quota = parent_b->hierarchical_quota;

		/*
		 * Ensure max(child_quota) <= parent_quota.  On cgroup2,
		 * always take the min.  On cgroup1, only inherit when no
		 * limit is set:
		 */
		if (cgroup_subsys_on_dfl(cpu_cgrp_subsys)) {
			quota = min(quota, parent_quota);
		} else {
			if (quota == RUNTIME_INF)
				quota = parent_quota;
			else if (parent_quota != RUNTIME_INF && quota > parent_quota)
				return -EINVAL;
		}
	}
	cfs_b->hierarchical_quota = quota;

	return 0;
}

static int __cfs_schedulable(struct task_group *tg, u64 period, u64 quota)
{
	int ret;
	struct cfs_schedulable_data data = {
		.tg = tg,
		.period = period,
		.quota = quota,
	};

	if (quota != RUNTIME_INF) {
		do_div(data.period, NSEC_PER_USEC);
		do_div(data.quota, NSEC_PER_USEC);
	}

	rcu_read_lock();
	ret = walk_tg_tree(tg_cfs_schedulable_down, tg_nop, &data);
	rcu_read_unlock();

	return ret;
}

static int cpu_cfs_stat_show(struct seq_file *sf, void *v)
{
	struct task_group *tg = css_tg(seq_css(sf));
	struct cfs_bandwidth *cfs_b = &tg->cfs_bandwidth;

	seq_printf(sf, "nr_periods %d\n", cfs_b->nr_periods);
	seq_printf(sf, "nr_throttled %d\n", cfs_b->nr_throttled);
	seq_printf(sf, "throttled_time %llu\n", cfs_b->throttled_time);

	if (schedstat_enabled() && tg != &root_task_group) {
		u64 ws = 0;
		int i;

		for_each_possible_cpu(i)
			ws += schedstat_val(tg->se[i]->statistics.wait_sum);

		seq_printf(sf, "wait_sum %llu\n", ws);
	}

	return 0;
}
#endif /* CONFIG_CFS_BANDWIDTH */
#endif /* CONFIG_FAIR_GROUP_SCHED */

#ifdef CONFIG_RT_GROUP_SCHED
static int cpu_rt_runtime_write(struct cgroup_subsys_state *css,
				struct cftype *cft, s64 val)
{
	return sched_group_set_rt_runtime(css_tg(css), val);
}

static s64 cpu_rt_runtime_read(struct cgroup_subsys_state *css,
			       struct cftype *cft)
{
	return sched_group_rt_runtime(css_tg(css));
}

static int cpu_rt_period_write_uint(struct cgroup_subsys_state *css,
				    struct cftype *cftype, u64 rt_period_us)
{
	return sched_group_set_rt_period(css_tg(css), rt_period_us);
}

static u64 cpu_rt_period_read_uint(struct cgroup_subsys_state *css,
				   struct cftype *cft)
{
	return sched_group_rt_period(css_tg(css));
}
#endif /* CONFIG_RT_GROUP_SCHED */

static struct cftype cpu_legacy_files[] = {
#ifdef CONFIG_FAIR_GROUP_SCHED
	{
		.name = "shares",
		.read_u64 = cpu_shares_read_u64,
		.write_u64 = cpu_shares_write_u64,
	},
#endif
#ifdef CONFIG_CFS_BANDWIDTH
	{
		.name = "cfs_quota_us",
		.read_s64 = cpu_cfs_quota_read_s64,
		.write_s64 = cpu_cfs_quota_write_s64,
	},
	{
		.name = "cfs_period_us",
		.read_u64 = cpu_cfs_period_read_u64,
		.write_u64 = cpu_cfs_period_write_u64,
	},
	{
		.name = "stat",
		.seq_show = cpu_cfs_stat_show,
	},
#endif
#ifdef CONFIG_RT_GROUP_SCHED
	{
		.name = "rt_runtime_us",
		.read_s64 = cpu_rt_runtime_read,
		.write_s64 = cpu_rt_runtime_write,
	},
	{
		.name = "rt_period_us",
		.read_u64 = cpu_rt_period_read_uint,
		.write_u64 = cpu_rt_period_write_uint,
	},
#endif
	{ }	/* Terminate */
};

static int cpu_extra_stat_show(struct seq_file *sf,
			       struct cgroup_subsys_state *css)
{
#ifdef CONFIG_CFS_BANDWIDTH
	{
		struct task_group *tg = css_tg(css);
		struct cfs_bandwidth *cfs_b = &tg->cfs_bandwidth;
		u64 throttled_usec;

		throttled_usec = cfs_b->throttled_time;
		do_div(throttled_usec, NSEC_PER_USEC);

		seq_printf(sf, "nr_periods %d\n"
			   "nr_throttled %d\n"
			   "throttled_usec %llu\n",
			   cfs_b->nr_periods, cfs_b->nr_throttled,
			   throttled_usec);
	}
#endif
	return 0;
}

#ifdef CONFIG_FAIR_GROUP_SCHED
static u64 cpu_weight_read_u64(struct cgroup_subsys_state *css,
			       struct cftype *cft)
{
	struct task_group *tg = css_tg(css);
	u64 weight = scale_load_down(tg->shares);

	return DIV_ROUND_CLOSEST_ULL(weight * CGROUP_WEIGHT_DFL, 1024);
}

static int cpu_weight_write_u64(struct cgroup_subsys_state *css,
				struct cftype *cft, u64 weight)
{
	/*
	 * cgroup weight knobs should use the common MIN, DFL and MAX
	 * values which are 1, 100 and 10000 respectively.  While it loses
	 * a bit of range on both ends, it maps pretty well onto the shares
	 * value used by scheduler and the round-trip conversions preserve
	 * the original value over the entire range.
	 */
	if (weight < CGROUP_WEIGHT_MIN || weight > CGROUP_WEIGHT_MAX)
		return -ERANGE;

	weight = DIV_ROUND_CLOSEST_ULL(weight * 1024, CGROUP_WEIGHT_DFL);

	return sched_group_set_shares(css_tg(css), scale_load(weight));
}

static s64 cpu_weight_nice_read_s64(struct cgroup_subsys_state *css,
				    struct cftype *cft)
{
	unsigned long weight = scale_load_down(css_tg(css)->shares);
	int last_delta = INT_MAX;
	int prio, delta;

	/* find the closest nice value to the current weight */
	for (prio = 0; prio < ARRAY_SIZE(sched_prio_to_weight); prio++) {
		delta = abs(sched_prio_to_weight[prio] - weight);
		if (delta >= last_delta)
			break;
		last_delta = delta;
	}

	return PRIO_TO_NICE(prio - 1 + MAX_RT_PRIO);
}

static int cpu_weight_nice_write_s64(struct cgroup_subsys_state *css,
				     struct cftype *cft, s64 nice)
{
	unsigned long weight;
	int idx;

	if (nice < MIN_NICE || nice > MAX_NICE)
		return -ERANGE;

	idx = NICE_TO_PRIO(nice) - MAX_RT_PRIO;
	idx = array_index_nospec(idx, 40);
	weight = sched_prio_to_weight[idx];

	return sched_group_set_shares(css_tg(css), scale_load(weight));
}
#endif

static void __maybe_unused cpu_period_quota_print(struct seq_file *sf,
						  long period, long quota)
{
	if (quota < 0)
		seq_puts(sf, "max");
	else
		seq_printf(sf, "%ld", quota);

	seq_printf(sf, " %ld\n", period);
}

/* caller should put the current value in *@periodp before calling */
static int __maybe_unused cpu_period_quota_parse(char *buf,
						 u64 *periodp, u64 *quotap)
{
	char tok[21];	/* U64_MAX */

	if (sscanf(buf, "%20s %llu", tok, periodp) < 1)
		return -EINVAL;

	*periodp *= NSEC_PER_USEC;

	if (sscanf(tok, "%llu", quotap))
		*quotap *= NSEC_PER_USEC;
	else if (!strcmp(tok, "max"))
		*quotap = RUNTIME_INF;
	else
		return -EINVAL;

	return 0;
}

#ifdef CONFIG_CFS_BANDWIDTH
static int cpu_max_show(struct seq_file *sf, void *v)
{
	struct task_group *tg = css_tg(seq_css(sf));

	cpu_period_quota_print(sf, tg_get_cfs_period(tg), tg_get_cfs_quota(tg));
	return 0;
}

static ssize_t cpu_max_write(struct kernfs_open_file *of,
			     char *buf, size_t nbytes, loff_t off)
{
	struct task_group *tg = css_tg(of_css(of));
	u64 period = tg_get_cfs_period(tg);
	u64 quota;
	int ret;

	ret = cpu_period_quota_parse(buf, &period, &quota);
	if (!ret)
		ret = tg_set_cfs_bandwidth(tg, period, quota);
	return ret ?: nbytes;
}
#endif

static struct cftype cpu_files[] = {
#ifdef CONFIG_FAIR_GROUP_SCHED
	{
		.name = "weight",
		.flags = CFTYPE_NOT_ON_ROOT,
		.read_u64 = cpu_weight_read_u64,
		.write_u64 = cpu_weight_write_u64,
	},
	{
		.name = "weight.nice",
		.flags = CFTYPE_NOT_ON_ROOT,
		.read_s64 = cpu_weight_nice_read_s64,
		.write_s64 = cpu_weight_nice_write_s64,
	},
#endif
#ifdef CONFIG_CFS_BANDWIDTH
	{
		.name = "max",
		.flags = CFTYPE_NOT_ON_ROOT,
		.seq_show = cpu_max_show,
		.write = cpu_max_write,
	},
#endif
	{ }	/* terminate */
};

struct cgroup_subsys cpu_cgrp_subsys = {
	.css_alloc	= cpu_cgroup_css_alloc,
	.css_online	= cpu_cgroup_css_online,
	.css_released	= cpu_cgroup_css_released,
	.css_free	= cpu_cgroup_css_free,
	.css_extra_stat_show = cpu_extra_stat_show,
	.fork		= cpu_cgroup_fork,
	.can_attach	= cpu_cgroup_can_attach,
	.attach		= cpu_cgroup_attach,
	.legacy_cftypes	= cpu_legacy_files,
	.dfl_cftypes	= cpu_files,
	.early_init	= true,
	.threaded	= true,
};

#endif	/* CONFIG_CGROUP_SCHED */

void dump_cpu_task(int cpu)
{
	pr_info("Task dump for CPU %d:\n", cpu);
	sched_show_task(cpu_curr(cpu));
}

/*
 * Nice levels are multiplicative, with a gentle 10% change for every
 * nice level changed. I.e. when a CPU-bound task goes from nice 0 to
 * nice 1, it will get ~10% less CPU time than another CPU-bound task
 * that remained on nice 0.
 *
 * The "10% effect" is relative and cumulative: from _any_ nice level,
 * if you go up 1 level, it's -10% CPU usage, if you go down 1 level
 * it's +10% CPU usage. (to achieve that we use a multiplier of 1.25.
 * If a task goes up by ~10% and another task goes down by ~10% then
 * the relative distance between them is ~25%.)
 */
const int sched_prio_to_weight[40] = {
 /* -20 */     88761,     71755,     56483,     46273,     36291,
 /* -15 */     29154,     23254,     18705,     14949,     11916,
 /* -10 */      9548,      7620,      6100,      4904,      3906,
 /*  -5 */      3121,      2501,      1991,      1586,      1277,
 /*   0 */      1024,       820,       655,       526,       423,
 /*   5 */       335,       272,       215,       172,       137,
 /*  10 */       110,        87,        70,        56,        45,
 /*  15 */        36,        29,        23,        18,        15,
};

/*
 * Inverse (2^32/x) values of the sched_prio_to_weight[] array, precalculated.
 *
 * In cases where the weight does not change often, we can use the
 * precalculated inverse to speed up arithmetics by turning divisions
 * into multiplications:
 */
const u32 sched_prio_to_wmult[40] = {
 /* -20 */     48388,     59856,     76040,     92818,    118348,
 /* -15 */    147320,    184698,    229616,    287308,    360437,
 /* -10 */    449829,    563644,    704093,    875809,   1099582,
 /*  -5 */   1376151,   1717300,   2157191,   2708050,   3363326,
 /*   0 */   4194304,   5237765,   6557202,   8165337,  10153587,
 /*   5 */  12820798,  15790321,  19976592,  24970740,  31350126,
 /*  10 */  39045157,  49367440,  61356676,  76695844,  95443717,
 /*  15 */ 119304647, 148102320, 186737708, 238609294, 286331153,
};

#undef CREATE_TRACE_POINTS

#if defined(CONFIG_SMP) && defined(CONFIG_PREEMPT_RT_BASE)

static inline void
update_nr_migratory(struct task_struct *p, long delta)
{
	if (unlikely((p->sched_class == &rt_sched_class ||
		      p->sched_class == &dl_sched_class) &&
		      p->nr_cpus_allowed > 1)) {
		if (p->sched_class == &rt_sched_class)
			task_rq(p)->rt.rt_nr_migratory += delta;
		else
			task_rq(p)->dl.dl_nr_migratory += delta;
	}
}

static inline void
migrate_disable_update_cpus_allowed(struct task_struct *p)
{
<<<<<<< HEAD
	struct rq *rq;
	struct rq_flags rf;

	p->cpus_ptr = cpumask_of(smp_processor_id());

	rq = task_rq_lock(p, &rf);
	update_nr_migratory(p, -1);
	p->nr_cpus_allowed = 1;
	task_rq_unlock(rq, p, &rf);
=======
	p->cpus_ptr = cpumask_of(smp_processor_id());
	update_nr_migratory(p, -1);
	p->nr_cpus_allowed = 1;
>>>>>>> 815b9c8d
}

static inline void
migrate_enable_update_cpus_allowed(struct task_struct *p)
{
	struct rq *rq;
	struct rq_flags rf;

<<<<<<< HEAD
	p->cpus_ptr = &p->cpus_mask;

	rq = task_rq_lock(p, &rf);
=======
	rq = task_rq_lock(p, &rf);
	p->cpus_ptr = &p->cpus_mask;
>>>>>>> 815b9c8d
	p->nr_cpus_allowed = cpumask_weight(&p->cpus_mask);
	update_nr_migratory(p, 1);
	task_rq_unlock(rq, p, &rf);
}

void migrate_disable(void)
{
<<<<<<< HEAD
	struct task_struct *p = current;

	if (in_atomic() || irqs_disabled()) {
#ifdef CONFIG_SCHED_DEBUG
		p->migrate_disable_atomic++;
#endif
		return;
	}
#ifdef CONFIG_SCHED_DEBUG
	if (unlikely(p->migrate_disable_atomic)) {
		tracing_off();
		WARN_ON_ONCE(1);
	}
#endif

	if (p->migrate_disable) {
		p->migrate_disable++;
		return;
	}

	preempt_disable();
	preempt_lazy_disable();
	pin_current_cpu();

	migrate_disable_update_cpus_allowed(p);
	p->migrate_disable = 1;

	preempt_enable();
}
EXPORT_SYMBOL(migrate_disable);
=======
	preempt_disable();

	if (++current->migrate_disable == 1) {
		this_rq()->nr_pinned++;
		preempt_lazy_disable();
#ifdef CONFIG_SCHED_DEBUG
		WARN_ON_ONCE(current->pinned_on_cpu >= 0);
		current->pinned_on_cpu = smp_processor_id();
#endif
	}

	preempt_enable();
}
EXPORT_SYMBOL(migrate_disable);

static void migrate_disabled_sched(struct task_struct *p)
{
	if (p->migrate_disable_scheduled)
		return;

	migrate_disable_update_cpus_allowed(p);
	p->migrate_disable_scheduled = 1;
}

static DEFINE_PER_CPU(struct cpu_stop_work, migrate_work);
static DEFINE_PER_CPU(struct migration_arg, migrate_arg);
>>>>>>> 815b9c8d

void migrate_enable(void)
{
	struct task_struct *p = current;
<<<<<<< HEAD

	if (in_atomic() || irqs_disabled()) {
#ifdef CONFIG_SCHED_DEBUG
		p->migrate_disable_atomic--;
#endif
		return;
	}

#ifdef CONFIG_SCHED_DEBUG
	if (unlikely(p->migrate_disable_atomic)) {
		tracing_off();
		WARN_ON_ONCE(1);
	}
#endif
=======
	struct rq *rq = this_rq();
	int cpu = task_cpu(p);
>>>>>>> 815b9c8d

	WARN_ON_ONCE(p->migrate_disable <= 0);
	if (p->migrate_disable > 1) {
		p->migrate_disable--;
		return;
	}

	preempt_disable();

<<<<<<< HEAD
	p->migrate_disable = 0;
	migrate_enable_update_cpus_allowed(p);

	if (p->migrate_disable_update) {
		struct rq *rq;
		struct rq_flags rf;

		rq = task_rq_lock(p, &rf);
		update_rq_clock(rq);

		__do_set_cpus_allowed_tail(p, &p->cpus_mask);
		task_rq_unlock(rq, p, &rf);

		p->migrate_disable_update = 0;

		WARN_ON(smp_processor_id() != task_cpu(p));
		if (!cpumask_test_cpu(task_cpu(p), &p->cpus_mask)) {
			const struct cpumask *cpu_valid_mask = cpu_active_mask;
			struct migration_arg arg;
			unsigned int dest_cpu;

			if (p->flags & PF_KTHREAD) {
				/*
				 * Kernel threads are allowed on online && !active CPUs
				 */
				cpu_valid_mask = cpu_online_mask;
			}
			dest_cpu = cpumask_any_and(cpu_valid_mask, &p->cpus_mask);
			arg.task = p;
			arg.dest_cpu = dest_cpu;

			unpin_current_cpu();
			preempt_lazy_enable();
			preempt_enable();
			stop_one_cpu(task_cpu(p), migration_cpu_stop, &arg);
			tlb_migrate_finish(p->mm);

			return;
		}
	}
	unpin_current_cpu();
=======
#ifdef CONFIG_SCHED_DEBUG
	WARN_ON_ONCE(current->pinned_on_cpu != cpu);
	current->pinned_on_cpu = -1;
#endif

	WARN_ON_ONCE(rq->nr_pinned < 1);

	p->migrate_disable = 0;
	rq->nr_pinned--;
#ifdef CONFIG_HOTPLUG_CPU
	if (rq->nr_pinned == 0 && unlikely(!cpu_active(cpu)) &&
	    takedown_cpu_task)
		wake_up_process(takedown_cpu_task);
#endif

	if (!p->migrate_disable_scheduled)
		goto out;

	p->migrate_disable_scheduled = 0;

	migrate_enable_update_cpus_allowed(p);

	WARN_ON(smp_processor_id() != cpu);
	if (!is_cpu_allowed(p, cpu)) {
		struct migration_arg __percpu *arg;
		struct cpu_stop_work __percpu *work;
		struct rq_flags rf;

		work = this_cpu_ptr(&migrate_work);
		arg = this_cpu_ptr(&migrate_arg);
		WARN_ON_ONCE(!arg->done && !work->disabled && work->arg);

		arg->task = p;
		arg->done = false;

		rq = task_rq_lock(p, &rf);
		update_rq_clock(rq);
		arg->dest_cpu = select_fallback_rq(cpu, p);
		task_rq_unlock(rq, p, &rf);

		stop_one_cpu_nowait(task_cpu(p), migration_cpu_stop,
				    arg, work);
		tlb_migrate_finish(p->mm);
	}

out:
>>>>>>> 815b9c8d
	preempt_lazy_enable();
	preempt_enable();
}
EXPORT_SYMBOL(migrate_enable);

<<<<<<< HEAD
#elif !defined(CONFIG_SMP) && defined(CONFIG_PREEMPT_RT_BASE)
void migrate_disable(void)
{
#ifdef CONFIG_SCHED_DEBUG
	struct task_struct *p = current;

	if (in_atomic() || irqs_disabled()) {
		p->migrate_disable_atomic++;
		return;
	}

	if (unlikely(p->migrate_disable_atomic)) {
		tracing_off();
		WARN_ON_ONCE(1);
	}

	p->migrate_disable++;
=======
int cpu_nr_pinned(int cpu)
{
	struct rq *rq = cpu_rq(cpu);

	return rq->nr_pinned;
}

#elif !defined(CONFIG_SMP) && defined(CONFIG_PREEMPT_RT_BASE)
static void migrate_disabled_sched(struct task_struct *p)
{
}

void migrate_disable(void)
{
#ifdef CONFIG_SCHED_DEBUG
	current->migrate_disable++;
>>>>>>> 815b9c8d
#endif
	barrier();
}
EXPORT_SYMBOL(migrate_disable);

void migrate_enable(void)
{
#ifdef CONFIG_SCHED_DEBUG
	struct task_struct *p = current;

<<<<<<< HEAD
	if (in_atomic() || irqs_disabled()) {
		p->migrate_disable_atomic--;
		return;
	}

	if (unlikely(p->migrate_disable_atomic)) {
		tracing_off();
		WARN_ON_ONCE(1);
	}

=======
>>>>>>> 815b9c8d
	WARN_ON_ONCE(p->migrate_disable <= 0);
	p->migrate_disable--;
#endif
	barrier();
}
EXPORT_SYMBOL(migrate_enable);
<<<<<<< HEAD
=======
#else
static void migrate_disabled_sched(struct task_struct *p)
{
}
>>>>>>> 815b9c8d
#endif<|MERGE_RESOLUTION|>--- conflicted
+++ resolved
@@ -1071,12 +1071,8 @@
 void set_cpus_allowed_common(struct task_struct *p, const struct cpumask *new_mask)
 {
 	cpumask_copy(&p->cpus_mask, new_mask);
-<<<<<<< HEAD
-	p->nr_cpus_allowed = cpumask_weight(new_mask);
-=======
 	if (p->cpus_ptr == &p->cpus_mask)
 		p->nr_cpus_allowed = cpumask_weight(new_mask);
->>>>>>> 815b9c8d
 }
 
 #if defined(CONFIG_SMP) && defined(CONFIG_PREEMPT_RT_BASE)
@@ -1087,12 +1083,7 @@
 EXPORT_SYMBOL_GPL(__migrate_disabled);
 #endif
 
-<<<<<<< HEAD
-static void __do_set_cpus_allowed_tail(struct task_struct *p,
-				       const struct cpumask *new_mask)
-=======
 void do_set_cpus_allowed(struct task_struct *p, const struct cpumask *new_mask)
->>>>>>> 815b9c8d
 {
 	struct rq *rq = task_rq(p);
 	bool queued, running;
@@ -1121,20 +1112,6 @@
 		set_curr_task(rq, p);
 }
 
-void do_set_cpus_allowed(struct task_struct *p, const struct cpumask *new_mask)
-{
-#if defined(CONFIG_SMP) && defined(CONFIG_PREEMPT_RT_BASE)
-	if (__migrate_disabled(p)) {
-		lockdep_assert_held(&p->pi_lock);
-
-		cpumask_copy(&p->cpus_mask, new_mask);
-		p->migrate_disable_update = 1;
-		return;
-	}
-#endif
-	__do_set_cpus_allowed_tail(p, new_mask);
-}
-
 /*
  * Change a given task's CPU affinity. Migrate the thread to a
  * proper CPU and schedule it away if the CPU it's executing on
@@ -1172,11 +1149,7 @@
 		goto out;
 	}
 
-<<<<<<< HEAD
-	if (cpumask_equal(p->cpus_ptr, new_mask))
-=======
 	if (cpumask_equal(&p->cpus_mask, new_mask))
->>>>>>> 815b9c8d
 		goto out;
 
 	dest_cpu = cpumask_any_and(cpu_valid_mask, new_mask);
@@ -1198,20 +1171,9 @@
 	}
 
 	/* Can the task run on the task's current CPU? If so, we're done */
-<<<<<<< HEAD
-	if (cpumask_test_cpu(task_cpu(p), new_mask) || __migrate_disabled(p))
-		goto out;
-
-#if defined(CONFIG_SMP) && defined(CONFIG_PREEMPT_RT_BASE)
-	if (__migrate_disabled(p)) {
-		p->migrate_disable_update = 1;
-=======
 	if (cpumask_test_cpu(task_cpu(p), new_mask) ||
 	    p->cpus_ptr != &p->cpus_mask)
->>>>>>> 815b9c8d
 		goto out;
-	}
-#endif
 
 	if (task_running(rq, p) || p->state == TASK_WAKING) {
 		struct migration_arg arg = { p, dest_cpu };
@@ -3635,8 +3597,8 @@
 static inline void sched_submit_work(struct task_struct *tsk)
 {
 	if (!tsk->state)
-<<<<<<< HEAD
 		return;
+
 	/*
 	 * If a worker went to sleep, notify and ask workqueue whether
 	 * it wants to wake up a task to maintain concurrency.
@@ -3653,26 +3615,6 @@
 	if (tsk_is_pi_blocked(tsk))
 		return;
 
-=======
-		return;
-
-	/*
-	 * If a worker went to sleep, notify and ask workqueue whether
-	 * it wants to wake up a task to maintain concurrency.
-	 * As this function is called inside the schedule() context,
-	 * we disable preemption to avoid it calling schedule() again
-	 * in the possible wakeup of a kworker.
-	 */
-	if (tsk->flags & PF_WQ_WORKER) {
-		preempt_disable();
-		wq_worker_sleeping(tsk);
-		preempt_enable_no_resched();
-	}
-
-	if (tsk_is_pi_blocked(tsk))
-		return;
-
->>>>>>> 815b9c8d
 	/*
 	 * If we are going to sleep and we have plugged IO queued,
 	 * make sure to submit it to avoid deadlocks.
@@ -7305,21 +7247,9 @@
 static inline void
 migrate_disable_update_cpus_allowed(struct task_struct *p)
 {
-<<<<<<< HEAD
-	struct rq *rq;
-	struct rq_flags rf;
-
-	p->cpus_ptr = cpumask_of(smp_processor_id());
-
-	rq = task_rq_lock(p, &rf);
-	update_nr_migratory(p, -1);
-	p->nr_cpus_allowed = 1;
-	task_rq_unlock(rq, p, &rf);
-=======
 	p->cpus_ptr = cpumask_of(smp_processor_id());
 	update_nr_migratory(p, -1);
 	p->nr_cpus_allowed = 1;
->>>>>>> 815b9c8d
 }
 
 static inline void
@@ -7328,14 +7258,8 @@
 	struct rq *rq;
 	struct rq_flags rf;
 
-<<<<<<< HEAD
-	p->cpus_ptr = &p->cpus_mask;
-
-	rq = task_rq_lock(p, &rf);
-=======
 	rq = task_rq_lock(p, &rf);
 	p->cpus_ptr = &p->cpus_mask;
->>>>>>> 815b9c8d
 	p->nr_cpus_allowed = cpumask_weight(&p->cpus_mask);
 	update_nr_migratory(p, 1);
 	task_rq_unlock(rq, p, &rf);
@@ -7343,38 +7267,6 @@
 
 void migrate_disable(void)
 {
-<<<<<<< HEAD
-	struct task_struct *p = current;
-
-	if (in_atomic() || irqs_disabled()) {
-#ifdef CONFIG_SCHED_DEBUG
-		p->migrate_disable_atomic++;
-#endif
-		return;
-	}
-#ifdef CONFIG_SCHED_DEBUG
-	if (unlikely(p->migrate_disable_atomic)) {
-		tracing_off();
-		WARN_ON_ONCE(1);
-	}
-#endif
-
-	if (p->migrate_disable) {
-		p->migrate_disable++;
-		return;
-	}
-
-	preempt_disable();
-	preempt_lazy_disable();
-	pin_current_cpu();
-
-	migrate_disable_update_cpus_allowed(p);
-	p->migrate_disable = 1;
-
-	preempt_enable();
-}
-EXPORT_SYMBOL(migrate_disable);
-=======
 	preempt_disable();
 
 	if (++current->migrate_disable == 1) {
@@ -7401,30 +7293,12 @@
 
 static DEFINE_PER_CPU(struct cpu_stop_work, migrate_work);
 static DEFINE_PER_CPU(struct migration_arg, migrate_arg);
->>>>>>> 815b9c8d
 
 void migrate_enable(void)
 {
 	struct task_struct *p = current;
-<<<<<<< HEAD
-
-	if (in_atomic() || irqs_disabled()) {
-#ifdef CONFIG_SCHED_DEBUG
-		p->migrate_disable_atomic--;
-#endif
-		return;
-	}
-
-#ifdef CONFIG_SCHED_DEBUG
-	if (unlikely(p->migrate_disable_atomic)) {
-		tracing_off();
-		WARN_ON_ONCE(1);
-	}
-#endif
-=======
 	struct rq *rq = this_rq();
 	int cpu = task_cpu(p);
->>>>>>> 815b9c8d
 
 	WARN_ON_ONCE(p->migrate_disable <= 0);
 	if (p->migrate_disable > 1) {
@@ -7434,49 +7308,6 @@
 
 	preempt_disable();
 
-<<<<<<< HEAD
-	p->migrate_disable = 0;
-	migrate_enable_update_cpus_allowed(p);
-
-	if (p->migrate_disable_update) {
-		struct rq *rq;
-		struct rq_flags rf;
-
-		rq = task_rq_lock(p, &rf);
-		update_rq_clock(rq);
-
-		__do_set_cpus_allowed_tail(p, &p->cpus_mask);
-		task_rq_unlock(rq, p, &rf);
-
-		p->migrate_disable_update = 0;
-
-		WARN_ON(smp_processor_id() != task_cpu(p));
-		if (!cpumask_test_cpu(task_cpu(p), &p->cpus_mask)) {
-			const struct cpumask *cpu_valid_mask = cpu_active_mask;
-			struct migration_arg arg;
-			unsigned int dest_cpu;
-
-			if (p->flags & PF_KTHREAD) {
-				/*
-				 * Kernel threads are allowed on online && !active CPUs
-				 */
-				cpu_valid_mask = cpu_online_mask;
-			}
-			dest_cpu = cpumask_any_and(cpu_valid_mask, &p->cpus_mask);
-			arg.task = p;
-			arg.dest_cpu = dest_cpu;
-
-			unpin_current_cpu();
-			preempt_lazy_enable();
-			preempt_enable();
-			stop_one_cpu(task_cpu(p), migration_cpu_stop, &arg);
-			tlb_migrate_finish(p->mm);
-
-			return;
-		}
-	}
-	unpin_current_cpu();
-=======
 #ifdef CONFIG_SCHED_DEBUG
 	WARN_ON_ONCE(current->pinned_on_cpu != cpu);
 	current->pinned_on_cpu = -1;
@@ -7523,82 +7354,45 @@
 	}
 
 out:
->>>>>>> 815b9c8d
 	preempt_lazy_enable();
 	preempt_enable();
 }
 EXPORT_SYMBOL(migrate_enable);
 
-<<<<<<< HEAD
+int cpu_nr_pinned(int cpu)
+{
+	struct rq *rq = cpu_rq(cpu);
+
+	return rq->nr_pinned;
+}
+
 #elif !defined(CONFIG_SMP) && defined(CONFIG_PREEMPT_RT_BASE)
+static void migrate_disabled_sched(struct task_struct *p)
+{
+}
+
 void migrate_disable(void)
+{
+#ifdef CONFIG_SCHED_DEBUG
+	current->migrate_disable++;
+#endif
+	barrier();
+}
+EXPORT_SYMBOL(migrate_disable);
+
+void migrate_enable(void)
 {
 #ifdef CONFIG_SCHED_DEBUG
 	struct task_struct *p = current;
 
-	if (in_atomic() || irqs_disabled()) {
-		p->migrate_disable_atomic++;
-		return;
-	}
-
-	if (unlikely(p->migrate_disable_atomic)) {
-		tracing_off();
-		WARN_ON_ONCE(1);
-	}
-
-	p->migrate_disable++;
-=======
-int cpu_nr_pinned(int cpu)
-{
-	struct rq *rq = cpu_rq(cpu);
-
-	return rq->nr_pinned;
-}
-
-#elif !defined(CONFIG_SMP) && defined(CONFIG_PREEMPT_RT_BASE)
-static void migrate_disabled_sched(struct task_struct *p)
-{
-}
-
-void migrate_disable(void)
-{
-#ifdef CONFIG_SCHED_DEBUG
-	current->migrate_disable++;
->>>>>>> 815b9c8d
-#endif
-	barrier();
-}
-EXPORT_SYMBOL(migrate_disable);
-
-void migrate_enable(void)
-{
-#ifdef CONFIG_SCHED_DEBUG
-	struct task_struct *p = current;
-
-<<<<<<< HEAD
-	if (in_atomic() || irqs_disabled()) {
-		p->migrate_disable_atomic--;
-		return;
-	}
-
-	if (unlikely(p->migrate_disable_atomic)) {
-		tracing_off();
-		WARN_ON_ONCE(1);
-	}
-
-=======
->>>>>>> 815b9c8d
 	WARN_ON_ONCE(p->migrate_disable <= 0);
 	p->migrate_disable--;
 #endif
 	barrier();
 }
 EXPORT_SYMBOL(migrate_enable);
-<<<<<<< HEAD
-=======
 #else
 static void migrate_disabled_sched(struct task_struct *p)
 {
 }
->>>>>>> 815b9c8d
 #endif