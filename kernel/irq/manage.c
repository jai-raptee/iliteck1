--- conflicted
+++ resolved
@@ -285,20 +285,11 @@
 
 	if (desc->affinity_notify) {
 		kref_get(&desc->affinity_notify->kref);
-<<<<<<< HEAD
-
-#ifdef CONFIG_PREEMPT_RT_BASE
-		kthread_schedule_work(&desc->affinity_notify->work);
-#else
-		schedule_work(&desc->affinity_notify->work);
-#endif
-=======
 		if (!schedule_work(&desc->affinity_notify->work)) {
 			/* Work was already scheduled, drop our extra ref */
 			kref_put(&desc->affinity_notify->kref,
 				 desc->affinity_notify->release);
 		}
->>>>>>> 815b9c8d
 	}
 	irqd_set(data, IRQD_AFFINITY_SET);
 
@@ -336,8 +327,10 @@
 }
 EXPORT_SYMBOL_GPL(irq_set_affinity_hint);
 
-static void _irq_affinity_notify(struct irq_affinity_notify *notify)
-{
+static void irq_affinity_notify(struct work_struct *work)
+{
+	struct irq_affinity_notify *notify =
+		container_of(work, struct irq_affinity_notify, work);
 	struct irq_desc *desc = irq_to_desc(notify->irq);
 	cpumask_var_t cpumask;
 	unsigned long flags;
@@ -359,25 +352,6 @@
 	kref_put(&notify->kref, notify->release);
 }
 
-#ifdef CONFIG_PREEMPT_RT_BASE
-
-static void irq_affinity_notify(struct kthread_work *work)
-{
-	struct irq_affinity_notify *notify =
-		container_of(work, struct irq_affinity_notify, work);
-	_irq_affinity_notify(notify);
-}
-
-#else
-
-static void irq_affinity_notify(struct work_struct *work)
-{
-	struct irq_affinity_notify *notify =
-		container_of(work, struct irq_affinity_notify, work);
-	_irq_affinity_notify(notify);
-}
-#endif
-
 /**
  *	irq_set_affinity_notifier - control notification of IRQ affinity changes
  *	@irq:		Interrupt for which to enable/disable notification
@@ -406,11 +380,7 @@
 	if (notify) {
 		notify->irq = irq;
 		kref_init(&notify->kref);
-#ifdef CONFIG_PREEMPT_RT_BASE
-		kthread_init_work(&notify->work, irq_affinity_notify);
-#else
 		INIT_WORK(&notify->work, irq_affinity_notify);
-#endif
 	}
 
 	raw_spin_lock_irqsave(&desc->lock, flags);
@@ -419,18 +389,10 @@
 	raw_spin_unlock_irqrestore(&desc->lock, flags);
 
 	if (old_notify) {
-<<<<<<< HEAD
-#ifdef CONFIG_PREEMPT_RT_BASE
-		kthread_cancel_work_sync(&notify->work);
-#else
-		cancel_work_sync(&old_notify->work);
-#endif
-=======
 		if (cancel_work_sync(&old_notify->work)) {
 			/* Pending work had a ref, put that one too */
 			kref_put(&old_notify->kref, old_notify->release);
 		}
->>>>>>> 815b9c8d
 		kref_put(&old_notify->kref, old_notify->release);
 	}
 
