--- conflicted
+++ resolved
@@ -13,15 +13,12 @@
 # define IRQ_BITMAP_BITS	NR_IRQS
 #endif
 
-<<<<<<< HEAD
-=======
 #define istate core_internal_state__do_not_mess_with_it
 
 #ifdef CONFIG_GENERIC_HARDIRQS_NO_COMPAT
 # define status status_use_accessors
 #endif
 
->>>>>>> c0185808
 extern int noirqdebug;
 
 /*
