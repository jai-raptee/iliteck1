--- conflicted
+++ resolved
@@ -947,15 +947,12 @@
 	 * is locked before adding it to the list.
 	 */
 	if (test_bit(TASKLET_STATE_SCHED, &t->state)) {
-<<<<<<< HEAD
-=======
 #if defined(CONFIG_SMP) || defined(CONFIG_PREEMPT_RT_FULL)
 		if (test_and_set_bit(TASKLET_STATE_CHAINED, &t->state)) {
 			tasklet_unlock(t);
 			return;
 		}
 #endif
->>>>>>> 815b9c8d
 		t->next = NULL;
 		*head->tail = t;
 		head->tail = &(t->next);
@@ -1028,15 +1025,9 @@
 			WARN_ON(1);
 			continue;
 		}
-<<<<<<< HEAD
 
 		t->next = NULL;
 
-=======
-
-		t->next = NULL;
-
->>>>>>> 815b9c8d
 		if (unlikely(atomic_read(&t->count))) {
 out_disabled:
 			/* implicit unlock: */
@@ -1055,15 +1046,11 @@
 again:
 		t->func(t->data);
 
-<<<<<<< HEAD
-		while (!tasklet_tryunlock(t)) {
-=======
 #if defined(CONFIG_SMP) || defined(CONFIG_PREEMPT_RT_FULL)
 		while (cmpxchg(&t->state, TASKLET_STATEF_RC, 0) != TASKLET_STATEF_RC) {
 #else
 		while (!tasklet_tryunlock(t)) {
 #endif
->>>>>>> 815b9c8d
 			/*
 			 * If it got disabled meanwhile, bail out:
 			 */
