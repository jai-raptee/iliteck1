/*
 *  Generic process-grouping system.
 *
 *  Based originally on the cpuset system, extracted by Paul Menage
 *  Copyright (C) 2006 Google, Inc
 *
 *  Notifications support
 *  Copyright (C) 2009 Nokia Corporation
 *  Author: Kirill A. Shutemov
 *
 *  Copyright notices from the original cpuset code:
 *  --------------------------------------------------
 *  Copyright (C) 2003 BULL SA.
 *  Copyright (C) 2004-2006 Silicon Graphics, Inc.
 *
 *  Portions derived from Patrick Mochel's sysfs code.
 *  sysfs is Copyright (c) 2001-3 Patrick Mochel
 *
 *  2003-10-10 Written by Simon Derr.
 *  2003-10-22 Updates by Stephen Hemminger.
 *  2004 May-July Rework by Paul Jackson.
 *  ---------------------------------------------------
 *
 *  This file is subject to the terms and conditions of the GNU General Public
 *  License.  See the file COPYING in the main directory of the Linux
 *  distribution for more details.
 */

#define pr_fmt(fmt) KBUILD_MODNAME ": " fmt

#include "cgroup-internal.h"

#include <linux/cred.h>
#include <linux/errno.h>
#include <linux/init_task.h>
#include <linux/kernel.h>
#include <linux/magic.h>
#include <linux/mutex.h>
#include <linux/mount.h>
#include <linux/pagemap.h>
#include <linux/proc_fs.h>
#include <linux/rcupdate.h>
#include <linux/sched.h>
#include <linux/sched/task.h>
#include <linux/slab.h>
#include <linux/spinlock.h>
#include <linux/percpu-rwsem.h>
#include <linux/string.h>
#include <linux/hashtable.h>
#include <linux/idr.h>
#include <linux/kthread.h>
#include <linux/atomic.h>
#include <linux/cpuset.h>
#include <linux/proc_ns.h>
#include <linux/nsproxy.h>
#include <linux/file.h>
#include <linux/fs_parser.h>
#include <linux/sched/cputime.h>
#include <linux/psi.h>
#include <net/sock.h>

#define CREATE_TRACE_POINTS
#include <trace/events/cgroup.h>

#define CGROUP_FILE_NAME_MAX		(MAX_CGROUP_TYPE_NAMELEN +	\
					 MAX_CFTYPE_NAME + 2)
/* let's not notify more than 100 times per second */
#define CGROUP_FILE_NOTIFY_MIN_INTV	DIV_ROUND_UP(HZ, 100)

/*
 * cgroup_mutex is the master lock.  Any modification to cgroup or its
 * hierarchy must be performed while holding it.
 *
 * css_set_lock protects task->cgroups pointer, the list of css_set
 * objects, and the chain of tasks off each css_set.
 *
 * These locks are exported if CONFIG_PROVE_RCU so that accessors in
 * cgroup.h can use them for lockdep annotations.
 */
DEFINE_MUTEX(cgroup_mutex);
DEFINE_SPINLOCK(css_set_lock);

#ifdef CONFIG_PROVE_RCU
EXPORT_SYMBOL_GPL(cgroup_mutex);
EXPORT_SYMBOL_GPL(css_set_lock);
#endif

DEFINE_SPINLOCK(trace_cgroup_path_lock);
char trace_cgroup_path[TRACE_CGROUP_PATH_LEN];
bool cgroup_debug __read_mostly;

/*
 * Protects cgroup_idr and css_idr so that IDs can be released without
 * grabbing cgroup_mutex.
 */
static DEFINE_SPINLOCK(cgroup_idr_lock);

/*
 * Protects cgroup_file->kn for !self csses.  It synchronizes notifications
 * against file removal/re-creation across css hiding.
 */
static DEFINE_SPINLOCK(cgroup_file_kn_lock);

DEFINE_PERCPU_RWSEM(cgroup_threadgroup_rwsem);

#define cgroup_assert_mutex_or_rcu_locked()				\
	RCU_LOCKDEP_WARN(!rcu_read_lock_held() &&			\
			   !lockdep_is_held(&cgroup_mutex),		\
			   "cgroup_mutex or RCU read lock required");

/*
 * cgroup destruction makes heavy use of work items and there can be a lot
 * of concurrent destructions.  Use a separate workqueue so that cgroup
 * destruction work items don't end up filling up max_active of system_wq
 * which may lead to deadlock.
 */
static struct workqueue_struct *cgroup_destroy_wq;

/* generate an array of cgroup subsystem pointers */
#define SUBSYS(_x) [_x ## _cgrp_id] = &_x ## _cgrp_subsys,
struct cgroup_subsys *cgroup_subsys[] = {
#include <linux/cgroup_subsys.h>
};
#undef SUBSYS

/* array of cgroup subsystem names */
#define SUBSYS(_x) [_x ## _cgrp_id] = #_x,
static const char *cgroup_subsys_name[] = {
#include <linux/cgroup_subsys.h>
};
#undef SUBSYS

/* array of static_keys for cgroup_subsys_enabled() and cgroup_subsys_on_dfl() */
#define SUBSYS(_x)								\
	DEFINE_STATIC_KEY_TRUE(_x ## _cgrp_subsys_enabled_key);			\
	DEFINE_STATIC_KEY_TRUE(_x ## _cgrp_subsys_on_dfl_key);			\
	EXPORT_SYMBOL_GPL(_x ## _cgrp_subsys_enabled_key);			\
	EXPORT_SYMBOL_GPL(_x ## _cgrp_subsys_on_dfl_key);
#include <linux/cgroup_subsys.h>
#undef SUBSYS

#define SUBSYS(_x) [_x ## _cgrp_id] = &_x ## _cgrp_subsys_enabled_key,
static struct static_key_true *cgroup_subsys_enabled_key[] = {
#include <linux/cgroup_subsys.h>
};
#undef SUBSYS

#define SUBSYS(_x) [_x ## _cgrp_id] = &_x ## _cgrp_subsys_on_dfl_key,
static struct static_key_true *cgroup_subsys_on_dfl_key[] = {
#include <linux/cgroup_subsys.h>
};
#undef SUBSYS

static DEFINE_PER_CPU(struct cgroup_rstat_cpu, cgrp_dfl_root_rstat_cpu);

/* the default hierarchy */
struct cgroup_root cgrp_dfl_root = { .cgrp.rstat_cpu = &cgrp_dfl_root_rstat_cpu };
EXPORT_SYMBOL_GPL(cgrp_dfl_root);

/*
 * The default hierarchy always exists but is hidden until mounted for the
 * first time.  This is for backward compatibility.
 */
static bool cgrp_dfl_visible;

/* some controllers are not supported in the default hierarchy */
static u16 cgrp_dfl_inhibit_ss_mask;

/* some controllers are implicitly enabled on the default hierarchy */
static u16 cgrp_dfl_implicit_ss_mask;

/* some controllers can be threaded on the default hierarchy */
static u16 cgrp_dfl_threaded_ss_mask;

/* The list of hierarchy roots */
LIST_HEAD(cgroup_roots);
static int cgroup_root_count;

/* hierarchy ID allocation and mapping, protected by cgroup_mutex */
static DEFINE_IDR(cgroup_hierarchy_idr);

/*
 * Assign a monotonically increasing serial number to csses.  It guarantees
 * cgroups with bigger numbers are newer than those with smaller numbers.
 * Also, as csses are always appended to the parent's ->children list, it
 * guarantees that sibling csses are always sorted in the ascending serial
 * number order on the list.  Protected by cgroup_mutex.
 */
static u64 css_serial_nr_next = 1;

/*
 * These bitmasks identify subsystems with specific features to avoid
 * having to do iterative checks repeatedly.
 */
static u16 have_fork_callback __read_mostly;
static u16 have_exit_callback __read_mostly;
static u16 have_release_callback __read_mostly;
static u16 have_canfork_callback __read_mostly;

/* cgroup namespace for init task */
struct cgroup_namespace init_cgroup_ns = {
	.count		= REFCOUNT_INIT(2),
	.user_ns	= &init_user_ns,
	.ns.ops		= &cgroupns_operations,
	.ns.inum	= PROC_CGROUP_INIT_INO,
	.root_cset	= &init_css_set,
};

static struct file_system_type cgroup2_fs_type;
static struct cftype cgroup_base_files[];

static int cgroup_apply_control(struct cgroup *cgrp);
static void cgroup_finalize_control(struct cgroup *cgrp, int ret);
static void css_task_iter_skip(struct css_task_iter *it,
			       struct task_struct *task);
static int cgroup_destroy_locked(struct cgroup *cgrp);
static struct cgroup_subsys_state *css_create(struct cgroup *cgrp,
					      struct cgroup_subsys *ss);
static void css_release(struct percpu_ref *ref);
static void kill_css(struct cgroup_subsys_state *css);
static int cgroup_addrm_files(struct cgroup_subsys_state *css,
			      struct cgroup *cgrp, struct cftype cfts[],
			      bool is_add);

/**
 * cgroup_ssid_enabled - cgroup subsys enabled test by subsys ID
 * @ssid: subsys ID of interest
 *
 * cgroup_subsys_enabled() can only be used with literal subsys names which
 * is fine for individual subsystems but unsuitable for cgroup core.  This
 * is slower static_key_enabled() based test indexed by @ssid.
 */
bool cgroup_ssid_enabled(int ssid)
{
	if (CGROUP_SUBSYS_COUNT == 0)
		return false;

	return static_key_enabled(cgroup_subsys_enabled_key[ssid]);
}

/**
 * cgroup_on_dfl - test whether a cgroup is on the default hierarchy
 * @cgrp: the cgroup of interest
 *
 * The default hierarchy is the v2 interface of cgroup and this function
 * can be used to test whether a cgroup is on the default hierarchy for
 * cases where a subsystem should behave differnetly depending on the
 * interface version.
 *
 * List of changed behaviors:
 *
 * - Mount options "noprefix", "xattr", "clone_children", "release_agent"
 *   and "name" are disallowed.
 *
 * - When mounting an existing superblock, mount options should match.
 *
 * - Remount is disallowed.
 *
 * - rename(2) is disallowed.
 *
 * - "tasks" is removed.  Everything should be at process granularity.  Use
 *   "cgroup.procs" instead.
 *
 * - "cgroup.procs" is not sorted.  pids will be unique unless they got
 *   recycled inbetween reads.
 *
 * - "release_agent" and "notify_on_release" are removed.  Replacement
 *   notification mechanism will be implemented.
 *
 * - "cgroup.clone_children" is removed.
 *
 * - "cgroup.subtree_populated" is available.  Its value is 0 if the cgroup
 *   and its descendants contain no task; otherwise, 1.  The file also
 *   generates kernfs notification which can be monitored through poll and
 *   [di]notify when the value of the file changes.
 *
 * - cpuset: tasks will be kept in empty cpusets when hotplug happens and
 *   take masks of ancestors with non-empty cpus/mems, instead of being
 *   moved to an ancestor.
 *
 * - cpuset: a task can be moved into an empty cpuset, and again it takes
 *   masks of ancestors.
 *
 * - memcg: use_hierarchy is on by default and the cgroup file for the flag
 *   is not created.
 *
 * - blkcg: blk-throttle becomes properly hierarchical.
 *
 * - debug: disallowed on the default hierarchy.
 */
bool cgroup_on_dfl(const struct cgroup *cgrp)
{
	return cgrp->root == &cgrp_dfl_root;
}

/* IDR wrappers which synchronize using cgroup_idr_lock */
static int cgroup_idr_alloc(struct idr *idr, void *ptr, int start, int end,
			    gfp_t gfp_mask)
{
	int ret;

	idr_preload(gfp_mask);
	spin_lock_bh(&cgroup_idr_lock);
	ret = idr_alloc(idr, ptr, start, end, gfp_mask & ~__GFP_DIRECT_RECLAIM);
	spin_unlock_bh(&cgroup_idr_lock);
	idr_preload_end();
	return ret;
}

static void *cgroup_idr_replace(struct idr *idr, void *ptr, int id)
{
	void *ret;

	spin_lock_bh(&cgroup_idr_lock);
	ret = idr_replace(idr, ptr, id);
	spin_unlock_bh(&cgroup_idr_lock);
	return ret;
}

static void cgroup_idr_remove(struct idr *idr, int id)
{
	spin_lock_bh(&cgroup_idr_lock);
	idr_remove(idr, id);
	spin_unlock_bh(&cgroup_idr_lock);
}

static bool cgroup_has_tasks(struct cgroup *cgrp)
{
	return cgrp->nr_populated_csets;
}

bool cgroup_is_threaded(struct cgroup *cgrp)
{
	return cgrp->dom_cgrp != cgrp;
}

/* can @cgrp host both domain and threaded children? */
static bool cgroup_is_mixable(struct cgroup *cgrp)
{
	/*
	 * Root isn't under domain level resource control exempting it from
	 * the no-internal-process constraint, so it can serve as a thread
	 * root and a parent of resource domains at the same time.
	 */
	return !cgroup_parent(cgrp);
}

/* can @cgrp become a thread root? should always be true for a thread root */
static bool cgroup_can_be_thread_root(struct cgroup *cgrp)
{
	/* mixables don't care */
	if (cgroup_is_mixable(cgrp))
		return true;

	/* domain roots can't be nested under threaded */
	if (cgroup_is_threaded(cgrp))
		return false;

	/* can only have either domain or threaded children */
	if (cgrp->nr_populated_domain_children)
		return false;

	/* and no domain controllers can be enabled */
	if (cgrp->subtree_control & ~cgrp_dfl_threaded_ss_mask)
		return false;

	return true;
}

/* is @cgrp root of a threaded subtree? */
bool cgroup_is_thread_root(struct cgroup *cgrp)
{
	/* thread root should be a domain */
	if (cgroup_is_threaded(cgrp))
		return false;

	/* a domain w/ threaded children is a thread root */
	if (cgrp->nr_threaded_children)
		return true;

	/*
	 * A domain which has tasks and explicit threaded controllers
	 * enabled is a thread root.
	 */
	if (cgroup_has_tasks(cgrp) &&
	    (cgrp->subtree_control & cgrp_dfl_threaded_ss_mask))
		return true;

	return false;
}

/* a domain which isn't connected to the root w/o brekage can't be used */
static bool cgroup_is_valid_domain(struct cgroup *cgrp)
{
	/* the cgroup itself can be a thread root */
	if (cgroup_is_threaded(cgrp))
		return false;

	/* but the ancestors can't be unless mixable */
	while ((cgrp = cgroup_parent(cgrp))) {
		if (!cgroup_is_mixable(cgrp) && cgroup_is_thread_root(cgrp))
			return false;
		if (cgroup_is_threaded(cgrp))
			return false;
	}

	return true;
}

/* subsystems visibly enabled on a cgroup */
static u16 cgroup_control(struct cgroup *cgrp)
{
	struct cgroup *parent = cgroup_parent(cgrp);
	u16 root_ss_mask = cgrp->root->subsys_mask;

	if (parent) {
		u16 ss_mask = parent->subtree_control;

		/* threaded cgroups can only have threaded controllers */
		if (cgroup_is_threaded(cgrp))
			ss_mask &= cgrp_dfl_threaded_ss_mask;
		return ss_mask;
	}

	if (cgroup_on_dfl(cgrp))
		root_ss_mask &= ~(cgrp_dfl_inhibit_ss_mask |
				  cgrp_dfl_implicit_ss_mask);
	return root_ss_mask;
}

/* subsystems enabled on a cgroup */
static u16 cgroup_ss_mask(struct cgroup *cgrp)
{
	struct cgroup *parent = cgroup_parent(cgrp);

	if (parent) {
		u16 ss_mask = parent->subtree_ss_mask;

		/* threaded cgroups can only have threaded controllers */
		if (cgroup_is_threaded(cgrp))
			ss_mask &= cgrp_dfl_threaded_ss_mask;
		return ss_mask;
	}

	return cgrp->root->subsys_mask;
}

/**
 * cgroup_css - obtain a cgroup's css for the specified subsystem
 * @cgrp: the cgroup of interest
 * @ss: the subsystem of interest (%NULL returns @cgrp->self)
 *
 * Return @cgrp's css (cgroup_subsys_state) associated with @ss.  This
 * function must be called either under cgroup_mutex or rcu_read_lock() and
 * the caller is responsible for pinning the returned css if it wants to
 * keep accessing it outside the said locks.  This function may return
 * %NULL if @cgrp doesn't have @subsys_id enabled.
 */
static struct cgroup_subsys_state *cgroup_css(struct cgroup *cgrp,
					      struct cgroup_subsys *ss)
{
	if (ss)
		return rcu_dereference_check(cgrp->subsys[ss->id],
					lockdep_is_held(&cgroup_mutex));
	else
		return &cgrp->self;
}

/**
 * cgroup_tryget_css - try to get a cgroup's css for the specified subsystem
 * @cgrp: the cgroup of interest
 * @ss: the subsystem of interest
 *
 * Find and get @cgrp's css assocaited with @ss.  If the css doesn't exist
 * or is offline, %NULL is returned.
 */
static struct cgroup_subsys_state *cgroup_tryget_css(struct cgroup *cgrp,
						     struct cgroup_subsys *ss)
{
	struct cgroup_subsys_state *css;

	rcu_read_lock();
	css = cgroup_css(cgrp, ss);
	if (css && !css_tryget_online(css))
		css = NULL;
	rcu_read_unlock();

	return css;
}

/**
 * cgroup_e_css_by_mask - obtain a cgroup's effective css for the specified ss
 * @cgrp: the cgroup of interest
 * @ss: the subsystem of interest (%NULL returns @cgrp->self)
 *
 * Similar to cgroup_css() but returns the effective css, which is defined
 * as the matching css of the nearest ancestor including self which has @ss
 * enabled.  If @ss is associated with the hierarchy @cgrp is on, this
 * function is guaranteed to return non-NULL css.
 */
static struct cgroup_subsys_state *cgroup_e_css_by_mask(struct cgroup *cgrp,
							struct cgroup_subsys *ss)
{
	lockdep_assert_held(&cgroup_mutex);

	if (!ss)
		return &cgrp->self;

	/*
	 * This function is used while updating css associations and thus
	 * can't test the csses directly.  Test ss_mask.
	 */
	while (!(cgroup_ss_mask(cgrp) & (1 << ss->id))) {
		cgrp = cgroup_parent(cgrp);
		if (!cgrp)
			return NULL;
	}

	return cgroup_css(cgrp, ss);
}

/**
 * cgroup_e_css - obtain a cgroup's effective css for the specified subsystem
 * @cgrp: the cgroup of interest
 * @ss: the subsystem of interest
 *
 * Find and get the effective css of @cgrp for @ss.  The effective css is
 * defined as the matching css of the nearest ancestor including self which
 * has @ss enabled.  If @ss is not mounted on the hierarchy @cgrp is on,
 * the root css is returned, so this function always returns a valid css.
 *
 * The returned css is not guaranteed to be online, and therefore it is the
 * callers responsiblity to tryget a reference for it.
 */
struct cgroup_subsys_state *cgroup_e_css(struct cgroup *cgrp,
					 struct cgroup_subsys *ss)
{
	struct cgroup_subsys_state *css;

	do {
		css = cgroup_css(cgrp, ss);

		if (css)
			return css;
		cgrp = cgroup_parent(cgrp);
	} while (cgrp);

	return init_css_set.subsys[ss->id];
}

/**
 * cgroup_get_e_css - get a cgroup's effective css for the specified subsystem
 * @cgrp: the cgroup of interest
 * @ss: the subsystem of interest
 *
 * Find and get the effective css of @cgrp for @ss.  The effective css is
 * defined as the matching css of the nearest ancestor including self which
 * has @ss enabled.  If @ss is not mounted on the hierarchy @cgrp is on,
 * the root css is returned, so this function always returns a valid css.
 * The returned css must be put using css_put().
 */
struct cgroup_subsys_state *cgroup_get_e_css(struct cgroup *cgrp,
					     struct cgroup_subsys *ss)
{
	struct cgroup_subsys_state *css;

	rcu_read_lock();

	do {
		css = cgroup_css(cgrp, ss);

		if (css && css_tryget_online(css))
			goto out_unlock;
		cgrp = cgroup_parent(cgrp);
	} while (cgrp);

	css = init_css_set.subsys[ss->id];
	css_get(css);
out_unlock:
	rcu_read_unlock();
	return css;
}

static void cgroup_get_live(struct cgroup *cgrp)
{
	WARN_ON_ONCE(cgroup_is_dead(cgrp));
	css_get(&cgrp->self);
}

/**
 * __cgroup_task_count - count the number of tasks in a cgroup. The caller
 * is responsible for taking the css_set_lock.
 * @cgrp: the cgroup in question
 */
int __cgroup_task_count(const struct cgroup *cgrp)
{
	int count = 0;
	struct cgrp_cset_link *link;

	lockdep_assert_held(&css_set_lock);

	list_for_each_entry(link, &cgrp->cset_links, cset_link)
		count += link->cset->nr_tasks;

	return count;
}

/**
 * cgroup_task_count - count the number of tasks in a cgroup.
 * @cgrp: the cgroup in question
 */
int cgroup_task_count(const struct cgroup *cgrp)
{
	int count;

	spin_lock_irq(&css_set_lock);
	count = __cgroup_task_count(cgrp);
	spin_unlock_irq(&css_set_lock);

	return count;
}

struct cgroup_subsys_state *of_css(struct kernfs_open_file *of)
{
	struct cgroup *cgrp = of->kn->parent->priv;
	struct cftype *cft = of_cft(of);

	/*
	 * This is open and unprotected implementation of cgroup_css().
	 * seq_css() is only called from a kernfs file operation which has
	 * an active reference on the file.  Because all the subsystem
	 * files are drained before a css is disassociated with a cgroup,
	 * the matching css from the cgroup's subsys table is guaranteed to
	 * be and stay valid until the enclosing operation is complete.
	 */
	if (cft->ss)
		return rcu_dereference_raw(cgrp->subsys[cft->ss->id]);
	else
		return &cgrp->self;
}
EXPORT_SYMBOL_GPL(of_css);

/**
 * for_each_css - iterate all css's of a cgroup
 * @css: the iteration cursor
 * @ssid: the index of the subsystem, CGROUP_SUBSYS_COUNT after reaching the end
 * @cgrp: the target cgroup to iterate css's of
 *
 * Should be called under cgroup_[tree_]mutex.
 */
#define for_each_css(css, ssid, cgrp)					\
	for ((ssid) = 0; (ssid) < CGROUP_SUBSYS_COUNT; (ssid)++)	\
		if (!((css) = rcu_dereference_check(			\
				(cgrp)->subsys[(ssid)],			\
				lockdep_is_held(&cgroup_mutex)))) { }	\
		else

/**
 * for_each_e_css - iterate all effective css's of a cgroup
 * @css: the iteration cursor
 * @ssid: the index of the subsystem, CGROUP_SUBSYS_COUNT after reaching the end
 * @cgrp: the target cgroup to iterate css's of
 *
 * Should be called under cgroup_[tree_]mutex.
 */
#define for_each_e_css(css, ssid, cgrp)					    \
	for ((ssid) = 0; (ssid) < CGROUP_SUBSYS_COUNT; (ssid)++)	    \
		if (!((css) = cgroup_e_css_by_mask(cgrp,		    \
						   cgroup_subsys[(ssid)]))) \
			;						    \
		else

/**
 * do_each_subsys_mask - filter for_each_subsys with a bitmask
 * @ss: the iteration cursor
 * @ssid: the index of @ss, CGROUP_SUBSYS_COUNT after reaching the end
 * @ss_mask: the bitmask
 *
 * The block will only run for cases where the ssid-th bit (1 << ssid) of
 * @ss_mask is set.
 */
#define do_each_subsys_mask(ss, ssid, ss_mask) do {			\
	unsigned long __ss_mask = (ss_mask);				\
	if (!CGROUP_SUBSYS_COUNT) { /* to avoid spurious gcc warning */	\
		(ssid) = 0;						\
		break;							\
	}								\
	for_each_set_bit(ssid, &__ss_mask, CGROUP_SUBSYS_COUNT) {	\
		(ss) = cgroup_subsys[ssid];				\
		{

#define while_each_subsys_mask()					\
		}							\
	}								\
} while (false)

/* iterate over child cgrps, lock should be held throughout iteration */
#define cgroup_for_each_live_child(child, cgrp)				\
	list_for_each_entry((child), &(cgrp)->self.children, self.sibling) \
		if (({ lockdep_assert_held(&cgroup_mutex);		\
		       cgroup_is_dead(child); }))			\
			;						\
		else

/* walk live descendants in preorder */
#define cgroup_for_each_live_descendant_pre(dsct, d_css, cgrp)		\
	css_for_each_descendant_pre((d_css), cgroup_css((cgrp), NULL))	\
		if (({ lockdep_assert_held(&cgroup_mutex);		\
		       (dsct) = (d_css)->cgroup;			\
		       cgroup_is_dead(dsct); }))			\
			;						\
		else

/* walk live descendants in postorder */
#define cgroup_for_each_live_descendant_post(dsct, d_css, cgrp)		\
	css_for_each_descendant_post((d_css), cgroup_css((cgrp), NULL))	\
		if (({ lockdep_assert_held(&cgroup_mutex);		\
		       (dsct) = (d_css)->cgroup;			\
		       cgroup_is_dead(dsct); }))			\
			;						\
		else

/*
 * The default css_set - used by init and its children prior to any
 * hierarchies being mounted. It contains a pointer to the root state
 * for each subsystem. Also used to anchor the list of css_sets. Not
 * reference-counted, to improve performance when child cgroups
 * haven't been created.
 */
struct css_set init_css_set = {
	.refcount		= REFCOUNT_INIT(1),
	.dom_cset		= &init_css_set,
	.tasks			= LIST_HEAD_INIT(init_css_set.tasks),
	.mg_tasks		= LIST_HEAD_INIT(init_css_set.mg_tasks),
	.dying_tasks		= LIST_HEAD_INIT(init_css_set.dying_tasks),
	.task_iters		= LIST_HEAD_INIT(init_css_set.task_iters),
	.threaded_csets		= LIST_HEAD_INIT(init_css_set.threaded_csets),
	.cgrp_links		= LIST_HEAD_INIT(init_css_set.cgrp_links),
	.mg_preload_node	= LIST_HEAD_INIT(init_css_set.mg_preload_node),
	.mg_node		= LIST_HEAD_INIT(init_css_set.mg_node),

	/*
	 * The following field is re-initialized when this cset gets linked
	 * in cgroup_init().  However, let's initialize the field
	 * statically too so that the default cgroup can be accessed safely
	 * early during boot.
	 */
	.dfl_cgrp		= &cgrp_dfl_root.cgrp,
};

static int css_set_count	= 1;	/* 1 for init_css_set */

static bool css_set_threaded(struct css_set *cset)
{
	return cset->dom_cset != cset;
}

/**
 * css_set_populated - does a css_set contain any tasks?
 * @cset: target css_set
 *
 * css_set_populated() should be the same as !!cset->nr_tasks at steady
 * state. However, css_set_populated() can be called while a task is being
 * added to or removed from the linked list before the nr_tasks is
 * properly updated. Hence, we can't just look at ->nr_tasks here.
 */
static bool css_set_populated(struct css_set *cset)
{
	lockdep_assert_held(&css_set_lock);

	return !list_empty(&cset->tasks) || !list_empty(&cset->mg_tasks);
}

/**
 * cgroup_update_populated - update the populated count of a cgroup
 * @cgrp: the target cgroup
 * @populated: inc or dec populated count
 *
 * One of the css_sets associated with @cgrp is either getting its first
 * task or losing the last.  Update @cgrp->nr_populated_* accordingly.  The
 * count is propagated towards root so that a given cgroup's
 * nr_populated_children is zero iff none of its descendants contain any
 * tasks.
 *
 * @cgrp's interface file "cgroup.populated" is zero if both
 * @cgrp->nr_populated_csets and @cgrp->nr_populated_children are zero and
 * 1 otherwise.  When the sum changes from or to zero, userland is notified
 * that the content of the interface file has changed.  This can be used to
 * detect when @cgrp and its descendants become populated or empty.
 */
static void cgroup_update_populated(struct cgroup *cgrp, bool populated)
{
	struct cgroup *child = NULL;
	int adj = populated ? 1 : -1;

	lockdep_assert_held(&css_set_lock);

	do {
		bool was_populated = cgroup_is_populated(cgrp);

		if (!child) {
			cgrp->nr_populated_csets += adj;
		} else {
			if (cgroup_is_threaded(child))
				cgrp->nr_populated_threaded_children += adj;
			else
				cgrp->nr_populated_domain_children += adj;
		}

		if (was_populated == cgroup_is_populated(cgrp))
			break;

		cgroup1_check_for_release(cgrp);
		TRACE_CGROUP_PATH(notify_populated, cgrp,
				  cgroup_is_populated(cgrp));
		cgroup_file_notify(&cgrp->events_file);

		child = cgrp;
		cgrp = cgroup_parent(cgrp);
	} while (cgrp);
}

/**
 * css_set_update_populated - update populated state of a css_set
 * @cset: target css_set
 * @populated: whether @cset is populated or depopulated
 *
 * @cset is either getting the first task or losing the last.  Update the
 * populated counters of all associated cgroups accordingly.
 */
static void css_set_update_populated(struct css_set *cset, bool populated)
{
	struct cgrp_cset_link *link;

	lockdep_assert_held(&css_set_lock);

	list_for_each_entry(link, &cset->cgrp_links, cgrp_link)
		cgroup_update_populated(link->cgrp, populated);
}

/*
 * @task is leaving, advance task iterators which are pointing to it so
 * that they can resume at the next position.  Advancing an iterator might
 * remove it from the list, use safe walk.  See css_task_iter_skip() for
 * details.
 */
static void css_set_skip_task_iters(struct css_set *cset,
				    struct task_struct *task)
{
	struct css_task_iter *it, *pos;

	list_for_each_entry_safe(it, pos, &cset->task_iters, iters_node)
		css_task_iter_skip(it, task);
}

/**
 * css_set_move_task - move a task from one css_set to another
 * @task: task being moved
 * @from_cset: css_set @task currently belongs to (may be NULL)
 * @to_cset: new css_set @task is being moved to (may be NULL)
 * @use_mg_tasks: move to @to_cset->mg_tasks instead of ->tasks
 *
 * Move @task from @from_cset to @to_cset.  If @task didn't belong to any
 * css_set, @from_cset can be NULL.  If @task is being disassociated
 * instead of moved, @to_cset can be NULL.
 *
 * This function automatically handles populated counter updates and
 * css_task_iter adjustments but the caller is responsible for managing
 * @from_cset and @to_cset's reference counts.
 */
static void css_set_move_task(struct task_struct *task,
			      struct css_set *from_cset, struct css_set *to_cset,
			      bool use_mg_tasks)
{
	lockdep_assert_held(&css_set_lock);

	if (to_cset && !css_set_populated(to_cset))
		css_set_update_populated(to_cset, true);

	if (from_cset) {
		WARN_ON_ONCE(list_empty(&task->cg_list));

		css_set_skip_task_iters(from_cset, task);
		list_del_init(&task->cg_list);
		if (!css_set_populated(from_cset))
			css_set_update_populated(from_cset, false);
	} else {
		WARN_ON_ONCE(!list_empty(&task->cg_list));
	}

	if (to_cset) {
		/*
		 * We are synchronized through cgroup_threadgroup_rwsem
		 * against PF_EXITING setting such that we can't race
		 * against cgroup_exit()/cgroup_free() dropping the css_set.
		 */
		WARN_ON_ONCE(task->flags & PF_EXITING);

		cgroup_move_task(task, to_cset);
		list_add_tail(&task->cg_list, use_mg_tasks ? &to_cset->mg_tasks :
							     &to_cset->tasks);
	}
}

/*
 * hash table for cgroup groups. This improves the performance to find
 * an existing css_set. This hash doesn't (currently) take into
 * account cgroups in empty hierarchies.
 */
#define CSS_SET_HASH_BITS	7
static DEFINE_HASHTABLE(css_set_table, CSS_SET_HASH_BITS);

static unsigned long css_set_hash(struct cgroup_subsys_state *css[])
{
	unsigned long key = 0UL;
	struct cgroup_subsys *ss;
	int i;

	for_each_subsys(ss, i)
		key += (unsigned long)css[i];
	key = (key >> 16) ^ key;

	return key;
}

void put_css_set_locked(struct css_set *cset)
{
	struct cgrp_cset_link *link, *tmp_link;
	struct cgroup_subsys *ss;
	int ssid;

	lockdep_assert_held(&css_set_lock);

	if (!refcount_dec_and_test(&cset->refcount))
		return;

	WARN_ON_ONCE(!list_empty(&cset->threaded_csets));

	/* This css_set is dead. unlink it and release cgroup and css refs */
	for_each_subsys(ss, ssid) {
		list_del(&cset->e_cset_node[ssid]);
		css_put(cset->subsys[ssid]);
	}
	hash_del(&cset->hlist);
	css_set_count--;

	list_for_each_entry_safe(link, tmp_link, &cset->cgrp_links, cgrp_link) {
		list_del(&link->cset_link);
		list_del(&link->cgrp_link);
		if (cgroup_parent(link->cgrp))
			cgroup_put(link->cgrp);
		kfree(link);
	}

	if (css_set_threaded(cset)) {
		list_del(&cset->threaded_csets_node);
		put_css_set_locked(cset->dom_cset);
	}

	kfree_rcu(cset, rcu_head);
}

/**
 * compare_css_sets - helper function for find_existing_css_set().
 * @cset: candidate css_set being tested
 * @old_cset: existing css_set for a task
 * @new_cgrp: cgroup that's being entered by the task
 * @template: desired set of css pointers in css_set (pre-calculated)
 *
 * Returns true if "cset" matches "old_cset" except for the hierarchy
 * which "new_cgrp" belongs to, for which it should match "new_cgrp".
 */
static bool compare_css_sets(struct css_set *cset,
			     struct css_set *old_cset,
			     struct cgroup *new_cgrp,
			     struct cgroup_subsys_state *template[])
{
	struct cgroup *new_dfl_cgrp;
	struct list_head *l1, *l2;

	/*
	 * On the default hierarchy, there can be csets which are
	 * associated with the same set of cgroups but different csses.
	 * Let's first ensure that csses match.
	 */
	if (memcmp(template, cset->subsys, sizeof(cset->subsys)))
		return false;


	/* @cset's domain should match the default cgroup's */
	if (cgroup_on_dfl(new_cgrp))
		new_dfl_cgrp = new_cgrp;
	else
		new_dfl_cgrp = old_cset->dfl_cgrp;

	if (new_dfl_cgrp->dom_cgrp != cset->dom_cset->dfl_cgrp)
		return false;

	/*
	 * Compare cgroup pointers in order to distinguish between
	 * different cgroups in hierarchies.  As different cgroups may
	 * share the same effective css, this comparison is always
	 * necessary.
	 */
	l1 = &cset->cgrp_links;
	l2 = &old_cset->cgrp_links;
	while (1) {
		struct cgrp_cset_link *link1, *link2;
		struct cgroup *cgrp1, *cgrp2;

		l1 = l1->next;
		l2 = l2->next;
		/* See if we reached the end - both lists are equal length. */
		if (l1 == &cset->cgrp_links) {
			BUG_ON(l2 != &old_cset->cgrp_links);
			break;
		} else {
			BUG_ON(l2 == &old_cset->cgrp_links);
		}
		/* Locate the cgroups associated with these links. */
		link1 = list_entry(l1, struct cgrp_cset_link, cgrp_link);
		link2 = list_entry(l2, struct cgrp_cset_link, cgrp_link);
		cgrp1 = link1->cgrp;
		cgrp2 = link2->cgrp;
		/* Hierarchies should be linked in the same order. */
		BUG_ON(cgrp1->root != cgrp2->root);

		/*
		 * If this hierarchy is the hierarchy of the cgroup
		 * that's changing, then we need to check that this
		 * css_set points to the new cgroup; if it's any other
		 * hierarchy, then this css_set should point to the
		 * same cgroup as the old css_set.
		 */
		if (cgrp1->root == new_cgrp->root) {
			if (cgrp1 != new_cgrp)
				return false;
		} else {
			if (cgrp1 != cgrp2)
				return false;
		}
	}
	return true;
}

/**
 * find_existing_css_set - init css array and find the matching css_set
 * @old_cset: the css_set that we're using before the cgroup transition
 * @cgrp: the cgroup that we're moving into
 * @template: out param for the new set of csses, should be clear on entry
 */
static struct css_set *find_existing_css_set(struct css_set *old_cset,
					struct cgroup *cgrp,
					struct cgroup_subsys_state *template[])
{
	struct cgroup_root *root = cgrp->root;
	struct cgroup_subsys *ss;
	struct css_set *cset;
	unsigned long key;
	int i;

	/*
	 * Build the set of subsystem state objects that we want to see in the
	 * new css_set. while subsystems can change globally, the entries here
	 * won't change, so no need for locking.
	 */
	for_each_subsys(ss, i) {
		if (root->subsys_mask & (1UL << i)) {
			/*
			 * @ss is in this hierarchy, so we want the
			 * effective css from @cgrp.
			 */
			template[i] = cgroup_e_css_by_mask(cgrp, ss);
		} else {
			/*
			 * @ss is not in this hierarchy, so we don't want
			 * to change the css.
			 */
			template[i] = old_cset->subsys[i];
		}
	}

	key = css_set_hash(template);
	hash_for_each_possible(css_set_table, cset, hlist, key) {
		if (!compare_css_sets(cset, old_cset, cgrp, template))
			continue;

		/* This css_set matches what we need */
		return cset;
	}

	/* No existing cgroup group matched */
	return NULL;
}

static void free_cgrp_cset_links(struct list_head *links_to_free)
{
	struct cgrp_cset_link *link, *tmp_link;

	list_for_each_entry_safe(link, tmp_link, links_to_free, cset_link) {
		list_del(&link->cset_link);
		kfree(link);
	}
}

/**
 * allocate_cgrp_cset_links - allocate cgrp_cset_links
 * @count: the number of links to allocate
 * @tmp_links: list_head the allocated links are put on
 *
 * Allocate @count cgrp_cset_link structures and chain them on @tmp_links
 * through ->cset_link.  Returns 0 on success or -errno.
 */
static int allocate_cgrp_cset_links(int count, struct list_head *tmp_links)
{
	struct cgrp_cset_link *link;
	int i;

	INIT_LIST_HEAD(tmp_links);

	for (i = 0; i < count; i++) {
		link = kzalloc(sizeof(*link), GFP_KERNEL);
		if (!link) {
			free_cgrp_cset_links(tmp_links);
			return -ENOMEM;
		}
		list_add(&link->cset_link, tmp_links);
	}
	return 0;
}

/**
 * link_css_set - a helper function to link a css_set to a cgroup
 * @tmp_links: cgrp_cset_link objects allocated by allocate_cgrp_cset_links()
 * @cset: the css_set to be linked
 * @cgrp: the destination cgroup
 */
static void link_css_set(struct list_head *tmp_links, struct css_set *cset,
			 struct cgroup *cgrp)
{
	struct cgrp_cset_link *link;

	BUG_ON(list_empty(tmp_links));

	if (cgroup_on_dfl(cgrp))
		cset->dfl_cgrp = cgrp;

	link = list_first_entry(tmp_links, struct cgrp_cset_link, cset_link);
	link->cset = cset;
	link->cgrp = cgrp;

	/*
	 * Always add links to the tail of the lists so that the lists are
	 * in choronological order.
	 */
	list_move_tail(&link->cset_link, &cgrp->cset_links);
	list_add_tail(&link->cgrp_link, &cset->cgrp_links);

	if (cgroup_parent(cgrp))
		cgroup_get_live(cgrp);
}

/**
 * find_css_set - return a new css_set with one cgroup updated
 * @old_cset: the baseline css_set
 * @cgrp: the cgroup to be updated
 *
 * Return a new css_set that's equivalent to @old_cset, but with @cgrp
 * substituted into the appropriate hierarchy.
 */
static struct css_set *find_css_set(struct css_set *old_cset,
				    struct cgroup *cgrp)
{
	struct cgroup_subsys_state *template[CGROUP_SUBSYS_COUNT] = { };
	struct css_set *cset;
	struct list_head tmp_links;
	struct cgrp_cset_link *link;
	struct cgroup_subsys *ss;
	unsigned long key;
	int ssid;

	lockdep_assert_held(&cgroup_mutex);

	/* First see if we already have a cgroup group that matches
	 * the desired set */
	spin_lock_irq(&css_set_lock);
	cset = find_existing_css_set(old_cset, cgrp, template);
	if (cset)
		get_css_set(cset);
	spin_unlock_irq(&css_set_lock);

	if (cset)
		return cset;

	cset = kzalloc(sizeof(*cset), GFP_KERNEL);
	if (!cset)
		return NULL;

	/* Allocate all the cgrp_cset_link objects that we'll need */
	if (allocate_cgrp_cset_links(cgroup_root_count, &tmp_links) < 0) {
		kfree(cset);
		return NULL;
	}

	refcount_set(&cset->refcount, 1);
	cset->dom_cset = cset;
	INIT_LIST_HEAD(&cset->tasks);
	INIT_LIST_HEAD(&cset->mg_tasks);
	INIT_LIST_HEAD(&cset->dying_tasks);
	INIT_LIST_HEAD(&cset->task_iters);
	INIT_LIST_HEAD(&cset->threaded_csets);
	INIT_HLIST_NODE(&cset->hlist);
	INIT_LIST_HEAD(&cset->cgrp_links);
	INIT_LIST_HEAD(&cset->mg_preload_node);
	INIT_LIST_HEAD(&cset->mg_node);

	/* Copy the set of subsystem state objects generated in
	 * find_existing_css_set() */
	memcpy(cset->subsys, template, sizeof(cset->subsys));

	spin_lock_irq(&css_set_lock);
	/* Add reference counts and links from the new css_set. */
	list_for_each_entry(link, &old_cset->cgrp_links, cgrp_link) {
		struct cgroup *c = link->cgrp;

		if (c->root == cgrp->root)
			c = cgrp;
		link_css_set(&tmp_links, cset, c);
	}

	BUG_ON(!list_empty(&tmp_links));

	css_set_count++;

	/* Add @cset to the hash table */
	key = css_set_hash(cset->subsys);
	hash_add(css_set_table, &cset->hlist, key);

	for_each_subsys(ss, ssid) {
		struct cgroup_subsys_state *css = cset->subsys[ssid];

		list_add_tail(&cset->e_cset_node[ssid],
			      &css->cgroup->e_csets[ssid]);
		css_get(css);
	}

	spin_unlock_irq(&css_set_lock);

	/*
	 * If @cset should be threaded, look up the matching dom_cset and
	 * link them up.  We first fully initialize @cset then look for the
	 * dom_cset.  It's simpler this way and safe as @cset is guaranteed
	 * to stay empty until we return.
	 */
	if (cgroup_is_threaded(cset->dfl_cgrp)) {
		struct css_set *dcset;

		dcset = find_css_set(cset, cset->dfl_cgrp->dom_cgrp);
		if (!dcset) {
			put_css_set(cset);
			return NULL;
		}

		spin_lock_irq(&css_set_lock);
		cset->dom_cset = dcset;
		list_add_tail(&cset->threaded_csets_node,
			      &dcset->threaded_csets);
		spin_unlock_irq(&css_set_lock);
	}

	return cset;
}

struct cgroup_root *cgroup_root_from_kf(struct kernfs_root *kf_root)
{
	struct cgroup *root_cgrp = kf_root->kn->priv;

	return root_cgrp->root;
}

static int cgroup_init_root_id(struct cgroup_root *root)
{
	int id;

	lockdep_assert_held(&cgroup_mutex);

	id = idr_alloc_cyclic(&cgroup_hierarchy_idr, root, 0, 0, GFP_KERNEL);
	if (id < 0)
		return id;

	root->hierarchy_id = id;
	return 0;
}

static void cgroup_exit_root_id(struct cgroup_root *root)
{
	lockdep_assert_held(&cgroup_mutex);

	idr_remove(&cgroup_hierarchy_idr, root->hierarchy_id);
}

void cgroup_free_root(struct cgroup_root *root)
{
	kfree(root);
}

static void cgroup_destroy_root(struct cgroup_root *root)
{
	struct cgroup *cgrp = &root->cgrp;
	struct cgrp_cset_link *link, *tmp_link;

	trace_cgroup_destroy_root(root);

	cgroup_lock_and_drain_offline(&cgrp_dfl_root.cgrp);

	BUG_ON(atomic_read(&root->nr_cgrps));
	BUG_ON(!list_empty(&cgrp->self.children));

	/* Rebind all subsystems back to the default hierarchy */
	WARN_ON(rebind_subsystems(&cgrp_dfl_root, root->subsys_mask));

	/*
	 * Release all the links from cset_links to this hierarchy's
	 * root cgroup
	 */
	spin_lock_irq(&css_set_lock);

	list_for_each_entry_safe(link, tmp_link, &cgrp->cset_links, cset_link) {
		list_del(&link->cset_link);
		list_del(&link->cgrp_link);
		kfree(link);
	}

	spin_unlock_irq(&css_set_lock);

	if (!list_empty(&root->root_list)) {
		list_del(&root->root_list);
		cgroup_root_count--;
	}

	cgroup_exit_root_id(root);

	mutex_unlock(&cgroup_mutex);

	kernfs_destroy_root(root->kf_root);
	cgroup_free_root(root);
}

/*
 * look up cgroup associated with current task's cgroup namespace on the
 * specified hierarchy
 */
static struct cgroup *
current_cgns_cgroup_from_root(struct cgroup_root *root)
{
	struct cgroup *res = NULL;
	struct css_set *cset;

	lockdep_assert_held(&css_set_lock);

	rcu_read_lock();

	cset = current->nsproxy->cgroup_ns->root_cset;
	if (cset == &init_css_set) {
		res = &root->cgrp;
	} else if (root == &cgrp_dfl_root) {
		res = cset->dfl_cgrp;
	} else {
		struct cgrp_cset_link *link;

		list_for_each_entry(link, &cset->cgrp_links, cgrp_link) {
			struct cgroup *c = link->cgrp;

			if (c->root == root) {
				res = c;
				break;
			}
		}
	}
	rcu_read_unlock();

	BUG_ON(!res);
	return res;
}

/* look up cgroup associated with given css_set on the specified hierarchy */
static struct cgroup *cset_cgroup_from_root(struct css_set *cset,
					    struct cgroup_root *root)
{
	struct cgroup *res = NULL;

	lockdep_assert_held(&cgroup_mutex);
	lockdep_assert_held(&css_set_lock);

	if (cset == &init_css_set) {
		res = &root->cgrp;
	} else if (root == &cgrp_dfl_root) {
		res = cset->dfl_cgrp;
	} else {
		struct cgrp_cset_link *link;

		list_for_each_entry(link, &cset->cgrp_links, cgrp_link) {
			struct cgroup *c = link->cgrp;

			if (c->root == root) {
				res = c;
				break;
			}
		}
	}

	BUG_ON(!res);
	return res;
}

/*
 * Return the cgroup for "task" from the given hierarchy. Must be
 * called with cgroup_mutex and css_set_lock held.
 */
struct cgroup *task_cgroup_from_root(struct task_struct *task,
				     struct cgroup_root *root)
{
	/*
	 * No need to lock the task - since we hold css_set_lock the
	 * task can't change groups.
	 */
	return cset_cgroup_from_root(task_css_set(task), root);
}

/*
 * A task must hold cgroup_mutex to modify cgroups.
 *
 * Any task can increment and decrement the count field without lock.
 * So in general, code holding cgroup_mutex can't rely on the count
 * field not changing.  However, if the count goes to zero, then only
 * cgroup_attach_task() can increment it again.  Because a count of zero
 * means that no tasks are currently attached, therefore there is no
 * way a task attached to that cgroup can fork (the other way to
 * increment the count).  So code holding cgroup_mutex can safely
 * assume that if the count is zero, it will stay zero. Similarly, if
 * a task holds cgroup_mutex on a cgroup with zero count, it
 * knows that the cgroup won't be removed, as cgroup_rmdir()
 * needs that mutex.
 *
 * A cgroup can only be deleted if both its 'count' of using tasks
 * is zero, and its list of 'children' cgroups is empty.  Since all
 * tasks in the system use _some_ cgroup, and since there is always at
 * least one task in the system (init, pid == 1), therefore, root cgroup
 * always has either children cgroups and/or using tasks.  So we don't
 * need a special hack to ensure that root cgroup cannot be deleted.
 *
 * P.S.  One more locking exception.  RCU is used to guard the
 * update of a tasks cgroup pointer by cgroup_attach_task()
 */

static struct kernfs_syscall_ops cgroup_kf_syscall_ops;

static char *cgroup_file_name(struct cgroup *cgrp, const struct cftype *cft,
			      char *buf)
{
	struct cgroup_subsys *ss = cft->ss;

	if (cft->ss && !(cft->flags & CFTYPE_NO_PREFIX) &&
	    !(cgrp->root->flags & CGRP_ROOT_NOPREFIX)) {
		const char *dbg = (cft->flags & CFTYPE_DEBUG) ? ".__DEBUG__." : "";

		snprintf(buf, CGROUP_FILE_NAME_MAX, "%s%s.%s",
			 dbg, cgroup_on_dfl(cgrp) ? ss->name : ss->legacy_name,
			 cft->name);
	} else {
		strscpy(buf, cft->name, CGROUP_FILE_NAME_MAX);
	}
	return buf;
}

/**
 * cgroup_file_mode - deduce file mode of a control file
 * @cft: the control file in question
 *
 * S_IRUGO for read, S_IWUSR for write.
 */
static umode_t cgroup_file_mode(const struct cftype *cft)
{
	umode_t mode = 0;

	if (cft->read_u64 || cft->read_s64 || cft->seq_show)
		mode |= S_IRUGO;

	if (cft->write_u64 || cft->write_s64 || cft->write) {
		if (cft->flags & CFTYPE_WORLD_WRITABLE)
			mode |= S_IWUGO;
		else
			mode |= S_IWUSR;
	}

	return mode;
}

/**
 * cgroup_calc_subtree_ss_mask - calculate subtree_ss_mask
 * @subtree_control: the new subtree_control mask to consider
 * @this_ss_mask: available subsystems
 *
 * On the default hierarchy, a subsystem may request other subsystems to be
 * enabled together through its ->depends_on mask.  In such cases, more
 * subsystems than specified in "cgroup.subtree_control" may be enabled.
 *
 * This function calculates which subsystems need to be enabled if
 * @subtree_control is to be applied while restricted to @this_ss_mask.
 */
static u16 cgroup_calc_subtree_ss_mask(u16 subtree_control, u16 this_ss_mask)
{
	u16 cur_ss_mask = subtree_control;
	struct cgroup_subsys *ss;
	int ssid;

	lockdep_assert_held(&cgroup_mutex);

	cur_ss_mask |= cgrp_dfl_implicit_ss_mask;

	while (true) {
		u16 new_ss_mask = cur_ss_mask;

		do_each_subsys_mask(ss, ssid, cur_ss_mask) {
			new_ss_mask |= ss->depends_on;
		} while_each_subsys_mask();

		/*
		 * Mask out subsystems which aren't available.  This can
		 * happen only if some depended-upon subsystems were bound
		 * to non-default hierarchies.
		 */
		new_ss_mask &= this_ss_mask;

		if (new_ss_mask == cur_ss_mask)
			break;
		cur_ss_mask = new_ss_mask;
	}

	return cur_ss_mask;
}

/**
 * cgroup_kn_unlock - unlocking helper for cgroup kernfs methods
 * @kn: the kernfs_node being serviced
 *
 * This helper undoes cgroup_kn_lock_live() and should be invoked before
 * the method finishes if locking succeeded.  Note that once this function
 * returns the cgroup returned by cgroup_kn_lock_live() may become
 * inaccessible any time.  If the caller intends to continue to access the
 * cgroup, it should pin it before invoking this function.
 */
void cgroup_kn_unlock(struct kernfs_node *kn)
{
	struct cgroup *cgrp;

	if (kernfs_type(kn) == KERNFS_DIR)
		cgrp = kn->priv;
	else
		cgrp = kn->parent->priv;

	mutex_unlock(&cgroup_mutex);

	kernfs_unbreak_active_protection(kn);
	cgroup_put(cgrp);
}

/**
 * cgroup_kn_lock_live - locking helper for cgroup kernfs methods
 * @kn: the kernfs_node being serviced
 * @drain_offline: perform offline draining on the cgroup
 *
 * This helper is to be used by a cgroup kernfs method currently servicing
 * @kn.  It breaks the active protection, performs cgroup locking and
 * verifies that the associated cgroup is alive.  Returns the cgroup if
 * alive; otherwise, %NULL.  A successful return should be undone by a
 * matching cgroup_kn_unlock() invocation.  If @drain_offline is %true, the
 * cgroup is drained of offlining csses before return.
 *
 * Any cgroup kernfs method implementation which requires locking the
 * associated cgroup should use this helper.  It avoids nesting cgroup
 * locking under kernfs active protection and allows all kernfs operations
 * including self-removal.
 */
struct cgroup *cgroup_kn_lock_live(struct kernfs_node *kn, bool drain_offline)
{
	struct cgroup *cgrp;

	if (kernfs_type(kn) == KERNFS_DIR)
		cgrp = kn->priv;
	else
		cgrp = kn->parent->priv;

	/*
	 * We're gonna grab cgroup_mutex which nests outside kernfs
	 * active_ref.  cgroup liveliness check alone provides enough
	 * protection against removal.  Ensure @cgrp stays accessible and
	 * break the active_ref protection.
	 */
	if (!cgroup_tryget(cgrp))
		return NULL;
	kernfs_break_active_protection(kn);

	if (drain_offline)
		cgroup_lock_and_drain_offline(cgrp);
	else
		mutex_lock(&cgroup_mutex);

	if (!cgroup_is_dead(cgrp))
		return cgrp;

	cgroup_kn_unlock(kn);
	return NULL;
}

static void cgroup_rm_file(struct cgroup *cgrp, const struct cftype *cft)
{
	char name[CGROUP_FILE_NAME_MAX];

	lockdep_assert_held(&cgroup_mutex);

	if (cft->file_offset) {
		struct cgroup_subsys_state *css = cgroup_css(cgrp, cft->ss);
		struct cgroup_file *cfile = (void *)css + cft->file_offset;

		spin_lock_irq(&cgroup_file_kn_lock);
		cfile->kn = NULL;
		spin_unlock_irq(&cgroup_file_kn_lock);

		del_timer_sync(&cfile->notify_timer);
	}

	kernfs_remove_by_name(cgrp->kn, cgroup_file_name(cgrp, cft, name));
}

/**
 * css_clear_dir - remove subsys files in a cgroup directory
 * @css: taget css
 */
static void css_clear_dir(struct cgroup_subsys_state *css)
{
	struct cgroup *cgrp = css->cgroup;
	struct cftype *cfts;

	if (!(css->flags & CSS_VISIBLE))
		return;

	css->flags &= ~CSS_VISIBLE;

	if (!css->ss) {
		if (cgroup_on_dfl(cgrp))
			cfts = cgroup_base_files;
		else
			cfts = cgroup1_base_files;

		cgroup_addrm_files(css, cgrp, cfts, false);
	} else {
		list_for_each_entry(cfts, &css->ss->cfts, node)
			cgroup_addrm_files(css, cgrp, cfts, false);
	}
}

/**
 * css_populate_dir - create subsys files in a cgroup directory
 * @css: target css
 *
 * On failure, no file is added.
 */
static int css_populate_dir(struct cgroup_subsys_state *css)
{
	struct cgroup *cgrp = css->cgroup;
	struct cftype *cfts, *failed_cfts;
	int ret;

	if ((css->flags & CSS_VISIBLE) || !cgrp->kn)
		return 0;

	if (!css->ss) {
		if (cgroup_on_dfl(cgrp))
			cfts = cgroup_base_files;
		else
			cfts = cgroup1_base_files;

		ret = cgroup_addrm_files(&cgrp->self, cgrp, cfts, true);
		if (ret < 0)
			return ret;
	} else {
		list_for_each_entry(cfts, &css->ss->cfts, node) {
			ret = cgroup_addrm_files(css, cgrp, cfts, true);
			if (ret < 0) {
				failed_cfts = cfts;
				goto err;
			}
		}
	}

	css->flags |= CSS_VISIBLE;

	return 0;
err:
	list_for_each_entry(cfts, &css->ss->cfts, node) {
		if (cfts == failed_cfts)
			break;
		cgroup_addrm_files(css, cgrp, cfts, false);
	}
	return ret;
}

int rebind_subsystems(struct cgroup_root *dst_root, u16 ss_mask)
{
	struct cgroup *dcgrp = &dst_root->cgrp;
	struct cgroup_subsys *ss;
	int ssid, i, ret;

	lockdep_assert_held(&cgroup_mutex);

	do_each_subsys_mask(ss, ssid, ss_mask) {
		/*
		 * If @ss has non-root csses attached to it, can't move.
		 * If @ss is an implicit controller, it is exempt from this
		 * rule and can be stolen.
		 */
		if (css_next_child(NULL, cgroup_css(&ss->root->cgrp, ss)) &&
		    !ss->implicit_on_dfl)
			return -EBUSY;

		/* can't move between two non-dummy roots either */
		if (ss->root != &cgrp_dfl_root && dst_root != &cgrp_dfl_root)
			return -EBUSY;
	} while_each_subsys_mask();

	do_each_subsys_mask(ss, ssid, ss_mask) {
		struct cgroup_root *src_root = ss->root;
		struct cgroup *scgrp = &src_root->cgrp;
		struct cgroup_subsys_state *css = cgroup_css(scgrp, ss);
		struct css_set *cset;

		WARN_ON(!css || cgroup_css(dcgrp, ss));

		/* disable from the source */
		src_root->subsys_mask &= ~(1 << ssid);
		WARN_ON(cgroup_apply_control(scgrp));
		cgroup_finalize_control(scgrp, 0);

		/* rebind */
		RCU_INIT_POINTER(scgrp->subsys[ssid], NULL);
		rcu_assign_pointer(dcgrp->subsys[ssid], css);
		ss->root = dst_root;
		css->cgroup = dcgrp;

		spin_lock_irq(&css_set_lock);
		hash_for_each(css_set_table, i, cset, hlist)
			list_move_tail(&cset->e_cset_node[ss->id],
				       &dcgrp->e_csets[ss->id]);
		spin_unlock_irq(&css_set_lock);

		/* default hierarchy doesn't enable controllers by default */
		dst_root->subsys_mask |= 1 << ssid;
		if (dst_root == &cgrp_dfl_root) {
			static_branch_enable(cgroup_subsys_on_dfl_key[ssid]);
		} else {
			dcgrp->subtree_control |= 1 << ssid;
			static_branch_disable(cgroup_subsys_on_dfl_key[ssid]);
		}

		ret = cgroup_apply_control(dcgrp);
		if (ret)
			pr_warn("partial failure to rebind %s controller (err=%d)\n",
				ss->name, ret);

		if (ss->bind)
			ss->bind(css);
	} while_each_subsys_mask();

	kernfs_activate(dcgrp->kn);
	return 0;
}

int cgroup_show_path(struct seq_file *sf, struct kernfs_node *kf_node,
		     struct kernfs_root *kf_root)
{
	int len = 0;
	char *buf = NULL;
	struct cgroup_root *kf_cgroot = cgroup_root_from_kf(kf_root);
	struct cgroup *ns_cgroup;

	buf = kmalloc(PATH_MAX, GFP_KERNEL);
	if (!buf)
		return -ENOMEM;

	spin_lock_irq(&css_set_lock);
	ns_cgroup = current_cgns_cgroup_from_root(kf_cgroot);
	len = kernfs_path_from_node(kf_node, ns_cgroup->kn, buf, PATH_MAX);
	spin_unlock_irq(&css_set_lock);

	if (len >= PATH_MAX)
		len = -ERANGE;
	else if (len > 0) {
		seq_escape(sf, buf, " \t\n\\");
		len = 0;
	}
	kfree(buf);
	return len;
}

enum cgroup2_param {
	Opt_nsdelegate,
	Opt_memory_localevents,
	Opt_memory_recursiveprot,
	nr__cgroup2_params
};

static const struct fs_parameter_spec cgroup2_fs_parameters[] = {
	fsparam_flag("nsdelegate",		Opt_nsdelegate),
	fsparam_flag("memory_localevents",	Opt_memory_localevents),
	fsparam_flag("memory_recursiveprot",	Opt_memory_recursiveprot),
	{}
};

static int cgroup2_parse_param(struct fs_context *fc, struct fs_parameter *param)
{
	struct cgroup_fs_context *ctx = cgroup_fc2context(fc);
	struct fs_parse_result result;
	int opt;

	opt = fs_parse(fc, cgroup2_fs_parameters, param, &result);
	if (opt < 0)
		return opt;

	switch (opt) {
	case Opt_nsdelegate:
		ctx->flags |= CGRP_ROOT_NS_DELEGATE;
		return 0;
	case Opt_memory_localevents:
		ctx->flags |= CGRP_ROOT_MEMORY_LOCAL_EVENTS;
		return 0;
	case Opt_memory_recursiveprot:
		ctx->flags |= CGRP_ROOT_MEMORY_RECURSIVE_PROT;
		return 0;
	}
	return -EINVAL;
}

static void apply_cgroup_root_flags(unsigned int root_flags)
{
	if (current->nsproxy->cgroup_ns == &init_cgroup_ns) {
		if (root_flags & CGRP_ROOT_NS_DELEGATE)
			cgrp_dfl_root.flags |= CGRP_ROOT_NS_DELEGATE;
		else
			cgrp_dfl_root.flags &= ~CGRP_ROOT_NS_DELEGATE;

		if (root_flags & CGRP_ROOT_MEMORY_LOCAL_EVENTS)
			cgrp_dfl_root.flags |= CGRP_ROOT_MEMORY_LOCAL_EVENTS;
		else
			cgrp_dfl_root.flags &= ~CGRP_ROOT_MEMORY_LOCAL_EVENTS;

		if (root_flags & CGRP_ROOT_MEMORY_RECURSIVE_PROT)
			cgrp_dfl_root.flags |= CGRP_ROOT_MEMORY_RECURSIVE_PROT;
		else
			cgrp_dfl_root.flags &= ~CGRP_ROOT_MEMORY_RECURSIVE_PROT;
	}
}

static int cgroup_show_options(struct seq_file *seq, struct kernfs_root *kf_root)
{
	if (cgrp_dfl_root.flags & CGRP_ROOT_NS_DELEGATE)
		seq_puts(seq, ",nsdelegate");
	if (cgrp_dfl_root.flags & CGRP_ROOT_MEMORY_LOCAL_EVENTS)
		seq_puts(seq, ",memory_localevents");
	if (cgrp_dfl_root.flags & CGRP_ROOT_MEMORY_RECURSIVE_PROT)
		seq_puts(seq, ",memory_recursiveprot");
	return 0;
}

static int cgroup_reconfigure(struct fs_context *fc)
{
	struct cgroup_fs_context *ctx = cgroup_fc2context(fc);

	apply_cgroup_root_flags(ctx->flags);
	return 0;
}

static void init_cgroup_housekeeping(struct cgroup *cgrp)
{
	struct cgroup_subsys *ss;
	int ssid;

	INIT_LIST_HEAD(&cgrp->self.sibling);
	INIT_LIST_HEAD(&cgrp->self.children);
	INIT_LIST_HEAD(&cgrp->cset_links);
	INIT_LIST_HEAD(&cgrp->pidlists);
	mutex_init(&cgrp->pidlist_mutex);
	cgrp->self.cgroup = cgrp;
	cgrp->self.flags |= CSS_ONLINE;
	cgrp->dom_cgrp = cgrp;
	cgrp->max_descendants = INT_MAX;
	cgrp->max_depth = INT_MAX;
	INIT_LIST_HEAD(&cgrp->rstat_css_list);
	prev_cputime_init(&cgrp->prev_cputime);

	for_each_subsys(ss, ssid)
		INIT_LIST_HEAD(&cgrp->e_csets[ssid]);

	init_waitqueue_head(&cgrp->offline_waitq);
	INIT_WORK(&cgrp->release_agent_work, cgroup1_release_agent);
}

void init_cgroup_root(struct cgroup_fs_context *ctx)
{
	struct cgroup_root *root = ctx->root;
	struct cgroup *cgrp = &root->cgrp;

	INIT_LIST_HEAD(&root->root_list);
	atomic_set(&root->nr_cgrps, 1);
	cgrp->root = root;
	init_cgroup_housekeeping(cgrp);

	root->flags = ctx->flags;
	if (ctx->release_agent)
		strscpy(root->release_agent_path, ctx->release_agent, PATH_MAX);
	if (ctx->name)
		strscpy(root->name, ctx->name, MAX_CGROUP_ROOT_NAMELEN);
	if (ctx->cpuset_clone_children)
		set_bit(CGRP_CPUSET_CLONE_CHILDREN, &root->cgrp.flags);
}

int cgroup_setup_root(struct cgroup_root *root, u16 ss_mask)
{
	LIST_HEAD(tmp_links);
	struct cgroup *root_cgrp = &root->cgrp;
	struct kernfs_syscall_ops *kf_sops;
	struct css_set *cset;
	int i, ret;

	lockdep_assert_held(&cgroup_mutex);

	ret = percpu_ref_init(&root_cgrp->self.refcnt, css_release,
			      0, GFP_KERNEL);
	if (ret)
		goto out;

	/*
	 * We're accessing css_set_count without locking css_set_lock here,
	 * but that's OK - it can only be increased by someone holding
	 * cgroup_lock, and that's us.  Later rebinding may disable
	 * controllers on the default hierarchy and thus create new csets,
	 * which can't be more than the existing ones.  Allocate 2x.
	 */
	ret = allocate_cgrp_cset_links(2 * css_set_count, &tmp_links);
	if (ret)
		goto cancel_ref;

	ret = cgroup_init_root_id(root);
	if (ret)
		goto cancel_ref;

	kf_sops = root == &cgrp_dfl_root ?
		&cgroup_kf_syscall_ops : &cgroup1_kf_syscall_ops;

	root->kf_root = kernfs_create_root(kf_sops,
					   KERNFS_ROOT_CREATE_DEACTIVATED |
					   KERNFS_ROOT_SUPPORT_EXPORTOP |
					   KERNFS_ROOT_SUPPORT_USER_XATTR,
					   root_cgrp);
	if (IS_ERR(root->kf_root)) {
		ret = PTR_ERR(root->kf_root);
		goto exit_root_id;
	}
	root_cgrp->kn = root->kf_root->kn;
	WARN_ON_ONCE(cgroup_ino(root_cgrp) != 1);
	root_cgrp->ancestor_ids[0] = cgroup_id(root_cgrp);

	ret = css_populate_dir(&root_cgrp->self);
	if (ret)
		goto destroy_root;

	ret = rebind_subsystems(root, ss_mask);
	if (ret)
		goto destroy_root;

	ret = cgroup_bpf_inherit(root_cgrp);
	WARN_ON_ONCE(ret);

	trace_cgroup_setup_root(root);

	/*
	 * There must be no failure case after here, since rebinding takes
	 * care of subsystems' refcounts, which are explicitly dropped in
	 * the failure exit path.
	 */
	list_add(&root->root_list, &cgroup_roots);
	cgroup_root_count++;

	/*
	 * Link the root cgroup in this hierarchy into all the css_set
	 * objects.
	 */
	spin_lock_irq(&css_set_lock);
	hash_for_each(css_set_table, i, cset, hlist) {
		link_css_set(&tmp_links, cset, root_cgrp);
		if (css_set_populated(cset))
			cgroup_update_populated(root_cgrp, true);
	}
	spin_unlock_irq(&css_set_lock);

	BUG_ON(!list_empty(&root_cgrp->self.children));
	BUG_ON(atomic_read(&root->nr_cgrps) != 1);

	ret = 0;
	goto out;

destroy_root:
	kernfs_destroy_root(root->kf_root);
	root->kf_root = NULL;
exit_root_id:
	cgroup_exit_root_id(root);
cancel_ref:
	percpu_ref_exit(&root_cgrp->self.refcnt);
out:
	free_cgrp_cset_links(&tmp_links);
	return ret;
}

int cgroup_do_get_tree(struct fs_context *fc)
{
	struct cgroup_fs_context *ctx = cgroup_fc2context(fc);
	int ret;

	ctx->kfc.root = ctx->root->kf_root;
	if (fc->fs_type == &cgroup2_fs_type)
		ctx->kfc.magic = CGROUP2_SUPER_MAGIC;
	else
		ctx->kfc.magic = CGROUP_SUPER_MAGIC;
	ret = kernfs_get_tree(fc);

	/*
	 * In non-init cgroup namespace, instead of root cgroup's dentry,
	 * we return the dentry corresponding to the cgroupns->root_cgrp.
	 */
	if (!ret && ctx->ns != &init_cgroup_ns) {
		struct dentry *nsdentry;
		struct super_block *sb = fc->root->d_sb;
		struct cgroup *cgrp;

		mutex_lock(&cgroup_mutex);
		spin_lock_irq(&css_set_lock);

		cgrp = cset_cgroup_from_root(ctx->ns->root_cset, ctx->root);

		spin_unlock_irq(&css_set_lock);
		mutex_unlock(&cgroup_mutex);

		nsdentry = kernfs_node_dentry(cgrp->kn, sb);
		dput(fc->root);
		if (IS_ERR(nsdentry)) {
			deactivate_locked_super(sb);
			ret = PTR_ERR(nsdentry);
			nsdentry = NULL;
		}
		fc->root = nsdentry;
	}

	if (!ctx->kfc.new_sb_created)
		cgroup_put(&ctx->root->cgrp);

	return ret;
}

/*
 * Destroy a cgroup filesystem context.
 */
static void cgroup_fs_context_free(struct fs_context *fc)
{
	struct cgroup_fs_context *ctx = cgroup_fc2context(fc);

	kfree(ctx->name);
	kfree(ctx->release_agent);
	put_cgroup_ns(ctx->ns);
	kernfs_free_fs_context(fc);
	kfree(ctx);
}

static int cgroup_get_tree(struct fs_context *fc)
{
	struct cgroup_fs_context *ctx = cgroup_fc2context(fc);
	int ret;

	cgrp_dfl_visible = true;
	cgroup_get_live(&cgrp_dfl_root.cgrp);
	ctx->root = &cgrp_dfl_root;

	ret = cgroup_do_get_tree(fc);
	if (!ret)
		apply_cgroup_root_flags(ctx->flags);
	return ret;
}

static const struct fs_context_operations cgroup_fs_context_ops = {
	.free		= cgroup_fs_context_free,
	.parse_param	= cgroup2_parse_param,
	.get_tree	= cgroup_get_tree,
	.reconfigure	= cgroup_reconfigure,
};

static const struct fs_context_operations cgroup1_fs_context_ops = {
	.free		= cgroup_fs_context_free,
	.parse_param	= cgroup1_parse_param,
	.get_tree	= cgroup1_get_tree,
	.reconfigure	= cgroup1_reconfigure,
};

/*
 * Initialise the cgroup filesystem creation/reconfiguration context.  Notably,
 * we select the namespace we're going to use.
 */
static int cgroup_init_fs_context(struct fs_context *fc)
{
	struct cgroup_fs_context *ctx;

	ctx = kzalloc(sizeof(struct cgroup_fs_context), GFP_KERNEL);
	if (!ctx)
		return -ENOMEM;

	ctx->ns = current->nsproxy->cgroup_ns;
	get_cgroup_ns(ctx->ns);
	fc->fs_private = &ctx->kfc;
	if (fc->fs_type == &cgroup2_fs_type)
		fc->ops = &cgroup_fs_context_ops;
	else
		fc->ops = &cgroup1_fs_context_ops;
	put_user_ns(fc->user_ns);
	fc->user_ns = get_user_ns(ctx->ns->user_ns);
	fc->global = true;
	return 0;
}

static void cgroup_kill_sb(struct super_block *sb)
{
	struct kernfs_root *kf_root = kernfs_root_from_sb(sb);
	struct cgroup_root *root = cgroup_root_from_kf(kf_root);

	/*
	 * If @root doesn't have any children, start killing it.
	 * This prevents new mounts by disabling percpu_ref_tryget_live().
	 * cgroup_mount() may wait for @root's release.
	 *
	 * And don't kill the default root.
	 */
	if (list_empty(&root->cgrp.self.children) && root != &cgrp_dfl_root &&
	    !percpu_ref_is_dying(&root->cgrp.self.refcnt))
		percpu_ref_kill(&root->cgrp.self.refcnt);
	cgroup_put(&root->cgrp);
	kernfs_kill_sb(sb);
}

struct file_system_type cgroup_fs_type = {
	.name			= "cgroup",
	.init_fs_context	= cgroup_init_fs_context,
	.parameters		= cgroup1_fs_parameters,
	.kill_sb		= cgroup_kill_sb,
	.fs_flags		= FS_USERNS_MOUNT,
};

static struct file_system_type cgroup2_fs_type = {
	.name			= "cgroup2",
	.init_fs_context	= cgroup_init_fs_context,
	.parameters		= cgroup2_fs_parameters,
	.kill_sb		= cgroup_kill_sb,
	.fs_flags		= FS_USERNS_MOUNT,
};

#ifdef CONFIG_CPUSETS
static const struct fs_context_operations cpuset_fs_context_ops = {
	.get_tree	= cgroup1_get_tree,
	.free		= cgroup_fs_context_free,
};

/*
 * This is ugly, but preserves the userspace API for existing cpuset
 * users. If someone tries to mount the "cpuset" filesystem, we
 * silently switch it to mount "cgroup" instead
 */
static int cpuset_init_fs_context(struct fs_context *fc)
{
	char *agent = kstrdup("/sbin/cpuset_release_agent", GFP_USER);
	struct cgroup_fs_context *ctx;
	int err;

	err = cgroup_init_fs_context(fc);
	if (err) {
		kfree(agent);
		return err;
	}

	fc->ops = &cpuset_fs_context_ops;

	ctx = cgroup_fc2context(fc);
	ctx->subsys_mask = 1 << cpuset_cgrp_id;
	ctx->flags |= CGRP_ROOT_NOPREFIX;
	ctx->release_agent = agent;

	get_filesystem(&cgroup_fs_type);
	put_filesystem(fc->fs_type);
	fc->fs_type = &cgroup_fs_type;

	return 0;
}

static struct file_system_type cpuset_fs_type = {
	.name			= "cpuset",
	.init_fs_context	= cpuset_init_fs_context,
	.fs_flags		= FS_USERNS_MOUNT,
};
#endif

int cgroup_path_ns_locked(struct cgroup *cgrp, char *buf, size_t buflen,
			  struct cgroup_namespace *ns)
{
	struct cgroup *root = cset_cgroup_from_root(ns->root_cset, cgrp->root);

	return kernfs_path_from_node(cgrp->kn, root->kn, buf, buflen);
}

int cgroup_path_ns(struct cgroup *cgrp, char *buf, size_t buflen,
		   struct cgroup_namespace *ns)
{
	int ret;

	mutex_lock(&cgroup_mutex);
	spin_lock_irq(&css_set_lock);

	ret = cgroup_path_ns_locked(cgrp, buf, buflen, ns);

	spin_unlock_irq(&css_set_lock);
	mutex_unlock(&cgroup_mutex);

	return ret;
}
EXPORT_SYMBOL_GPL(cgroup_path_ns);

/**
 * task_cgroup_path - cgroup path of a task in the first cgroup hierarchy
 * @task: target task
 * @buf: the buffer to write the path into
 * @buflen: the length of the buffer
 *
 * Determine @task's cgroup on the first (the one with the lowest non-zero
 * hierarchy_id) cgroup hierarchy and copy its path into @buf.  This
 * function grabs cgroup_mutex and shouldn't be used inside locks used by
 * cgroup controller callbacks.
 *
 * Return value is the same as kernfs_path().
 */
int task_cgroup_path(struct task_struct *task, char *buf, size_t buflen)
{
	struct cgroup_root *root;
	struct cgroup *cgrp;
	int hierarchy_id = 1;
	int ret;

	mutex_lock(&cgroup_mutex);
	spin_lock_irq(&css_set_lock);

	root = idr_get_next(&cgroup_hierarchy_idr, &hierarchy_id);

	if (root) {
		cgrp = task_cgroup_from_root(task, root);
		ret = cgroup_path_ns_locked(cgrp, buf, buflen, &init_cgroup_ns);
	} else {
		/* if no hierarchy exists, everyone is in "/" */
		ret = strlcpy(buf, "/", buflen);
	}

	spin_unlock_irq(&css_set_lock);
	mutex_unlock(&cgroup_mutex);
	return ret;
}
EXPORT_SYMBOL_GPL(task_cgroup_path);

/**
 * cgroup_migrate_add_task - add a migration target task to a migration context
 * @task: target task
 * @mgctx: target migration context
 *
 * Add @task, which is a migration target, to @mgctx->tset.  This function
 * becomes noop if @task doesn't need to be migrated.  @task's css_set
 * should have been added as a migration source and @task->cg_list will be
 * moved from the css_set's tasks list to mg_tasks one.
 */
static void cgroup_migrate_add_task(struct task_struct *task,
				    struct cgroup_mgctx *mgctx)
{
	struct css_set *cset;

	lockdep_assert_held(&css_set_lock);

	/* @task either already exited or can't exit until the end */
	if (task->flags & PF_EXITING)
		return;

	/* cgroup_threadgroup_rwsem protects racing against forks */
	WARN_ON_ONCE(list_empty(&task->cg_list));

	cset = task_css_set(task);
	if (!cset->mg_src_cgrp)
		return;

	mgctx->tset.nr_tasks++;

	list_move_tail(&task->cg_list, &cset->mg_tasks);
	if (list_empty(&cset->mg_node))
		list_add_tail(&cset->mg_node,
			      &mgctx->tset.src_csets);
	if (list_empty(&cset->mg_dst_cset->mg_node))
		list_add_tail(&cset->mg_dst_cset->mg_node,
			      &mgctx->tset.dst_csets);
}

/**
 * cgroup_taskset_first - reset taskset and return the first task
 * @tset: taskset of interest
 * @dst_cssp: output variable for the destination css
 *
 * @tset iteration is initialized and the first task is returned.
 */
struct task_struct *cgroup_taskset_first(struct cgroup_taskset *tset,
					 struct cgroup_subsys_state **dst_cssp)
{
	tset->cur_cset = list_first_entry(tset->csets, struct css_set, mg_node);
	tset->cur_task = NULL;

	return cgroup_taskset_next(tset, dst_cssp);
}

/**
 * cgroup_taskset_next - iterate to the next task in taskset
 * @tset: taskset of interest
 * @dst_cssp: output variable for the destination css
 *
 * Return the next task in @tset.  Iteration must have been initialized
 * with cgroup_taskset_first().
 */
struct task_struct *cgroup_taskset_next(struct cgroup_taskset *tset,
					struct cgroup_subsys_state **dst_cssp)
{
	struct css_set *cset = tset->cur_cset;
	struct task_struct *task = tset->cur_task;

	while (&cset->mg_node != tset->csets) {
		if (!task)
			task = list_first_entry(&cset->mg_tasks,
						struct task_struct, cg_list);
		else
			task = list_next_entry(task, cg_list);

		if (&task->cg_list != &cset->mg_tasks) {
			tset->cur_cset = cset;
			tset->cur_task = task;

			/*
			 * This function may be called both before and
			 * after cgroup_taskset_migrate().  The two cases
			 * can be distinguished by looking at whether @cset
			 * has its ->mg_dst_cset set.
			 */
			if (cset->mg_dst_cset)
				*dst_cssp = cset->mg_dst_cset->subsys[tset->ssid];
			else
				*dst_cssp = cset->subsys[tset->ssid];

			return task;
		}

		cset = list_next_entry(cset, mg_node);
		task = NULL;
	}

	return NULL;
}

/**
 * cgroup_taskset_migrate - migrate a taskset
 * @mgctx: migration context
 *
 * Migrate tasks in @mgctx as setup by migration preparation functions.
 * This function fails iff one of the ->can_attach callbacks fails and
 * guarantees that either all or none of the tasks in @mgctx are migrated.
 * @mgctx is consumed regardless of success.
 */
static int cgroup_migrate_execute(struct cgroup_mgctx *mgctx)
{
	struct cgroup_taskset *tset = &mgctx->tset;
	struct cgroup_subsys *ss;
	struct task_struct *task, *tmp_task;
	struct css_set *cset, *tmp_cset;
	int ssid, failed_ssid, ret;

	/* check that we can legitimately attach to the cgroup */
	if (tset->nr_tasks) {
		do_each_subsys_mask(ss, ssid, mgctx->ss_mask) {
			if (ss->can_attach) {
				tset->ssid = ssid;
				ret = ss->can_attach(tset);
				if (ret) {
					failed_ssid = ssid;
					goto out_cancel_attach;
				}
			}
		} while_each_subsys_mask();
	}

	/*
	 * Now that we're guaranteed success, proceed to move all tasks to
	 * the new cgroup.  There are no failure cases after here, so this
	 * is the commit point.
	 */
	spin_lock_irq(&css_set_lock);
	list_for_each_entry(cset, &tset->src_csets, mg_node) {
		list_for_each_entry_safe(task, tmp_task, &cset->mg_tasks, cg_list) {
			struct css_set *from_cset = task_css_set(task);
			struct css_set *to_cset = cset->mg_dst_cset;

			get_css_set(to_cset);
			to_cset->nr_tasks++;
			css_set_move_task(task, from_cset, to_cset, true);
			from_cset->nr_tasks--;
			/*
			 * If the source or destination cgroup is frozen,
			 * the task might require to change its state.
			 */
			cgroup_freezer_migrate_task(task, from_cset->dfl_cgrp,
						    to_cset->dfl_cgrp);
			put_css_set_locked(from_cset);

		}
	}
	spin_unlock_irq(&css_set_lock);

	/*
	 * Migration is committed, all target tasks are now on dst_csets.
	 * Nothing is sensitive to fork() after this point.  Notify
	 * controllers that migration is complete.
	 */
	tset->csets = &tset->dst_csets;

	if (tset->nr_tasks) {
		do_each_subsys_mask(ss, ssid, mgctx->ss_mask) {
			if (ss->attach) {
				tset->ssid = ssid;
				ss->attach(tset);
			}
		} while_each_subsys_mask();
	}

	ret = 0;
	goto out_release_tset;

out_cancel_attach:
	if (tset->nr_tasks) {
		do_each_subsys_mask(ss, ssid, mgctx->ss_mask) {
			if (ssid == failed_ssid)
				break;
			if (ss->cancel_attach) {
				tset->ssid = ssid;
				ss->cancel_attach(tset);
			}
		} while_each_subsys_mask();
	}
out_release_tset:
	spin_lock_irq(&css_set_lock);
	list_splice_init(&tset->dst_csets, &tset->src_csets);
	list_for_each_entry_safe(cset, tmp_cset, &tset->src_csets, mg_node) {
		list_splice_tail_init(&cset->mg_tasks, &cset->tasks);
		list_del_init(&cset->mg_node);
	}
	spin_unlock_irq(&css_set_lock);

	/*
	 * Re-initialize the cgroup_taskset structure in case it is reused
	 * again in another cgroup_migrate_add_task()/cgroup_migrate_execute()
	 * iteration.
	 */
	tset->nr_tasks = 0;
	tset->csets    = &tset->src_csets;
	return ret;
}

/**
 * cgroup_migrate_vet_dst - verify whether a cgroup can be migration destination
 * @dst_cgrp: destination cgroup to test
 *
 * On the default hierarchy, except for the mixable, (possible) thread root
 * and threaded cgroups, subtree_control must be zero for migration
 * destination cgroups with tasks so that child cgroups don't compete
 * against tasks.
 */
int cgroup_migrate_vet_dst(struct cgroup *dst_cgrp)
{
	/* v1 doesn't have any restriction */
	if (!cgroup_on_dfl(dst_cgrp))
		return 0;

	/* verify @dst_cgrp can host resources */
	if (!cgroup_is_valid_domain(dst_cgrp->dom_cgrp))
		return -EOPNOTSUPP;

	/* mixables don't care */
	if (cgroup_is_mixable(dst_cgrp))
		return 0;

	/*
	 * If @dst_cgrp is already or can become a thread root or is
	 * threaded, it doesn't matter.
	 */
	if (cgroup_can_be_thread_root(dst_cgrp) || cgroup_is_threaded(dst_cgrp))
		return 0;

	/* apply no-internal-process constraint */
	if (dst_cgrp->subtree_control)
		return -EBUSY;

	return 0;
}

/**
 * cgroup_migrate_finish - cleanup after attach
 * @mgctx: migration context
 *
 * Undo cgroup_migrate_add_src() and cgroup_migrate_prepare_dst().  See
 * those functions for details.
 */
void cgroup_migrate_finish(struct cgroup_mgctx *mgctx)
{
	LIST_HEAD(preloaded);
	struct css_set *cset, *tmp_cset;

	lockdep_assert_held(&cgroup_mutex);

	spin_lock_irq(&css_set_lock);

	list_splice_tail_init(&mgctx->preloaded_src_csets, &preloaded);
	list_splice_tail_init(&mgctx->preloaded_dst_csets, &preloaded);

	list_for_each_entry_safe(cset, tmp_cset, &preloaded, mg_preload_node) {
		cset->mg_src_cgrp = NULL;
		cset->mg_dst_cgrp = NULL;
		cset->mg_dst_cset = NULL;
		list_del_init(&cset->mg_preload_node);
		put_css_set_locked(cset);
	}

	spin_unlock_irq(&css_set_lock);
}

/**
 * cgroup_migrate_add_src - add a migration source css_set
 * @src_cset: the source css_set to add
 * @dst_cgrp: the destination cgroup
 * @mgctx: migration context
 *
 * Tasks belonging to @src_cset are about to be migrated to @dst_cgrp.  Pin
 * @src_cset and add it to @mgctx->src_csets, which should later be cleaned
 * up by cgroup_migrate_finish().
 *
 * This function may be called without holding cgroup_threadgroup_rwsem
 * even if the target is a process.  Threads may be created and destroyed
 * but as long as cgroup_mutex is not dropped, no new css_set can be put
 * into play and the preloaded css_sets are guaranteed to cover all
 * migrations.
 */
void cgroup_migrate_add_src(struct css_set *src_cset,
			    struct cgroup *dst_cgrp,
			    struct cgroup_mgctx *mgctx)
{
	struct cgroup *src_cgrp;

	lockdep_assert_held(&cgroup_mutex);
	lockdep_assert_held(&css_set_lock);

	/*
	 * If ->dead, @src_set is associated with one or more dead cgroups
	 * and doesn't contain any migratable tasks.  Ignore it early so
	 * that the rest of migration path doesn't get confused by it.
	 */
	if (src_cset->dead)
		return;

	src_cgrp = cset_cgroup_from_root(src_cset, dst_cgrp->root);

	if (!list_empty(&src_cset->mg_preload_node))
		return;

	WARN_ON(src_cset->mg_src_cgrp);
	WARN_ON(src_cset->mg_dst_cgrp);
	WARN_ON(!list_empty(&src_cset->mg_tasks));
	WARN_ON(!list_empty(&src_cset->mg_node));

	src_cset->mg_src_cgrp = src_cgrp;
	src_cset->mg_dst_cgrp = dst_cgrp;
	get_css_set(src_cset);
	list_add_tail(&src_cset->mg_preload_node, &mgctx->preloaded_src_csets);
}

/**
 * cgroup_migrate_prepare_dst - prepare destination css_sets for migration
 * @mgctx: migration context
 *
 * Tasks are about to be moved and all the source css_sets have been
 * preloaded to @mgctx->preloaded_src_csets.  This function looks up and
 * pins all destination css_sets, links each to its source, and append them
 * to @mgctx->preloaded_dst_csets.
 *
 * This function must be called after cgroup_migrate_add_src() has been
 * called on each migration source css_set.  After migration is performed
 * using cgroup_migrate(), cgroup_migrate_finish() must be called on
 * @mgctx.
 */
int cgroup_migrate_prepare_dst(struct cgroup_mgctx *mgctx)
{
	struct css_set *src_cset, *tmp_cset;

	lockdep_assert_held(&cgroup_mutex);

	/* look up the dst cset for each src cset and link it to src */
	list_for_each_entry_safe(src_cset, tmp_cset, &mgctx->preloaded_src_csets,
				 mg_preload_node) {
		struct css_set *dst_cset;
		struct cgroup_subsys *ss;
		int ssid;

		dst_cset = find_css_set(src_cset, src_cset->mg_dst_cgrp);
		if (!dst_cset)
			return -ENOMEM;

		WARN_ON_ONCE(src_cset->mg_dst_cset || dst_cset->mg_dst_cset);

		/*
		 * If src cset equals dst, it's noop.  Drop the src.
		 * cgroup_migrate() will skip the cset too.  Note that we
		 * can't handle src == dst as some nodes are used by both.
		 */
		if (src_cset == dst_cset) {
			src_cset->mg_src_cgrp = NULL;
			src_cset->mg_dst_cgrp = NULL;
			list_del_init(&src_cset->mg_preload_node);
			put_css_set(src_cset);
			put_css_set(dst_cset);
			continue;
		}

		src_cset->mg_dst_cset = dst_cset;

		if (list_empty(&dst_cset->mg_preload_node))
			list_add_tail(&dst_cset->mg_preload_node,
				      &mgctx->preloaded_dst_csets);
		else
			put_css_set(dst_cset);

		for_each_subsys(ss, ssid)
			if (src_cset->subsys[ssid] != dst_cset->subsys[ssid])
				mgctx->ss_mask |= 1 << ssid;
	}

	return 0;
}

/**
 * cgroup_migrate - migrate a process or task to a cgroup
 * @leader: the leader of the process or the task to migrate
 * @threadgroup: whether @leader points to the whole process or a single task
 * @mgctx: migration context
 *
 * Migrate a process or task denoted by @leader.  If migrating a process,
 * the caller must be holding cgroup_threadgroup_rwsem.  The caller is also
 * responsible for invoking cgroup_migrate_add_src() and
 * cgroup_migrate_prepare_dst() on the targets before invoking this
 * function and following up with cgroup_migrate_finish().
 *
 * As long as a controller's ->can_attach() doesn't fail, this function is
 * guaranteed to succeed.  This means that, excluding ->can_attach()
 * failure, when migrating multiple targets, the success or failure can be
 * decided for all targets by invoking group_migrate_prepare_dst() before
 * actually starting migrating.
 */
int cgroup_migrate(struct task_struct *leader, bool threadgroup,
		   struct cgroup_mgctx *mgctx)
{
	struct task_struct *task;

	/*
	 * Prevent freeing of tasks while we take a snapshot. Tasks that are
	 * already PF_EXITING could be freed from underneath us unless we
	 * take an rcu_read_lock.
	 */
	spin_lock_irq(&css_set_lock);
	rcu_read_lock();
	task = leader;
	do {
		cgroup_migrate_add_task(task, mgctx);
		if (!threadgroup)
			break;
	} while_each_thread(leader, task);
	rcu_read_unlock();
	spin_unlock_irq(&css_set_lock);

	return cgroup_migrate_execute(mgctx);
}

/**
 * cgroup_attach_task - attach a task or a whole threadgroup to a cgroup
 * @dst_cgrp: the cgroup to attach to
 * @leader: the task or the leader of the threadgroup to be attached
 * @threadgroup: attach the whole threadgroup?
 *
 * Call holding cgroup_mutex and cgroup_threadgroup_rwsem.
 */
int cgroup_attach_task(struct cgroup *dst_cgrp, struct task_struct *leader,
		       bool threadgroup)
{
	DEFINE_CGROUP_MGCTX(mgctx);
	struct task_struct *task;
	int ret = 0;

	/* look up all src csets */
	spin_lock_irq(&css_set_lock);
	rcu_read_lock();
	task = leader;
	do {
		cgroup_migrate_add_src(task_css_set(task), dst_cgrp, &mgctx);
		if (!threadgroup)
			break;
	} while_each_thread(leader, task);
	rcu_read_unlock();
	spin_unlock_irq(&css_set_lock);

	/* prepare dst csets and commit */
	ret = cgroup_migrate_prepare_dst(&mgctx);
	if (!ret)
		ret = cgroup_migrate(leader, threadgroup, &mgctx);

	cgroup_migrate_finish(&mgctx);

	if (!ret)
		TRACE_CGROUP_PATH(attach_task, dst_cgrp, leader, threadgroup);

	return ret;
}

struct task_struct *cgroup_procs_write_start(char *buf, bool threadgroup,
					     bool *locked)
	__acquires(&cgroup_threadgroup_rwsem)
{
	struct task_struct *tsk;
	pid_t pid;

	if (kstrtoint(strstrip(buf), 0, &pid) || pid < 0)
		return ERR_PTR(-EINVAL);

	/*
	 * If we migrate a single thread, we don't care about threadgroup
	 * stability. If the thread is `current`, it won't exit(2) under our
	 * hands or change PID through exec(2). We exclude
	 * cgroup_update_dfl_csses and other cgroup_{proc,thread}s_write
	 * callers by cgroup_mutex.
	 * Therefore, we can skip the global lock.
	 */
	lockdep_assert_held(&cgroup_mutex);
	if (pid || threadgroup) {
		percpu_down_write(&cgroup_threadgroup_rwsem);
		*locked = true;
	} else {
		*locked = false;
	}

	rcu_read_lock();
	if (pid) {
		tsk = find_task_by_vpid(pid);
		if (!tsk) {
			tsk = ERR_PTR(-ESRCH);
			goto out_unlock_threadgroup;
		}
	} else {
		tsk = current;
	}

	if (threadgroup)
		tsk = tsk->group_leader;

	/*
	 * kthreads may acquire PF_NO_SETAFFINITY during initialization.
	 * If userland migrates such a kthread to a non-root cgroup, it can
	 * become trapped in a cpuset, or RT kthread may be born in a
	 * cgroup with no rt_runtime allocated.  Just say no.
	 */
	if (tsk->no_cgroup_migration || (tsk->flags & PF_NO_SETAFFINITY)) {
		tsk = ERR_PTR(-EINVAL);
		goto out_unlock_threadgroup;
	}

	get_task_struct(tsk);
	goto out_unlock_rcu;

out_unlock_threadgroup:
	if (*locked) {
		percpu_up_write(&cgroup_threadgroup_rwsem);
		*locked = false;
	}
out_unlock_rcu:
	rcu_read_unlock();
	return tsk;
}

void cgroup_procs_write_finish(struct task_struct *task, bool locked)
	__releases(&cgroup_threadgroup_rwsem)
{
	struct cgroup_subsys *ss;
	int ssid;

	/* release reference from cgroup_procs_write_start() */
	put_task_struct(task);

	if (locked)
		percpu_up_write(&cgroup_threadgroup_rwsem);
	for_each_subsys(ss, ssid)
		if (ss->post_attach)
			ss->post_attach();
}

static void cgroup_print_ss_mask(struct seq_file *seq, u16 ss_mask)
{
	struct cgroup_subsys *ss;
	bool printed = false;
	int ssid;

	do_each_subsys_mask(ss, ssid, ss_mask) {
		if (printed)
			seq_putc(seq, ' ');
		seq_puts(seq, ss->name);
		printed = true;
	} while_each_subsys_mask();
	if (printed)
		seq_putc(seq, '\n');
}

/* show controllers which are enabled from the parent */
static int cgroup_controllers_show(struct seq_file *seq, void *v)
{
	struct cgroup *cgrp = seq_css(seq)->cgroup;

	cgroup_print_ss_mask(seq, cgroup_control(cgrp));
	return 0;
}

/* show controllers which are enabled for a given cgroup's children */
static int cgroup_subtree_control_show(struct seq_file *seq, void *v)
{
	struct cgroup *cgrp = seq_css(seq)->cgroup;

	cgroup_print_ss_mask(seq, cgrp->subtree_control);
	return 0;
}

/**
 * cgroup_update_dfl_csses - update css assoc of a subtree in default hierarchy
 * @cgrp: root of the subtree to update csses for
 *
 * @cgrp's control masks have changed and its subtree's css associations
 * need to be updated accordingly.  This function looks up all css_sets
 * which are attached to the subtree, creates the matching updated css_sets
 * and migrates the tasks to the new ones.
 */
static int cgroup_update_dfl_csses(struct cgroup *cgrp)
{
	DEFINE_CGROUP_MGCTX(mgctx);
	struct cgroup_subsys_state *d_css;
	struct cgroup *dsct;
	struct css_set *src_cset;
	int ret;

	lockdep_assert_held(&cgroup_mutex);

	percpu_down_write(&cgroup_threadgroup_rwsem);

	/* look up all csses currently attached to @cgrp's subtree */
	spin_lock_irq(&css_set_lock);
	cgroup_for_each_live_descendant_pre(dsct, d_css, cgrp) {
		struct cgrp_cset_link *link;

		list_for_each_entry(link, &dsct->cset_links, cset_link)
			cgroup_migrate_add_src(link->cset, dsct, &mgctx);
	}
	spin_unlock_irq(&css_set_lock);

	/* NULL dst indicates self on default hierarchy */
	ret = cgroup_migrate_prepare_dst(&mgctx);
	if (ret)
		goto out_finish;

	spin_lock_irq(&css_set_lock);
	list_for_each_entry(src_cset, &mgctx.preloaded_src_csets, mg_preload_node) {
		struct task_struct *task, *ntask;

		/* all tasks in src_csets need to be migrated */
		list_for_each_entry_safe(task, ntask, &src_cset->tasks, cg_list)
			cgroup_migrate_add_task(task, &mgctx);
	}
	spin_unlock_irq(&css_set_lock);

	ret = cgroup_migrate_execute(&mgctx);
out_finish:
	cgroup_migrate_finish(&mgctx);
	percpu_up_write(&cgroup_threadgroup_rwsem);
	return ret;
}

/**
 * cgroup_lock_and_drain_offline - lock cgroup_mutex and drain offlined csses
 * @cgrp: root of the target subtree
 *
 * Because css offlining is asynchronous, userland may try to re-enable a
 * controller while the previous css is still around.  This function grabs
 * cgroup_mutex and drains the previous css instances of @cgrp's subtree.
 */
void cgroup_lock_and_drain_offline(struct cgroup *cgrp)
	__acquires(&cgroup_mutex)
{
	struct cgroup *dsct;
	struct cgroup_subsys_state *d_css;
	struct cgroup_subsys *ss;
	int ssid;

restart:
	mutex_lock(&cgroup_mutex);

	cgroup_for_each_live_descendant_post(dsct, d_css, cgrp) {
		for_each_subsys(ss, ssid) {
			struct cgroup_subsys_state *css = cgroup_css(dsct, ss);
			DEFINE_WAIT(wait);

			if (!css || !percpu_ref_is_dying(&css->refcnt))
				continue;

			cgroup_get_live(dsct);
			prepare_to_wait(&dsct->offline_waitq, &wait,
					TASK_UNINTERRUPTIBLE);

			mutex_unlock(&cgroup_mutex);
			schedule();
			finish_wait(&dsct->offline_waitq, &wait);

			cgroup_put(dsct);
			goto restart;
		}
	}
}

/**
 * cgroup_save_control - save control masks and dom_cgrp of a subtree
 * @cgrp: root of the target subtree
 *
 * Save ->subtree_control, ->subtree_ss_mask and ->dom_cgrp to the
 * respective old_ prefixed fields for @cgrp's subtree including @cgrp
 * itself.
 */
static void cgroup_save_control(struct cgroup *cgrp)
{
	struct cgroup *dsct;
	struct cgroup_subsys_state *d_css;

	cgroup_for_each_live_descendant_pre(dsct, d_css, cgrp) {
		dsct->old_subtree_control = dsct->subtree_control;
		dsct->old_subtree_ss_mask = dsct->subtree_ss_mask;
		dsct->old_dom_cgrp = dsct->dom_cgrp;
	}
}

/**
 * cgroup_propagate_control - refresh control masks of a subtree
 * @cgrp: root of the target subtree
 *
 * For @cgrp and its subtree, ensure ->subtree_ss_mask matches
 * ->subtree_control and propagate controller availability through the
 * subtree so that descendants don't have unavailable controllers enabled.
 */
static void cgroup_propagate_control(struct cgroup *cgrp)
{
	struct cgroup *dsct;
	struct cgroup_subsys_state *d_css;

	cgroup_for_each_live_descendant_pre(dsct, d_css, cgrp) {
		dsct->subtree_control &= cgroup_control(dsct);
		dsct->subtree_ss_mask =
			cgroup_calc_subtree_ss_mask(dsct->subtree_control,
						    cgroup_ss_mask(dsct));
	}
}

/**
 * cgroup_restore_control - restore control masks and dom_cgrp of a subtree
 * @cgrp: root of the target subtree
 *
 * Restore ->subtree_control, ->subtree_ss_mask and ->dom_cgrp from the
 * respective old_ prefixed fields for @cgrp's subtree including @cgrp
 * itself.
 */
static void cgroup_restore_control(struct cgroup *cgrp)
{
	struct cgroup *dsct;
	struct cgroup_subsys_state *d_css;

	cgroup_for_each_live_descendant_post(dsct, d_css, cgrp) {
		dsct->subtree_control = dsct->old_subtree_control;
		dsct->subtree_ss_mask = dsct->old_subtree_ss_mask;
		dsct->dom_cgrp = dsct->old_dom_cgrp;
	}
}

static bool css_visible(struct cgroup_subsys_state *css)
{
	struct cgroup_subsys *ss = css->ss;
	struct cgroup *cgrp = css->cgroup;

	if (cgroup_control(cgrp) & (1 << ss->id))
		return true;
	if (!(cgroup_ss_mask(cgrp) & (1 << ss->id)))
		return false;
	return cgroup_on_dfl(cgrp) && ss->implicit_on_dfl;
}

/**
 * cgroup_apply_control_enable - enable or show csses according to control
 * @cgrp: root of the target subtree
 *
 * Walk @cgrp's subtree and create new csses or make the existing ones
 * visible.  A css is created invisible if it's being implicitly enabled
 * through dependency.  An invisible css is made visible when the userland
 * explicitly enables it.
 *
 * Returns 0 on success, -errno on failure.  On failure, csses which have
 * been processed already aren't cleaned up.  The caller is responsible for
 * cleaning up with cgroup_apply_control_disable().
 */
static int cgroup_apply_control_enable(struct cgroup *cgrp)
{
	struct cgroup *dsct;
	struct cgroup_subsys_state *d_css;
	struct cgroup_subsys *ss;
	int ssid, ret;

	cgroup_for_each_live_descendant_pre(dsct, d_css, cgrp) {
		for_each_subsys(ss, ssid) {
			struct cgroup_subsys_state *css = cgroup_css(dsct, ss);

			if (!(cgroup_ss_mask(dsct) & (1 << ss->id)))
				continue;

			if (!css) {
				css = css_create(dsct, ss);
				if (IS_ERR(css))
					return PTR_ERR(css);
			}

			WARN_ON_ONCE(percpu_ref_is_dying(&css->refcnt));

			if (css_visible(css)) {
				ret = css_populate_dir(css);
				if (ret)
					return ret;
			}
		}
	}

	return 0;
}

/**
 * cgroup_apply_control_disable - kill or hide csses according to control
 * @cgrp: root of the target subtree
 *
 * Walk @cgrp's subtree and kill and hide csses so that they match
 * cgroup_ss_mask() and cgroup_visible_mask().
 *
 * A css is hidden when the userland requests it to be disabled while other
 * subsystems are still depending on it.  The css must not actively control
 * resources and be in the vanilla state if it's made visible again later.
 * Controllers which may be depended upon should provide ->css_reset() for
 * this purpose.
 */
static void cgroup_apply_control_disable(struct cgroup *cgrp)
{
	struct cgroup *dsct;
	struct cgroup_subsys_state *d_css;
	struct cgroup_subsys *ss;
	int ssid;

	cgroup_for_each_live_descendant_post(dsct, d_css, cgrp) {
		for_each_subsys(ss, ssid) {
			struct cgroup_subsys_state *css = cgroup_css(dsct, ss);

			if (!css)
				continue;

			WARN_ON_ONCE(percpu_ref_is_dying(&css->refcnt));

			if (css->parent &&
			    !(cgroup_ss_mask(dsct) & (1 << ss->id))) {
				kill_css(css);
			} else if (!css_visible(css)) {
				css_clear_dir(css);
				if (ss->css_reset)
					ss->css_reset(css);
			}
		}
	}
}

/**
 * cgroup_apply_control - apply control mask updates to the subtree
 * @cgrp: root of the target subtree
 *
 * subsystems can be enabled and disabled in a subtree using the following
 * steps.
 *
 * 1. Call cgroup_save_control() to stash the current state.
 * 2. Update ->subtree_control masks in the subtree as desired.
 * 3. Call cgroup_apply_control() to apply the changes.
 * 4. Optionally perform other related operations.
 * 5. Call cgroup_finalize_control() to finish up.
 *
 * This function implements step 3 and propagates the mask changes
 * throughout @cgrp's subtree, updates csses accordingly and perform
 * process migrations.
 */
static int cgroup_apply_control(struct cgroup *cgrp)
{
	int ret;

	cgroup_propagate_control(cgrp);

	ret = cgroup_apply_control_enable(cgrp);
	if (ret)
		return ret;

	/*
	 * At this point, cgroup_e_css_by_mask() results reflect the new csses
	 * making the following cgroup_update_dfl_csses() properly update
	 * css associations of all tasks in the subtree.
	 */
	ret = cgroup_update_dfl_csses(cgrp);
	if (ret)
		return ret;

	return 0;
}

/**
 * cgroup_finalize_control - finalize control mask update
 * @cgrp: root of the target subtree
 * @ret: the result of the update
 *
 * Finalize control mask update.  See cgroup_apply_control() for more info.
 */
static void cgroup_finalize_control(struct cgroup *cgrp, int ret)
{
	if (ret) {
		cgroup_restore_control(cgrp);
		cgroup_propagate_control(cgrp);
	}

	cgroup_apply_control_disable(cgrp);
}

static int cgroup_vet_subtree_control_enable(struct cgroup *cgrp, u16 enable)
{
	u16 domain_enable = enable & ~cgrp_dfl_threaded_ss_mask;

	/* if nothing is getting enabled, nothing to worry about */
	if (!enable)
		return 0;

	/* can @cgrp host any resources? */
	if (!cgroup_is_valid_domain(cgrp->dom_cgrp))
		return -EOPNOTSUPP;

	/* mixables don't care */
	if (cgroup_is_mixable(cgrp))
		return 0;

	if (domain_enable) {
		/* can't enable domain controllers inside a thread subtree */
		if (cgroup_is_thread_root(cgrp) || cgroup_is_threaded(cgrp))
			return -EOPNOTSUPP;
	} else {
		/*
		 * Threaded controllers can handle internal competitions
		 * and are always allowed inside a (prospective) thread
		 * subtree.
		 */
		if (cgroup_can_be_thread_root(cgrp) || cgroup_is_threaded(cgrp))
			return 0;
	}

	/*
	 * Controllers can't be enabled for a cgroup with tasks to avoid
	 * child cgroups competing against tasks.
	 */
	if (cgroup_has_tasks(cgrp))
		return -EBUSY;

	return 0;
}

/* change the enabled child controllers for a cgroup in the default hierarchy */
static ssize_t cgroup_subtree_control_write(struct kernfs_open_file *of,
					    char *buf, size_t nbytes,
					    loff_t off)
{
	u16 enable = 0, disable = 0;
	struct cgroup *cgrp, *child;
	struct cgroup_subsys *ss;
	char *tok;
	int ssid, ret;

	/*
	 * Parse input - space separated list of subsystem names prefixed
	 * with either + or -.
	 */
	buf = strstrip(buf);
	while ((tok = strsep(&buf, " "))) {
		if (tok[0] == '\0')
			continue;
		do_each_subsys_mask(ss, ssid, ~cgrp_dfl_inhibit_ss_mask) {
			if (!cgroup_ssid_enabled(ssid) ||
			    strcmp(tok + 1, ss->name))
				continue;

			if (*tok == '+') {
				enable |= 1 << ssid;
				disable &= ~(1 << ssid);
			} else if (*tok == '-') {
				disable |= 1 << ssid;
				enable &= ~(1 << ssid);
			} else {
				return -EINVAL;
			}
			break;
		} while_each_subsys_mask();
		if (ssid == CGROUP_SUBSYS_COUNT)
			return -EINVAL;
	}

	cgrp = cgroup_kn_lock_live(of->kn, true);
	if (!cgrp)
		return -ENODEV;

	for_each_subsys(ss, ssid) {
		if (enable & (1 << ssid)) {
			if (cgrp->subtree_control & (1 << ssid)) {
				enable &= ~(1 << ssid);
				continue;
			}

			if (!(cgroup_control(cgrp) & (1 << ssid))) {
				ret = -ENOENT;
				goto out_unlock;
			}
		} else if (disable & (1 << ssid)) {
			if (!(cgrp->subtree_control & (1 << ssid))) {
				disable &= ~(1 << ssid);
				continue;
			}

			/* a child has it enabled? */
			cgroup_for_each_live_child(child, cgrp) {
				if (child->subtree_control & (1 << ssid)) {
					ret = -EBUSY;
					goto out_unlock;
				}
			}
		}
	}

	if (!enable && !disable) {
		ret = 0;
		goto out_unlock;
	}

	ret = cgroup_vet_subtree_control_enable(cgrp, enable);
	if (ret)
		goto out_unlock;

	/* save and update control masks and prepare csses */
	cgroup_save_control(cgrp);

	cgrp->subtree_control |= enable;
	cgrp->subtree_control &= ~disable;

	ret = cgroup_apply_control(cgrp);
	cgroup_finalize_control(cgrp, ret);
	if (ret)
		goto out_unlock;

	kernfs_activate(cgrp->kn);
out_unlock:
	cgroup_kn_unlock(of->kn);
	return ret ?: nbytes;
}

/**
 * cgroup_enable_threaded - make @cgrp threaded
 * @cgrp: the target cgroup
 *
 * Called when "threaded" is written to the cgroup.type interface file and
 * tries to make @cgrp threaded and join the parent's resource domain.
 * This function is never called on the root cgroup as cgroup.type doesn't
 * exist on it.
 */
static int cgroup_enable_threaded(struct cgroup *cgrp)
{
	struct cgroup *parent = cgroup_parent(cgrp);
	struct cgroup *dom_cgrp = parent->dom_cgrp;
	struct cgroup *dsct;
	struct cgroup_subsys_state *d_css;
	int ret;

	lockdep_assert_held(&cgroup_mutex);

	/* noop if already threaded */
	if (cgroup_is_threaded(cgrp))
		return 0;

	/*
	 * If @cgroup is populated or has domain controllers enabled, it
	 * can't be switched.  While the below cgroup_can_be_thread_root()
	 * test can catch the same conditions, that's only when @parent is
	 * not mixable, so let's check it explicitly.
	 */
	if (cgroup_is_populated(cgrp) ||
	    cgrp->subtree_control & ~cgrp_dfl_threaded_ss_mask)
		return -EOPNOTSUPP;

	/* we're joining the parent's domain, ensure its validity */
	if (!cgroup_is_valid_domain(dom_cgrp) ||
	    !cgroup_can_be_thread_root(dom_cgrp))
		return -EOPNOTSUPP;

	/*
	 * The following shouldn't cause actual migrations and should
	 * always succeed.
	 */
	cgroup_save_control(cgrp);

	cgroup_for_each_live_descendant_pre(dsct, d_css, cgrp)
		if (dsct == cgrp || cgroup_is_threaded(dsct))
			dsct->dom_cgrp = dom_cgrp;

	ret = cgroup_apply_control(cgrp);
	if (!ret)
		parent->nr_threaded_children++;

	cgroup_finalize_control(cgrp, ret);
	return ret;
}

static int cgroup_type_show(struct seq_file *seq, void *v)
{
	struct cgroup *cgrp = seq_css(seq)->cgroup;

	if (cgroup_is_threaded(cgrp))
		seq_puts(seq, "threaded\n");
	else if (!cgroup_is_valid_domain(cgrp))
		seq_puts(seq, "domain invalid\n");
	else if (cgroup_is_thread_root(cgrp))
		seq_puts(seq, "domain threaded\n");
	else
		seq_puts(seq, "domain\n");

	return 0;
}

static ssize_t cgroup_type_write(struct kernfs_open_file *of, char *buf,
				 size_t nbytes, loff_t off)
{
	struct cgroup *cgrp;
	int ret;

	/* only switching to threaded mode is supported */
	if (strcmp(strstrip(buf), "threaded"))
		return -EINVAL;

	/* drain dying csses before we re-apply (threaded) subtree control */
	cgrp = cgroup_kn_lock_live(of->kn, true);
	if (!cgrp)
		return -ENOENT;

	/* threaded can only be enabled */
	ret = cgroup_enable_threaded(cgrp);

	cgroup_kn_unlock(of->kn);
	return ret ?: nbytes;
}

static int cgroup_max_descendants_show(struct seq_file *seq, void *v)
{
	struct cgroup *cgrp = seq_css(seq)->cgroup;
	int descendants = READ_ONCE(cgrp->max_descendants);

	if (descendants == INT_MAX)
		seq_puts(seq, "max\n");
	else
		seq_printf(seq, "%d\n", descendants);

	return 0;
}

static ssize_t cgroup_max_descendants_write(struct kernfs_open_file *of,
					   char *buf, size_t nbytes, loff_t off)
{
	struct cgroup *cgrp;
	int descendants;
	ssize_t ret;

	buf = strstrip(buf);
	if (!strcmp(buf, "max")) {
		descendants = INT_MAX;
	} else {
		ret = kstrtoint(buf, 0, &descendants);
		if (ret)
			return ret;
	}

	if (descendants < 0)
		return -ERANGE;

	cgrp = cgroup_kn_lock_live(of->kn, false);
	if (!cgrp)
		return -ENOENT;

	cgrp->max_descendants = descendants;

	cgroup_kn_unlock(of->kn);

	return nbytes;
}

static int cgroup_max_depth_show(struct seq_file *seq, void *v)
{
	struct cgroup *cgrp = seq_css(seq)->cgroup;
	int depth = READ_ONCE(cgrp->max_depth);

	if (depth == INT_MAX)
		seq_puts(seq, "max\n");
	else
		seq_printf(seq, "%d\n", depth);

	return 0;
}

static ssize_t cgroup_max_depth_write(struct kernfs_open_file *of,
				      char *buf, size_t nbytes, loff_t off)
{
	struct cgroup *cgrp;
	ssize_t ret;
	int depth;

	buf = strstrip(buf);
	if (!strcmp(buf, "max")) {
		depth = INT_MAX;
	} else {
		ret = kstrtoint(buf, 0, &depth);
		if (ret)
			return ret;
	}

	if (depth < 0)
		return -ERANGE;

	cgrp = cgroup_kn_lock_live(of->kn, false);
	if (!cgrp)
		return -ENOENT;

	cgrp->max_depth = depth;

	cgroup_kn_unlock(of->kn);

	return nbytes;
}

static int cgroup_events_show(struct seq_file *seq, void *v)
{
	struct cgroup *cgrp = seq_css(seq)->cgroup;

	seq_printf(seq, "populated %d\n", cgroup_is_populated(cgrp));
	seq_printf(seq, "frozen %d\n", test_bit(CGRP_FROZEN, &cgrp->flags));

	return 0;
}

static int cgroup_stat_show(struct seq_file *seq, void *v)
{
	struct cgroup *cgroup = seq_css(seq)->cgroup;

	seq_printf(seq, "nr_descendants %d\n",
		   cgroup->nr_descendants);
	seq_printf(seq, "nr_dying_descendants %d\n",
		   cgroup->nr_dying_descendants);

	return 0;
}

static int __maybe_unused cgroup_extra_stat_show(struct seq_file *seq,
						 struct cgroup *cgrp, int ssid)
{
	struct cgroup_subsys *ss = cgroup_subsys[ssid];
	struct cgroup_subsys_state *css;
	int ret;

	if (!ss->css_extra_stat_show)
		return 0;

	css = cgroup_tryget_css(cgrp, ss);
	if (!css)
		return 0;

	ret = ss->css_extra_stat_show(seq, css);
	css_put(css);
	return ret;
}

static int cpu_stat_show(struct seq_file *seq, void *v)
{
	struct cgroup __maybe_unused *cgrp = seq_css(seq)->cgroup;
	int ret = 0;

	cgroup_base_stat_cputime_show(seq);
#ifdef CONFIG_CGROUP_SCHED
	ret = cgroup_extra_stat_show(seq, cgrp, cpu_cgrp_id);
#endif
	return ret;
}

#ifdef CONFIG_PSI
static int cgroup_io_pressure_show(struct seq_file *seq, void *v)
{
	struct cgroup *cgrp = seq_css(seq)->cgroup;
	struct psi_group *psi = cgroup_ino(cgrp) == 1 ? &psi_system : &cgrp->psi;

	return psi_show(seq, psi, PSI_IO);
}
static int cgroup_memory_pressure_show(struct seq_file *seq, void *v)
{
	struct cgroup *cgrp = seq_css(seq)->cgroup;
	struct psi_group *psi = cgroup_ino(cgrp) == 1 ? &psi_system : &cgrp->psi;

	return psi_show(seq, psi, PSI_MEM);
}
static int cgroup_cpu_pressure_show(struct seq_file *seq, void *v)
{
	struct cgroup *cgrp = seq_css(seq)->cgroup;
	struct psi_group *psi = cgroup_ino(cgrp) == 1 ? &psi_system : &cgrp->psi;

	return psi_show(seq, psi, PSI_CPU);
}

static ssize_t cgroup_pressure_write(struct kernfs_open_file *of, char *buf,
					  size_t nbytes, enum psi_res res)
{
	struct psi_trigger *new;
	struct cgroup *cgrp;
	struct psi_group *psi;

	cgrp = cgroup_kn_lock_live(of->kn, false);
	if (!cgrp)
		return -ENODEV;

	cgroup_get(cgrp);
	cgroup_kn_unlock(of->kn);

	psi = cgroup_ino(cgrp) == 1 ? &psi_system : &cgrp->psi;
	new = psi_trigger_create(psi, buf, nbytes, res);
	if (IS_ERR(new)) {
		cgroup_put(cgrp);
		return PTR_ERR(new);
	}

	psi_trigger_replace(&of->priv, new);

	cgroup_put(cgrp);

	return nbytes;
}

static ssize_t cgroup_io_pressure_write(struct kernfs_open_file *of,
					  char *buf, size_t nbytes,
					  loff_t off)
{
	return cgroup_pressure_write(of, buf, nbytes, PSI_IO);
}

static ssize_t cgroup_memory_pressure_write(struct kernfs_open_file *of,
					  char *buf, size_t nbytes,
					  loff_t off)
{
	return cgroup_pressure_write(of, buf, nbytes, PSI_MEM);
}

static ssize_t cgroup_cpu_pressure_write(struct kernfs_open_file *of,
					  char *buf, size_t nbytes,
					  loff_t off)
{
	return cgroup_pressure_write(of, buf, nbytes, PSI_CPU);
}

static __poll_t cgroup_pressure_poll(struct kernfs_open_file *of,
					  poll_table *pt)
{
	return psi_trigger_poll(&of->priv, of->file, pt);
}

static void cgroup_pressure_release(struct kernfs_open_file *of)
{
	psi_trigger_replace(&of->priv, NULL);
}
#endif /* CONFIG_PSI */

static int cgroup_freeze_show(struct seq_file *seq, void *v)
{
	struct cgroup *cgrp = seq_css(seq)->cgroup;

	seq_printf(seq, "%d\n", cgrp->freezer.freeze);

	return 0;
}

static ssize_t cgroup_freeze_write(struct kernfs_open_file *of,
				   char *buf, size_t nbytes, loff_t off)
{
	struct cgroup *cgrp;
	ssize_t ret;
	int freeze;

	ret = kstrtoint(strstrip(buf), 0, &freeze);
	if (ret)
		return ret;

	if (freeze < 0 || freeze > 1)
		return -ERANGE;

	cgrp = cgroup_kn_lock_live(of->kn, false);
	if (!cgrp)
		return -ENOENT;

	cgroup_freeze(cgrp, freeze);

	cgroup_kn_unlock(of->kn);

	return nbytes;
}

static int cgroup_file_open(struct kernfs_open_file *of)
{
	struct cftype *cft = of->kn->priv;

	if (cft->open)
		return cft->open(of);
	return 0;
}

static void cgroup_file_release(struct kernfs_open_file *of)
{
	struct cftype *cft = of->kn->priv;

	if (cft->release)
		cft->release(of);
}

static ssize_t cgroup_file_write(struct kernfs_open_file *of, char *buf,
				 size_t nbytes, loff_t off)
{
	struct cgroup_namespace *ns = current->nsproxy->cgroup_ns;
	struct cgroup *cgrp = of->kn->parent->priv;
	struct cftype *cft = of->kn->priv;
	struct cgroup_subsys_state *css;
	int ret;

	if (!nbytes)
		return 0;

	/*
	 * If namespaces are delegation boundaries, disallow writes to
	 * files in an non-init namespace root from inside the namespace
	 * except for the files explicitly marked delegatable -
	 * cgroup.procs and cgroup.subtree_control.
	 */
	if ((cgrp->root->flags & CGRP_ROOT_NS_DELEGATE) &&
	    !(cft->flags & CFTYPE_NS_DELEGATABLE) &&
	    ns != &init_cgroup_ns && ns->root_cset->dfl_cgrp == cgrp)
		return -EPERM;

	if (cft->write)
		return cft->write(of, buf, nbytes, off);

	/*
	 * kernfs guarantees that a file isn't deleted with operations in
	 * flight, which means that the matching css is and stays alive and
	 * doesn't need to be pinned.  The RCU locking is not necessary
	 * either.  It's just for the convenience of using cgroup_css().
	 */
	rcu_read_lock();
	css = cgroup_css(cgrp, cft->ss);
	rcu_read_unlock();

	if (cft->write_u64) {
		unsigned long long v;
		ret = kstrtoull(buf, 0, &v);
		if (!ret)
			ret = cft->write_u64(css, cft, v);
	} else if (cft->write_s64) {
		long long v;
		ret = kstrtoll(buf, 0, &v);
		if (!ret)
			ret = cft->write_s64(css, cft, v);
	} else {
		ret = -EINVAL;
	}

	return ret ?: nbytes;
}

static __poll_t cgroup_file_poll(struct kernfs_open_file *of, poll_table *pt)
{
	struct cftype *cft = of->kn->priv;

	if (cft->poll)
		return cft->poll(of, pt);

	return kernfs_generic_poll(of, pt);
}

static void *cgroup_seqfile_start(struct seq_file *seq, loff_t *ppos)
{
	return seq_cft(seq)->seq_start(seq, ppos);
}

static void *cgroup_seqfile_next(struct seq_file *seq, void *v, loff_t *ppos)
{
	return seq_cft(seq)->seq_next(seq, v, ppos);
}

static void cgroup_seqfile_stop(struct seq_file *seq, void *v)
{
	if (seq_cft(seq)->seq_stop)
		seq_cft(seq)->seq_stop(seq, v);
}

static int cgroup_seqfile_show(struct seq_file *m, void *arg)
{
	struct cftype *cft = seq_cft(m);
	struct cgroup_subsys_state *css = seq_css(m);

	if (cft->seq_show)
		return cft->seq_show(m, arg);

	if (cft->read_u64)
		seq_printf(m, "%llu\n", cft->read_u64(css, cft));
	else if (cft->read_s64)
		seq_printf(m, "%lld\n", cft->read_s64(css, cft));
	else
		return -EINVAL;
	return 0;
}

static struct kernfs_ops cgroup_kf_single_ops = {
	.atomic_write_len	= PAGE_SIZE,
	.open			= cgroup_file_open,
	.release		= cgroup_file_release,
	.write			= cgroup_file_write,
	.poll			= cgroup_file_poll,
	.seq_show		= cgroup_seqfile_show,
};

static struct kernfs_ops cgroup_kf_ops = {
	.atomic_write_len	= PAGE_SIZE,
	.open			= cgroup_file_open,
	.release		= cgroup_file_release,
	.write			= cgroup_file_write,
	.poll			= cgroup_file_poll,
	.seq_start		= cgroup_seqfile_start,
	.seq_next		= cgroup_seqfile_next,
	.seq_stop		= cgroup_seqfile_stop,
	.seq_show		= cgroup_seqfile_show,
};

/* set uid and gid of cgroup dirs and files to that of the creator */
static int cgroup_kn_set_ugid(struct kernfs_node *kn)
{
	struct iattr iattr = { .ia_valid = ATTR_UID | ATTR_GID,
			       .ia_uid = current_fsuid(),
			       .ia_gid = current_fsgid(), };

	if (uid_eq(iattr.ia_uid, GLOBAL_ROOT_UID) &&
	    gid_eq(iattr.ia_gid, GLOBAL_ROOT_GID))
		return 0;

	return kernfs_setattr(kn, &iattr);
}

static void cgroup_file_notify_timer(struct timer_list *timer)
{
	cgroup_file_notify(container_of(timer, struct cgroup_file,
					notify_timer));
}

static int cgroup_add_file(struct cgroup_subsys_state *css, struct cgroup *cgrp,
			   struct cftype *cft)
{
	char name[CGROUP_FILE_NAME_MAX];
	struct kernfs_node *kn;
	struct lock_class_key *key = NULL;
	int ret;

#ifdef CONFIG_DEBUG_LOCK_ALLOC
	key = &cft->lockdep_key;
#endif
	kn = __kernfs_create_file(cgrp->kn, cgroup_file_name(cgrp, cft, name),
				  cgroup_file_mode(cft),
				  GLOBAL_ROOT_UID, GLOBAL_ROOT_GID,
				  0, cft->kf_ops, cft,
				  NULL, key);
	if (IS_ERR(kn))
		return PTR_ERR(kn);

	ret = cgroup_kn_set_ugid(kn);
	if (ret) {
		kernfs_remove(kn);
		return ret;
	}

	if (cft->file_offset) {
		struct cgroup_file *cfile = (void *)css + cft->file_offset;

		timer_setup(&cfile->notify_timer, cgroup_file_notify_timer, 0);

		spin_lock_irq(&cgroup_file_kn_lock);
		cfile->kn = kn;
		spin_unlock_irq(&cgroup_file_kn_lock);
	}

	return 0;
}

/**
 * cgroup_addrm_files - add or remove files to a cgroup directory
 * @css: the target css
 * @cgrp: the target cgroup (usually css->cgroup)
 * @cfts: array of cftypes to be added
 * @is_add: whether to add or remove
 *
 * Depending on @is_add, add or remove files defined by @cfts on @cgrp.
 * For removals, this function never fails.
 */
static int cgroup_addrm_files(struct cgroup_subsys_state *css,
			      struct cgroup *cgrp, struct cftype cfts[],
			      bool is_add)
{
	struct cftype *cft, *cft_end = NULL;
	int ret = 0;

	lockdep_assert_held(&cgroup_mutex);

restart:
	for (cft = cfts; cft != cft_end && cft->name[0] != '\0'; cft++) {
		/* does cft->flags tell us to skip this file on @cgrp? */
		if ((cft->flags & __CFTYPE_ONLY_ON_DFL) && !cgroup_on_dfl(cgrp))
			continue;
		if ((cft->flags & __CFTYPE_NOT_ON_DFL) && cgroup_on_dfl(cgrp))
			continue;
		if ((cft->flags & CFTYPE_NOT_ON_ROOT) && !cgroup_parent(cgrp))
			continue;
		if ((cft->flags & CFTYPE_ONLY_ON_ROOT) && cgroup_parent(cgrp))
			continue;
		if ((cft->flags & CFTYPE_DEBUG) && !cgroup_debug)
			continue;
		if (is_add) {
			ret = cgroup_add_file(css, cgrp, cft);
			if (ret) {
				pr_warn("%s: failed to add %s, err=%d\n",
					__func__, cft->name, ret);
				cft_end = cft;
				is_add = false;
				goto restart;
			}
		} else {
			cgroup_rm_file(cgrp, cft);
		}
	}
	return ret;
}

static int cgroup_apply_cftypes(struct cftype *cfts, bool is_add)
{
	struct cgroup_subsys *ss = cfts[0].ss;
	struct cgroup *root = &ss->root->cgrp;
	struct cgroup_subsys_state *css;
	int ret = 0;

	lockdep_assert_held(&cgroup_mutex);

	/* add/rm files for all cgroups created before */
	css_for_each_descendant_pre(css, cgroup_css(root, ss)) {
		struct cgroup *cgrp = css->cgroup;

		if (!(css->flags & CSS_VISIBLE))
			continue;

		ret = cgroup_addrm_files(css, cgrp, cfts, is_add);
		if (ret)
			break;
	}

	if (is_add && !ret)
		kernfs_activate(root->kn);
	return ret;
}

static void cgroup_exit_cftypes(struct cftype *cfts)
{
	struct cftype *cft;

	for (cft = cfts; cft->name[0] != '\0'; cft++) {
		/* free copy for custom atomic_write_len, see init_cftypes() */
		if (cft->max_write_len && cft->max_write_len != PAGE_SIZE)
			kfree(cft->kf_ops);
		cft->kf_ops = NULL;
		cft->ss = NULL;

		/* revert flags set by cgroup core while adding @cfts */
		cft->flags &= ~(__CFTYPE_ONLY_ON_DFL | __CFTYPE_NOT_ON_DFL);
	}
}

static int cgroup_init_cftypes(struct cgroup_subsys *ss, struct cftype *cfts)
{
	struct cftype *cft;

	for (cft = cfts; cft->name[0] != '\0'; cft++) {
		struct kernfs_ops *kf_ops;

		WARN_ON(cft->ss || cft->kf_ops);

		if (cft->seq_start)
			kf_ops = &cgroup_kf_ops;
		else
			kf_ops = &cgroup_kf_single_ops;

		/*
		 * Ugh... if @cft wants a custom max_write_len, we need to
		 * make a copy of kf_ops to set its atomic_write_len.
		 */
		if (cft->max_write_len && cft->max_write_len != PAGE_SIZE) {
			kf_ops = kmemdup(kf_ops, sizeof(*kf_ops), GFP_KERNEL);
			if (!kf_ops) {
				cgroup_exit_cftypes(cfts);
				return -ENOMEM;
			}
			kf_ops->atomic_write_len = cft->max_write_len;
		}

		cft->kf_ops = kf_ops;
		cft->ss = ss;
	}

	return 0;
}

static int cgroup_rm_cftypes_locked(struct cftype *cfts)
{
	lockdep_assert_held(&cgroup_mutex);

	if (!cfts || !cfts[0].ss)
		return -ENOENT;

	list_del(&cfts->node);
	cgroup_apply_cftypes(cfts, false);
	cgroup_exit_cftypes(cfts);
	return 0;
}

/**
 * cgroup_rm_cftypes - remove an array of cftypes from a subsystem
 * @cfts: zero-length name terminated array of cftypes
 *
 * Unregister @cfts.  Files described by @cfts are removed from all
 * existing cgroups and all future cgroups won't have them either.  This
 * function can be called anytime whether @cfts' subsys is attached or not.
 *
 * Returns 0 on successful unregistration, -ENOENT if @cfts is not
 * registered.
 */
int cgroup_rm_cftypes(struct cftype *cfts)
{
	int ret;

	mutex_lock(&cgroup_mutex);
	ret = cgroup_rm_cftypes_locked(cfts);
	mutex_unlock(&cgroup_mutex);
	return ret;
}

/**
 * cgroup_add_cftypes - add an array of cftypes to a subsystem
 * @ss: target cgroup subsystem
 * @cfts: zero-length name terminated array of cftypes
 *
 * Register @cfts to @ss.  Files described by @cfts are created for all
 * existing cgroups to which @ss is attached and all future cgroups will
 * have them too.  This function can be called anytime whether @ss is
 * attached or not.
 *
 * Returns 0 on successful registration, -errno on failure.  Note that this
 * function currently returns 0 as long as @cfts registration is successful
 * even if some file creation attempts on existing cgroups fail.
 */
static int cgroup_add_cftypes(struct cgroup_subsys *ss, struct cftype *cfts)
{
	int ret;

	if (!cgroup_ssid_enabled(ss->id))
		return 0;

	if (!cfts || cfts[0].name[0] == '\0')
		return 0;

	ret = cgroup_init_cftypes(ss, cfts);
	if (ret)
		return ret;

	mutex_lock(&cgroup_mutex);

	list_add_tail(&cfts->node, &ss->cfts);
	ret = cgroup_apply_cftypes(cfts, true);
	if (ret)
		cgroup_rm_cftypes_locked(cfts);

	mutex_unlock(&cgroup_mutex);
	return ret;
}

/**
 * cgroup_add_dfl_cftypes - add an array of cftypes for default hierarchy
 * @ss: target cgroup subsystem
 * @cfts: zero-length name terminated array of cftypes
 *
 * Similar to cgroup_add_cftypes() but the added files are only used for
 * the default hierarchy.
 */
int cgroup_add_dfl_cftypes(struct cgroup_subsys *ss, struct cftype *cfts)
{
	struct cftype *cft;

	for (cft = cfts; cft && cft->name[0] != '\0'; cft++)
		cft->flags |= __CFTYPE_ONLY_ON_DFL;
	return cgroup_add_cftypes(ss, cfts);
}

/**
 * cgroup_add_legacy_cftypes - add an array of cftypes for legacy hierarchies
 * @ss: target cgroup subsystem
 * @cfts: zero-length name terminated array of cftypes
 *
 * Similar to cgroup_add_cftypes() but the added files are only used for
 * the legacy hierarchies.
 */
int cgroup_add_legacy_cftypes(struct cgroup_subsys *ss, struct cftype *cfts)
{
	struct cftype *cft;

	for (cft = cfts; cft && cft->name[0] != '\0'; cft++)
		cft->flags |= __CFTYPE_NOT_ON_DFL;
	return cgroup_add_cftypes(ss, cfts);
}

/**
 * cgroup_file_notify - generate a file modified event for a cgroup_file
 * @cfile: target cgroup_file
 *
 * @cfile must have been obtained by setting cftype->file_offset.
 */
void cgroup_file_notify(struct cgroup_file *cfile)
{
	unsigned long flags;

	spin_lock_irqsave(&cgroup_file_kn_lock, flags);
	if (cfile->kn) {
		unsigned long last = cfile->notified_at;
		unsigned long next = last + CGROUP_FILE_NOTIFY_MIN_INTV;

		if (time_in_range(jiffies, last, next)) {
			timer_reduce(&cfile->notify_timer, next);
		} else {
			kernfs_notify(cfile->kn);
			cfile->notified_at = jiffies;
		}
	}
	spin_unlock_irqrestore(&cgroup_file_kn_lock, flags);
}

/**
 * css_next_child - find the next child of a given css
 * @pos: the current position (%NULL to initiate traversal)
 * @parent: css whose children to walk
 *
 * This function returns the next child of @parent and should be called
 * under either cgroup_mutex or RCU read lock.  The only requirement is
 * that @parent and @pos are accessible.  The next sibling is guaranteed to
 * be returned regardless of their states.
 *
 * If a subsystem synchronizes ->css_online() and the start of iteration, a
 * css which finished ->css_online() is guaranteed to be visible in the
 * future iterations and will stay visible until the last reference is put.
 * A css which hasn't finished ->css_online() or already finished
 * ->css_offline() may show up during traversal.  It's each subsystem's
 * responsibility to synchronize against on/offlining.
 */
struct cgroup_subsys_state *css_next_child(struct cgroup_subsys_state *pos,
					   struct cgroup_subsys_state *parent)
{
	struct cgroup_subsys_state *next;

	cgroup_assert_mutex_or_rcu_locked();

	/*
	 * @pos could already have been unlinked from the sibling list.
	 * Once a cgroup is removed, its ->sibling.next is no longer
	 * updated when its next sibling changes.  CSS_RELEASED is set when
	 * @pos is taken off list, at which time its next pointer is valid,
	 * and, as releases are serialized, the one pointed to by the next
	 * pointer is guaranteed to not have started release yet.  This
	 * implies that if we observe !CSS_RELEASED on @pos in this RCU
	 * critical section, the one pointed to by its next pointer is
	 * guaranteed to not have finished its RCU grace period even if we
	 * have dropped rcu_read_lock() inbetween iterations.
	 *
	 * If @pos has CSS_RELEASED set, its next pointer can't be
	 * dereferenced; however, as each css is given a monotonically
	 * increasing unique serial number and always appended to the
	 * sibling list, the next one can be found by walking the parent's
	 * children until the first css with higher serial number than
	 * @pos's.  While this path can be slower, it happens iff iteration
	 * races against release and the race window is very small.
	 */
	if (!pos) {
		next = list_entry_rcu(parent->children.next, struct cgroup_subsys_state, sibling);
	} else if (likely(!(pos->flags & CSS_RELEASED))) {
		next = list_entry_rcu(pos->sibling.next, struct cgroup_subsys_state, sibling);
	} else {
		list_for_each_entry_rcu(next, &parent->children, sibling,
					lockdep_is_held(&cgroup_mutex))
			if (next->serial_nr > pos->serial_nr)
				break;
	}

	/*
	 * @next, if not pointing to the head, can be dereferenced and is
	 * the next sibling.
	 */
	if (&next->sibling != &parent->children)
		return next;
	return NULL;
}

/**
 * css_next_descendant_pre - find the next descendant for pre-order walk
 * @pos: the current position (%NULL to initiate traversal)
 * @root: css whose descendants to walk
 *
 * To be used by css_for_each_descendant_pre().  Find the next descendant
 * to visit for pre-order traversal of @root's descendants.  @root is
 * included in the iteration and the first node to be visited.
 *
 * While this function requires cgroup_mutex or RCU read locking, it
 * doesn't require the whole traversal to be contained in a single critical
 * section.  This function will return the correct next descendant as long
 * as both @pos and @root are accessible and @pos is a descendant of @root.
 *
 * If a subsystem synchronizes ->css_online() and the start of iteration, a
 * css which finished ->css_online() is guaranteed to be visible in the
 * future iterations and will stay visible until the last reference is put.
 * A css which hasn't finished ->css_online() or already finished
 * ->css_offline() may show up during traversal.  It's each subsystem's
 * responsibility to synchronize against on/offlining.
 */
struct cgroup_subsys_state *
css_next_descendant_pre(struct cgroup_subsys_state *pos,
			struct cgroup_subsys_state *root)
{
	struct cgroup_subsys_state *next;

	cgroup_assert_mutex_or_rcu_locked();

	/* if first iteration, visit @root */
	if (!pos)
		return root;

	/* visit the first child if exists */
	next = css_next_child(NULL, pos);
	if (next)
		return next;

	/* no child, visit my or the closest ancestor's next sibling */
	while (pos != root) {
		next = css_next_child(pos, pos->parent);
		if (next)
			return next;
		pos = pos->parent;
	}

	return NULL;
}
EXPORT_SYMBOL_GPL(css_next_descendant_pre);

/**
 * css_rightmost_descendant - return the rightmost descendant of a css
 * @pos: css of interest
 *
 * Return the rightmost descendant of @pos.  If there's no descendant, @pos
 * is returned.  This can be used during pre-order traversal to skip
 * subtree of @pos.
 *
 * While this function requires cgroup_mutex or RCU read locking, it
 * doesn't require the whole traversal to be contained in a single critical
 * section.  This function will return the correct rightmost descendant as
 * long as @pos is accessible.
 */
struct cgroup_subsys_state *
css_rightmost_descendant(struct cgroup_subsys_state *pos)
{
	struct cgroup_subsys_state *last, *tmp;

	cgroup_assert_mutex_or_rcu_locked();

	do {
		last = pos;
		/* ->prev isn't RCU safe, walk ->next till the end */
		pos = NULL;
		css_for_each_child(tmp, last)
			pos = tmp;
	} while (pos);

	return last;
}

static struct cgroup_subsys_state *
css_leftmost_descendant(struct cgroup_subsys_state *pos)
{
	struct cgroup_subsys_state *last;

	do {
		last = pos;
		pos = css_next_child(NULL, pos);
	} while (pos);

	return last;
}

/**
 * css_next_descendant_post - find the next descendant for post-order walk
 * @pos: the current position (%NULL to initiate traversal)
 * @root: css whose descendants to walk
 *
 * To be used by css_for_each_descendant_post().  Find the next descendant
 * to visit for post-order traversal of @root's descendants.  @root is
 * included in the iteration and the last node to be visited.
 *
 * While this function requires cgroup_mutex or RCU read locking, it
 * doesn't require the whole traversal to be contained in a single critical
 * section.  This function will return the correct next descendant as long
 * as both @pos and @cgroup are accessible and @pos is a descendant of
 * @cgroup.
 *
 * If a subsystem synchronizes ->css_online() and the start of iteration, a
 * css which finished ->css_online() is guaranteed to be visible in the
 * future iterations and will stay visible until the last reference is put.
 * A css which hasn't finished ->css_online() or already finished
 * ->css_offline() may show up during traversal.  It's each subsystem's
 * responsibility to synchronize against on/offlining.
 */
struct cgroup_subsys_state *
css_next_descendant_post(struct cgroup_subsys_state *pos,
			 struct cgroup_subsys_state *root)
{
	struct cgroup_subsys_state *next;

	cgroup_assert_mutex_or_rcu_locked();

	/* if first iteration, visit leftmost descendant which may be @root */
	if (!pos)
		return css_leftmost_descendant(root);

	/* if we visited @root, we're done */
	if (pos == root)
		return NULL;

	/* if there's an unvisited sibling, visit its leftmost descendant */
	next = css_next_child(pos, pos->parent);
	if (next)
		return css_leftmost_descendant(next);

	/* no sibling left, visit parent */
	return pos->parent;
}

/**
 * css_has_online_children - does a css have online children
 * @css: the target css
 *
 * Returns %true if @css has any online children; otherwise, %false.  This
 * function can be called from any context but the caller is responsible
 * for synchronizing against on/offlining as necessary.
 */
bool css_has_online_children(struct cgroup_subsys_state *css)
{
	struct cgroup_subsys_state *child;
	bool ret = false;

	rcu_read_lock();
	css_for_each_child(child, css) {
		if (child->flags & CSS_ONLINE) {
			ret = true;
			break;
		}
	}
	rcu_read_unlock();
	return ret;
}

static struct css_set *css_task_iter_next_css_set(struct css_task_iter *it)
{
	struct list_head *l;
	struct cgrp_cset_link *link;
	struct css_set *cset;

	lockdep_assert_held(&css_set_lock);

	/* find the next threaded cset */
	if (it->tcset_pos) {
		l = it->tcset_pos->next;

		if (l != it->tcset_head) {
			it->tcset_pos = l;
			return container_of(l, struct css_set,
					    threaded_csets_node);
		}

		it->tcset_pos = NULL;
	}

	/* find the next cset */
	l = it->cset_pos;
	l = l->next;
	if (l == it->cset_head) {
		it->cset_pos = NULL;
		return NULL;
	}

	if (it->ss) {
		cset = container_of(l, struct css_set, e_cset_node[it->ss->id]);
	} else {
		link = list_entry(l, struct cgrp_cset_link, cset_link);
		cset = link->cset;
	}

	it->cset_pos = l;

	/* initialize threaded css_set walking */
	if (it->flags & CSS_TASK_ITER_THREADED) {
		if (it->cur_dcset)
			put_css_set_locked(it->cur_dcset);
		it->cur_dcset = cset;
		get_css_set(cset);

		it->tcset_head = &cset->threaded_csets;
		it->tcset_pos = &cset->threaded_csets;
	}

	return cset;
}

/**
 * css_task_iter_advance_css_set - advance a task itererator to the next css_set
 * @it: the iterator to advance
 *
 * Advance @it to the next css_set to walk.
 */
static void css_task_iter_advance_css_set(struct css_task_iter *it)
{
	struct css_set *cset;

	lockdep_assert_held(&css_set_lock);

	/* Advance to the next non-empty css_set and find first non-empty tasks list*/
	while ((cset = css_task_iter_next_css_set(it))) {
		if (!list_empty(&cset->tasks)) {
			it->cur_tasks_head = &cset->tasks;
			break;
		} else if (!list_empty(&cset->mg_tasks)) {
			it->cur_tasks_head = &cset->mg_tasks;
			break;
		} else if (!list_empty(&cset->dying_tasks)) {
			it->cur_tasks_head = &cset->dying_tasks;
			break;
		}
	}
	if (!cset) {
		it->task_pos = NULL;
		return;
	}
	it->task_pos = it->cur_tasks_head->next;

	/*
	 * We don't keep css_sets locked across iteration steps and thus
	 * need to take steps to ensure that iteration can be resumed after
	 * the lock is re-acquired.  Iteration is performed at two levels -
	 * css_sets and tasks in them.
	 *
	 * Once created, a css_set never leaves its cgroup lists, so a
	 * pinned css_set is guaranteed to stay put and we can resume
	 * iteration afterwards.
	 *
	 * Tasks may leave @cset across iteration steps.  This is resolved
	 * by registering each iterator with the css_set currently being
	 * walked and making css_set_move_task() advance iterators whose
	 * next task is leaving.
	 */
	if (it->cur_cset) {
		list_del(&it->iters_node);
		put_css_set_locked(it->cur_cset);
	}
	get_css_set(cset);
	it->cur_cset = cset;
	list_add(&it->iters_node, &cset->task_iters);
}

static void css_task_iter_skip(struct css_task_iter *it,
			       struct task_struct *task)
{
	lockdep_assert_held(&css_set_lock);

	if (it->task_pos == &task->cg_list) {
		it->task_pos = it->task_pos->next;
		it->flags |= CSS_TASK_ITER_SKIPPED;
	}
}

static void css_task_iter_advance(struct css_task_iter *it)
{
	struct task_struct *task;

	lockdep_assert_held(&css_set_lock);
repeat:
	if (it->task_pos) {
		/*
		 * Advance iterator to find next entry. We go through cset
		 * tasks, mg_tasks and dying_tasks, when consumed we move onto
		 * the next cset.
		 */
		if (it->flags & CSS_TASK_ITER_SKIPPED)
			it->flags &= ~CSS_TASK_ITER_SKIPPED;
		else
			it->task_pos = it->task_pos->next;

		if (it->task_pos == &it->cur_cset->tasks) {
			it->cur_tasks_head = &it->cur_cset->mg_tasks;
			it->task_pos = it->cur_tasks_head->next;
		}
		if (it->task_pos == &it->cur_cset->mg_tasks) {
			it->cur_tasks_head = &it->cur_cset->dying_tasks;
			it->task_pos = it->cur_tasks_head->next;
		}
		if (it->task_pos == &it->cur_cset->dying_tasks)
			css_task_iter_advance_css_set(it);
	} else {
		/* called from start, proceed to the first cset */
		css_task_iter_advance_css_set(it);
	}

	if (!it->task_pos)
		return;

	task = list_entry(it->task_pos, struct task_struct, cg_list);

	if (it->flags & CSS_TASK_ITER_PROCS) {
		/* if PROCS, skip over tasks which aren't group leaders */
		if (!thread_group_leader(task))
			goto repeat;

		/* and dying leaders w/o live member threads */
		if (it->cur_tasks_head == &it->cur_cset->dying_tasks &&
		    !atomic_read(&task->signal->live))
			goto repeat;
	} else {
		/* skip all dying ones */
		if (it->cur_tasks_head == &it->cur_cset->dying_tasks)
			goto repeat;
	}
}

/**
 * css_task_iter_start - initiate task iteration
 * @css: the css to walk tasks of
 * @flags: CSS_TASK_ITER_* flags
 * @it: the task iterator to use
 *
 * Initiate iteration through the tasks of @css.  The caller can call
 * css_task_iter_next() to walk through the tasks until the function
 * returns NULL.  On completion of iteration, css_task_iter_end() must be
 * called.
 */
void css_task_iter_start(struct cgroup_subsys_state *css, unsigned int flags,
			 struct css_task_iter *it)
{
	memset(it, 0, sizeof(*it));

	spin_lock_irq(&css_set_lock);

	it->ss = css->ss;
	it->flags = flags;

	if (it->ss)
		it->cset_pos = &css->cgroup->e_csets[css->ss->id];
	else
		it->cset_pos = &css->cgroup->cset_links;

	it->cset_head = it->cset_pos;

	css_task_iter_advance(it);

	spin_unlock_irq(&css_set_lock);
}

/**
 * css_task_iter_next - return the next task for the iterator
 * @it: the task iterator being iterated
 *
 * The "next" function for task iteration.  @it should have been
 * initialized via css_task_iter_start().  Returns NULL when the iteration
 * reaches the end.
 */
struct task_struct *css_task_iter_next(struct css_task_iter *it)
{
	if (it->cur_task) {
		put_task_struct(it->cur_task);
		it->cur_task = NULL;
	}

	spin_lock_irq(&css_set_lock);

	/* @it may be half-advanced by skips, finish advancing */
	if (it->flags & CSS_TASK_ITER_SKIPPED)
		css_task_iter_advance(it);

	if (it->task_pos) {
		it->cur_task = list_entry(it->task_pos, struct task_struct,
					  cg_list);
		get_task_struct(it->cur_task);
		css_task_iter_advance(it);
	}

	spin_unlock_irq(&css_set_lock);

	return it->cur_task;
}

/**
 * css_task_iter_end - finish task iteration
 * @it: the task iterator to finish
 *
 * Finish task iteration started by css_task_iter_start().
 */
void css_task_iter_end(struct css_task_iter *it)
{
	if (it->cur_cset) {
		spin_lock_irq(&css_set_lock);
		list_del(&it->iters_node);
		put_css_set_locked(it->cur_cset);
		spin_unlock_irq(&css_set_lock);
	}

	if (it->cur_dcset)
		put_css_set(it->cur_dcset);

	if (it->cur_task)
		put_task_struct(it->cur_task);
}

static void cgroup_procs_release(struct kernfs_open_file *of)
{
	if (of->priv) {
		css_task_iter_end(of->priv);
		kfree(of->priv);
	}
}

static void *cgroup_procs_next(struct seq_file *s, void *v, loff_t *pos)
{
	struct kernfs_open_file *of = s->private;
	struct css_task_iter *it = of->priv;

	if (pos)
		(*pos)++;

	return css_task_iter_next(it);
}

static void *__cgroup_procs_start(struct seq_file *s, loff_t *pos,
				  unsigned int iter_flags)
{
	struct kernfs_open_file *of = s->private;
	struct cgroup *cgrp = seq_css(s)->cgroup;
	struct css_task_iter *it = of->priv;

	/*
	 * When a seq_file is seeked, it's always traversed sequentially
	 * from position 0, so we can simply keep iterating on !0 *pos.
	 */
	if (!it) {
		if (WARN_ON_ONCE((*pos)))
			return ERR_PTR(-EINVAL);

		it = kzalloc(sizeof(*it), GFP_KERNEL);
		if (!it)
			return ERR_PTR(-ENOMEM);
		of->priv = it;
		css_task_iter_start(&cgrp->self, iter_flags, it);
	} else if (!(*pos)) {
		css_task_iter_end(it);
		css_task_iter_start(&cgrp->self, iter_flags, it);
	} else
		return it->cur_task;

	return cgroup_procs_next(s, NULL, NULL);
}

static void *cgroup_procs_start(struct seq_file *s, loff_t *pos)
{
	struct cgroup *cgrp = seq_css(s)->cgroup;

	/*
	 * All processes of a threaded subtree belong to the domain cgroup
	 * of the subtree.  Only threads can be distributed across the
	 * subtree.  Reject reads on cgroup.procs in the subtree proper.
	 * They're always empty anyway.
	 */
	if (cgroup_is_threaded(cgrp))
		return ERR_PTR(-EOPNOTSUPP);

	return __cgroup_procs_start(s, pos, CSS_TASK_ITER_PROCS |
					    CSS_TASK_ITER_THREADED);
}

static int cgroup_procs_show(struct seq_file *s, void *v)
{
	seq_printf(s, "%d\n", task_pid_vnr(v));
	return 0;
}

static int cgroup_may_write(const struct cgroup *cgrp, struct super_block *sb)
{
	int ret;
	struct inode *inode;

	lockdep_assert_held(&cgroup_mutex);

	inode = kernfs_get_inode(sb, cgrp->procs_file.kn);
	if (!inode)
		return -ENOMEM;

	ret = inode_permission(inode, MAY_WRITE);
	iput(inode);
	return ret;
}

static int cgroup_procs_write_permission(struct cgroup *src_cgrp,
					 struct cgroup *dst_cgrp,
					 struct super_block *sb)
{
	struct cgroup_namespace *ns = current->nsproxy->cgroup_ns;
	struct cgroup *com_cgrp = src_cgrp;
	int ret;

	lockdep_assert_held(&cgroup_mutex);

	/* find the common ancestor */
	while (!cgroup_is_descendant(dst_cgrp, com_cgrp))
		com_cgrp = cgroup_parent(com_cgrp);

	/* %current should be authorized to migrate to the common ancestor */
	ret = cgroup_may_write(com_cgrp, sb);
	if (ret)
		return ret;

	/*
	 * If namespaces are delegation boundaries, %current must be able
	 * to see both source and destination cgroups from its namespace.
	 */
	if ((cgrp_dfl_root.flags & CGRP_ROOT_NS_DELEGATE) &&
	    (!cgroup_is_descendant(src_cgrp, ns->root_cset->dfl_cgrp) ||
	     !cgroup_is_descendant(dst_cgrp, ns->root_cset->dfl_cgrp)))
		return -ENOENT;

	return 0;
}

static int cgroup_attach_permissions(struct cgroup *src_cgrp,
				     struct cgroup *dst_cgrp,
				     struct super_block *sb, bool threadgroup)
{
	int ret = 0;

	ret = cgroup_procs_write_permission(src_cgrp, dst_cgrp, sb);
	if (ret)
		return ret;

	ret = cgroup_migrate_vet_dst(dst_cgrp);
	if (ret)
		return ret;

	if (!threadgroup && (src_cgrp->dom_cgrp != dst_cgrp->dom_cgrp))
		ret = -EOPNOTSUPP;

	return ret;
}

static ssize_t cgroup_procs_write(struct kernfs_open_file *of,
				  char *buf, size_t nbytes, loff_t off)
{
	struct cgroup *src_cgrp, *dst_cgrp;
	struct task_struct *task;
	ssize_t ret;
	bool locked;

	dst_cgrp = cgroup_kn_lock_live(of->kn, false);
	if (!dst_cgrp)
		return -ENODEV;

	task = cgroup_procs_write_start(buf, true, &locked);
	ret = PTR_ERR_OR_ZERO(task);
	if (ret)
		goto out_unlock;

	/* find the source cgroup */
	spin_lock_irq(&css_set_lock);
	src_cgrp = task_cgroup_from_root(task, &cgrp_dfl_root);
	spin_unlock_irq(&css_set_lock);

	ret = cgroup_attach_permissions(src_cgrp, dst_cgrp,
					of->file->f_path.dentry->d_sb, true);
	if (ret)
		goto out_finish;

	ret = cgroup_attach_task(dst_cgrp, task, true);

out_finish:
	cgroup_procs_write_finish(task, locked);
out_unlock:
	cgroup_kn_unlock(of->kn);

	return ret ?: nbytes;
}

static void *cgroup_threads_start(struct seq_file *s, loff_t *pos)
{
	return __cgroup_procs_start(s, pos, 0);
}

static ssize_t cgroup_threads_write(struct kernfs_open_file *of,
				    char *buf, size_t nbytes, loff_t off)
{
	struct cgroup *src_cgrp, *dst_cgrp;
	struct task_struct *task;
	ssize_t ret;
	bool locked;

	buf = strstrip(buf);

	dst_cgrp = cgroup_kn_lock_live(of->kn, false);
	if (!dst_cgrp)
		return -ENODEV;

	task = cgroup_procs_write_start(buf, false, &locked);
	ret = PTR_ERR_OR_ZERO(task);
	if (ret)
		goto out_unlock;

	/* find the source cgroup */
	spin_lock_irq(&css_set_lock);
	src_cgrp = task_cgroup_from_root(task, &cgrp_dfl_root);
	spin_unlock_irq(&css_set_lock);

	/* thread migrations follow the cgroup.procs delegation rule */
	ret = cgroup_attach_permissions(src_cgrp, dst_cgrp,
					of->file->f_path.dentry->d_sb, false);
	if (ret)
		goto out_finish;

	ret = cgroup_attach_task(dst_cgrp, task, false);

out_finish:
	cgroup_procs_write_finish(task, locked);
out_unlock:
	cgroup_kn_unlock(of->kn);

	return ret ?: nbytes;
}

/* cgroup core interface files for the default hierarchy */
static struct cftype cgroup_base_files[] = {
	{
		.name = "cgroup.type",
		.flags = CFTYPE_NOT_ON_ROOT,
		.seq_show = cgroup_type_show,
		.write = cgroup_type_write,
	},
	{
		.name = "cgroup.procs",
		.flags = CFTYPE_NS_DELEGATABLE,
		.file_offset = offsetof(struct cgroup, procs_file),
		.release = cgroup_procs_release,
		.seq_start = cgroup_procs_start,
		.seq_next = cgroup_procs_next,
		.seq_show = cgroup_procs_show,
		.write = cgroup_procs_write,
	},
	{
		.name = "cgroup.threads",
		.flags = CFTYPE_NS_DELEGATABLE,
		.release = cgroup_procs_release,
		.seq_start = cgroup_threads_start,
		.seq_next = cgroup_procs_next,
		.seq_show = cgroup_procs_show,
		.write = cgroup_threads_write,
	},
	{
		.name = "cgroup.controllers",
		.seq_show = cgroup_controllers_show,
	},
	{
		.name = "cgroup.subtree_control",
		.flags = CFTYPE_NS_DELEGATABLE,
		.seq_show = cgroup_subtree_control_show,
		.write = cgroup_subtree_control_write,
	},
	{
		.name = "cgroup.events",
		.flags = CFTYPE_NOT_ON_ROOT,
		.file_offset = offsetof(struct cgroup, events_file),
		.seq_show = cgroup_events_show,
	},
	{
		.name = "cgroup.max.descendants",
		.seq_show = cgroup_max_descendants_show,
		.write = cgroup_max_descendants_write,
	},
	{
		.name = "cgroup.max.depth",
		.seq_show = cgroup_max_depth_show,
		.write = cgroup_max_depth_write,
	},
	{
		.name = "cgroup.stat",
		.seq_show = cgroup_stat_show,
	},
	{
		.name = "cgroup.freeze",
		.flags = CFTYPE_NOT_ON_ROOT,
		.seq_show = cgroup_freeze_show,
		.write = cgroup_freeze_write,
	},
	{
		.name = "cpu.stat",
		.seq_show = cpu_stat_show,
	},
#ifdef CONFIG_PSI
	{
		.name = "io.pressure",
		.seq_show = cgroup_io_pressure_show,
		.write = cgroup_io_pressure_write,
		.poll = cgroup_pressure_poll,
		.release = cgroup_pressure_release,
	},
	{
		.name = "memory.pressure",
		.seq_show = cgroup_memory_pressure_show,
		.write = cgroup_memory_pressure_write,
		.poll = cgroup_pressure_poll,
		.release = cgroup_pressure_release,
	},
	{
		.name = "cpu.pressure",
		.seq_show = cgroup_cpu_pressure_show,
		.write = cgroup_cpu_pressure_write,
		.poll = cgroup_pressure_poll,
		.release = cgroup_pressure_release,
	},
#endif /* CONFIG_PSI */
	{ }	/* terminate */
};

/*
 * css destruction is four-stage process.
 *
 * 1. Destruction starts.  Killing of the percpu_ref is initiated.
 *    Implemented in kill_css().
 *
 * 2. When the percpu_ref is confirmed to be visible as killed on all CPUs
 *    and thus css_tryget_online() is guaranteed to fail, the css can be
 *    offlined by invoking offline_css().  After offlining, the base ref is
 *    put.  Implemented in css_killed_work_fn().
 *
 * 3. When the percpu_ref reaches zero, the only possible remaining
 *    accessors are inside RCU read sections.  css_release() schedules the
 *    RCU callback.
 *
 * 4. After the grace period, the css can be freed.  Implemented in
 *    css_free_work_fn().
 *
 * It is actually hairier because both step 2 and 4 require process context
 * and thus involve punting to css->destroy_work adding two additional
 * steps to the already complex sequence.
 */
static void css_free_rwork_fn(struct work_struct *work)
{
	struct cgroup_subsys_state *css = container_of(to_rcu_work(work),
				struct cgroup_subsys_state, destroy_rwork);
	struct cgroup_subsys *ss = css->ss;
	struct cgroup *cgrp = css->cgroup;

	percpu_ref_exit(&css->refcnt);

	if (ss) {
		/* css free path */
		struct cgroup_subsys_state *parent = css->parent;
		int id = css->id;

		ss->css_free(css);
		cgroup_idr_remove(&ss->css_idr, id);
		cgroup_put(cgrp);

		if (parent)
			css_put(parent);
	} else {
		/* cgroup free path */
		atomic_dec(&cgrp->root->nr_cgrps);
		cgroup1_pidlist_destroy_all(cgrp);
		cancel_work_sync(&cgrp->release_agent_work);

		if (cgroup_parent(cgrp)) {
			/*
			 * We get a ref to the parent, and put the ref when
			 * this cgroup is being freed, so it's guaranteed
			 * that the parent won't be destroyed before its
			 * children.
			 */
			cgroup_put(cgroup_parent(cgrp));
			kernfs_put(cgrp->kn);
			psi_cgroup_free(cgrp);
			if (cgroup_on_dfl(cgrp))
				cgroup_rstat_exit(cgrp);
			kfree(cgrp);
		} else {
			/*
			 * This is root cgroup's refcnt reaching zero,
			 * which indicates that the root should be
			 * released.
			 */
			cgroup_destroy_root(cgrp->root);
		}
	}
}

static void css_release_work_fn(struct work_struct *work)
{
	struct cgroup_subsys_state *css =
		container_of(work, struct cgroup_subsys_state, destroy_work);
	struct cgroup_subsys *ss = css->ss;
	struct cgroup *cgrp = css->cgroup;

	mutex_lock(&cgroup_mutex);

	css->flags |= CSS_RELEASED;
	list_del_rcu(&css->sibling);

	if (ss) {
		/* css release path */
		if (!list_empty(&css->rstat_css_node)) {
			cgroup_rstat_flush(cgrp);
			list_del_rcu(&css->rstat_css_node);
		}

		cgroup_idr_replace(&ss->css_idr, NULL, css->id);
		if (ss->css_released)
			ss->css_released(css);
	} else {
		struct cgroup *tcgrp;

		/* cgroup release path */
		TRACE_CGROUP_PATH(release, cgrp);

		if (cgroup_on_dfl(cgrp))
			cgroup_rstat_flush(cgrp);

		spin_lock_irq(&css_set_lock);
		for (tcgrp = cgroup_parent(cgrp); tcgrp;
		     tcgrp = cgroup_parent(tcgrp))
			tcgrp->nr_dying_descendants--;
		spin_unlock_irq(&css_set_lock);

		/*
		 * There are two control paths which try to determine
		 * cgroup from dentry without going through kernfs -
		 * cgroupstats_build() and css_tryget_online_from_dir().
		 * Those are supported by RCU protecting clearing of
		 * cgrp->kn->priv backpointer.
		 */
		if (cgrp->kn)
			RCU_INIT_POINTER(*(void __rcu __force **)&cgrp->kn->priv,
					 NULL);
	}

	mutex_unlock(&cgroup_mutex);

	INIT_RCU_WORK(&css->destroy_rwork, css_free_rwork_fn);
	queue_rcu_work(cgroup_destroy_wq, &css->destroy_rwork);
}

static void css_release(struct percpu_ref *ref)
{
	struct cgroup_subsys_state *css =
		container_of(ref, struct cgroup_subsys_state, refcnt);

	INIT_WORK(&css->destroy_work, css_release_work_fn);
	queue_work(cgroup_destroy_wq, &css->destroy_work);
}

static void init_and_link_css(struct cgroup_subsys_state *css,
			      struct cgroup_subsys *ss, struct cgroup *cgrp)
{
	lockdep_assert_held(&cgroup_mutex);

	cgroup_get_live(cgrp);

	memset(css, 0, sizeof(*css));
	css->cgroup = cgrp;
	css->ss = ss;
	css->id = -1;
	INIT_LIST_HEAD(&css->sibling);
	INIT_LIST_HEAD(&css->children);
	INIT_LIST_HEAD(&css->rstat_css_node);
	css->serial_nr = css_serial_nr_next++;
	atomic_set(&css->online_cnt, 0);

	if (cgroup_parent(cgrp)) {
		css->parent = cgroup_css(cgroup_parent(cgrp), ss);
		css_get(css->parent);
	}

	if (cgroup_on_dfl(cgrp) && ss->css_rstat_flush)
		list_add_rcu(&css->rstat_css_node, &cgrp->rstat_css_list);

	BUG_ON(cgroup_css(cgrp, ss));
}

/* invoke ->css_online() on a new CSS and mark it online if successful */
static int online_css(struct cgroup_subsys_state *css)
{
	struct cgroup_subsys *ss = css->ss;
	int ret = 0;

	lockdep_assert_held(&cgroup_mutex);

	if (ss->css_online)
		ret = ss->css_online(css);
	if (!ret) {
		css->flags |= CSS_ONLINE;
		rcu_assign_pointer(css->cgroup->subsys[ss->id], css);

		atomic_inc(&css->online_cnt);
		if (css->parent)
			atomic_inc(&css->parent->online_cnt);
	}
	return ret;
}

/* if the CSS is online, invoke ->css_offline() on it and mark it offline */
static void offline_css(struct cgroup_subsys_state *css)
{
	struct cgroup_subsys *ss = css->ss;

	lockdep_assert_held(&cgroup_mutex);

	if (!(css->flags & CSS_ONLINE))
		return;

	if (ss->css_offline)
		ss->css_offline(css);

	css->flags &= ~CSS_ONLINE;
	RCU_INIT_POINTER(css->cgroup->subsys[ss->id], NULL);

	wake_up_all(&css->cgroup->offline_waitq);
}

/**
 * css_create - create a cgroup_subsys_state
 * @cgrp: the cgroup new css will be associated with
 * @ss: the subsys of new css
 *
 * Create a new css associated with @cgrp - @ss pair.  On success, the new
 * css is online and installed in @cgrp.  This function doesn't create the
 * interface files.  Returns 0 on success, -errno on failure.
 */
static struct cgroup_subsys_state *css_create(struct cgroup *cgrp,
					      struct cgroup_subsys *ss)
{
	struct cgroup *parent = cgroup_parent(cgrp);
	struct cgroup_subsys_state *parent_css = cgroup_css(parent, ss);
	struct cgroup_subsys_state *css;
	int err;

	lockdep_assert_held(&cgroup_mutex);

	css = ss->css_alloc(parent_css);
	if (!css)
		css = ERR_PTR(-ENOMEM);
	if (IS_ERR(css))
		return css;

	init_and_link_css(css, ss, cgrp);

	err = percpu_ref_init(&css->refcnt, css_release, 0, GFP_KERNEL);
	if (err)
		goto err_free_css;

	err = cgroup_idr_alloc(&ss->css_idr, NULL, 2, 0, GFP_KERNEL);
	if (err < 0)
		goto err_free_css;
	css->id = err;

	/* @css is ready to be brought online now, make it visible */
	list_add_tail_rcu(&css->sibling, &parent_css->children);
	cgroup_idr_replace(&ss->css_idr, css, css->id);

	err = online_css(css);
	if (err)
		goto err_list_del;

	if (ss->broken_hierarchy && !ss->warned_broken_hierarchy &&
	    cgroup_parent(parent)) {
		pr_warn("%s (%d) created nested cgroup for controller \"%s\" which has incomplete hierarchy support. Nested cgroups may change behavior in the future.\n",
			current->comm, current->pid, ss->name);
		if (!strcmp(ss->name, "memory"))
			pr_warn("\"memory\" requires setting use_hierarchy to 1 on the root\n");
		ss->warned_broken_hierarchy = true;
	}

	return css;

err_list_del:
	list_del_rcu(&css->sibling);
err_free_css:
	list_del_rcu(&css->rstat_css_node);
	INIT_RCU_WORK(&css->destroy_rwork, css_free_rwork_fn);
	queue_rcu_work(cgroup_destroy_wq, &css->destroy_rwork);
	return ERR_PTR(err);
}

/*
 * The returned cgroup is fully initialized including its control mask, but
 * it isn't associated with its kernfs_node and doesn't have the control
 * mask applied.
 */
static struct cgroup *cgroup_create(struct cgroup *parent, const char *name,
				    umode_t mode)
{
	struct cgroup_root *root = parent->root;
	struct cgroup *cgrp, *tcgrp;
	struct kernfs_node *kn;
	int level = parent->level + 1;
	int ret;

	/* allocate the cgroup and its ID, 0 is reserved for the root */
	cgrp = kzalloc(struct_size(cgrp, ancestor_ids, (level + 1)),
		       GFP_KERNEL);
	if (!cgrp)
		return ERR_PTR(-ENOMEM);

	ret = percpu_ref_init(&cgrp->self.refcnt, css_release, 0, GFP_KERNEL);
	if (ret)
		goto out_free_cgrp;

	if (cgroup_on_dfl(parent)) {
		ret = cgroup_rstat_init(cgrp);
		if (ret)
			goto out_cancel_ref;
	}

	/* create the directory */
	kn = kernfs_create_dir(parent->kn, name, mode, cgrp);
	if (IS_ERR(kn)) {
		ret = PTR_ERR(kn);
		goto out_stat_exit;
	}
	cgrp->kn = kn;

	init_cgroup_housekeeping(cgrp);

	cgrp->self.parent = &parent->self;
	cgrp->root = root;
	cgrp->level = level;

	ret = psi_cgroup_alloc(cgrp);
	if (ret)
		goto out_kernfs_remove;

	ret = cgroup_bpf_inherit(cgrp);
	if (ret)
		goto out_psi_free;

	/*
	 * New cgroup inherits effective freeze counter, and
	 * if the parent has to be frozen, the child has too.
	 */
	cgrp->freezer.e_freeze = parent->freezer.e_freeze;
	if (cgrp->freezer.e_freeze) {
		/*
		 * Set the CGRP_FREEZE flag, so when a process will be
		 * attached to the child cgroup, it will become frozen.
		 * At this point the new cgroup is unpopulated, so we can
		 * consider it frozen immediately.
		 */
		set_bit(CGRP_FREEZE, &cgrp->flags);
		set_bit(CGRP_FROZEN, &cgrp->flags);
	}

	spin_lock_irq(&css_set_lock);
	for (tcgrp = cgrp; tcgrp; tcgrp = cgroup_parent(tcgrp)) {
		cgrp->ancestor_ids[tcgrp->level] = cgroup_id(tcgrp);

		if (tcgrp != cgrp) {
			tcgrp->nr_descendants++;

			/*
			 * If the new cgroup is frozen, all ancestor cgroups
			 * get a new frozen descendant, but their state can't
			 * change because of this.
			 */
			if (cgrp->freezer.e_freeze)
				tcgrp->freezer.nr_frozen_descendants++;
		}
	}
	spin_unlock_irq(&css_set_lock);

	if (notify_on_release(parent))
		set_bit(CGRP_NOTIFY_ON_RELEASE, &cgrp->flags);

	if (test_bit(CGRP_CPUSET_CLONE_CHILDREN, &parent->flags))
		set_bit(CGRP_CPUSET_CLONE_CHILDREN, &cgrp->flags);

	cgrp->self.serial_nr = css_serial_nr_next++;

	/* allocation complete, commit to creation */
	list_add_tail_rcu(&cgrp->self.sibling, &cgroup_parent(cgrp)->self.children);
	atomic_inc(&root->nr_cgrps);
	cgroup_get_live(parent);

	/*
	 * On the default hierarchy, a child doesn't automatically inherit
	 * subtree_control from the parent.  Each is configured manually.
	 */
	if (!cgroup_on_dfl(cgrp))
		cgrp->subtree_control = cgroup_control(cgrp);

	cgroup_propagate_control(cgrp);

	return cgrp;

out_psi_free:
	psi_cgroup_free(cgrp);
out_kernfs_remove:
	kernfs_remove(cgrp->kn);
out_stat_exit:
	if (cgroup_on_dfl(parent))
		cgroup_rstat_exit(cgrp);
out_cancel_ref:
	percpu_ref_exit(&cgrp->self.refcnt);
out_free_cgrp:
	kfree(cgrp);
	return ERR_PTR(ret);
}

static bool cgroup_check_hierarchy_limits(struct cgroup *parent)
{
	struct cgroup *cgroup;
	int ret = false;
	int level = 1;

	lockdep_assert_held(&cgroup_mutex);

	for (cgroup = parent; cgroup; cgroup = cgroup_parent(cgroup)) {
		if (cgroup->nr_descendants >= cgroup->max_descendants)
			goto fail;

		if (level > cgroup->max_depth)
			goto fail;

		level++;
	}

	ret = true;
fail:
	return ret;
}

int cgroup_mkdir(struct kernfs_node *parent_kn, const char *name, umode_t mode)
{
	struct cgroup *parent, *cgrp;
	int ret;

	/* do not accept '\n' to prevent making /proc/<pid>/cgroup unparsable */
	if (strchr(name, '\n'))
		return -EINVAL;

	parent = cgroup_kn_lock_live(parent_kn, false);
	if (!parent)
		return -ENODEV;

	if (!cgroup_check_hierarchy_limits(parent)) {
		ret = -EAGAIN;
		goto out_unlock;
	}

	cgrp = cgroup_create(parent, name, mode);
	if (IS_ERR(cgrp)) {
		ret = PTR_ERR(cgrp);
		goto out_unlock;
	}

	/*
	 * This extra ref will be put in cgroup_free_fn() and guarantees
	 * that @cgrp->kn is always accessible.
	 */
	kernfs_get(cgrp->kn);

	ret = cgroup_kn_set_ugid(cgrp->kn);
	if (ret)
		goto out_destroy;

	ret = css_populate_dir(&cgrp->self);
	if (ret)
		goto out_destroy;

	ret = cgroup_apply_control_enable(cgrp);
	if (ret)
		goto out_destroy;

	TRACE_CGROUP_PATH(mkdir, cgrp);

	/* let's create and online css's */
	kernfs_activate(cgrp->kn);

	ret = 0;
	goto out_unlock;

out_destroy:
	cgroup_destroy_locked(cgrp);
out_unlock:
	cgroup_kn_unlock(parent_kn);
	return ret;
}

/*
 * This is called when the refcnt of a css is confirmed to be killed.
 * css_tryget_online() is now guaranteed to fail.  Tell the subsystem to
 * initate destruction and put the css ref from kill_css().
 */
static void css_killed_work_fn(struct work_struct *work)
{
	struct cgroup_subsys_state *css =
		container_of(work, struct cgroup_subsys_state, destroy_work);

	mutex_lock(&cgroup_mutex);

	do {
		offline_css(css);
		css_put(css);
		/* @css can't go away while we're holding cgroup_mutex */
		css = css->parent;
	} while (css && atomic_dec_and_test(&css->online_cnt));

	mutex_unlock(&cgroup_mutex);
}

/* css kill confirmation processing requires process context, bounce */
static void css_killed_ref_fn(struct percpu_ref *ref)
{
	struct cgroup_subsys_state *css =
		container_of(ref, struct cgroup_subsys_state, refcnt);

	if (atomic_dec_and_test(&css->online_cnt)) {
		INIT_WORK(&css->destroy_work, css_killed_work_fn);
		queue_work(cgroup_destroy_wq, &css->destroy_work);
	}
}

/**
 * kill_css - destroy a css
 * @css: css to destroy
 *
 * This function initiates destruction of @css by removing cgroup interface
 * files and putting its base reference.  ->css_offline() will be invoked
 * asynchronously once css_tryget_online() is guaranteed to fail and when
 * the reference count reaches zero, @css will be released.
 */
static void kill_css(struct cgroup_subsys_state *css)
{
	lockdep_assert_held(&cgroup_mutex);

	if (css->flags & CSS_DYING)
		return;

	css->flags |= CSS_DYING;

	/*
	 * This must happen before css is disassociated with its cgroup.
	 * See seq_css() for details.
	 */
	css_clear_dir(css);

	/*
	 * Killing would put the base ref, but we need to keep it alive
	 * until after ->css_offline().
	 */
	css_get(css);

	/*
	 * cgroup core guarantees that, by the time ->css_offline() is
	 * invoked, no new css reference will be given out via
	 * css_tryget_online().  We can't simply call percpu_ref_kill() and
	 * proceed to offlining css's because percpu_ref_kill() doesn't
	 * guarantee that the ref is seen as killed on all CPUs on return.
	 *
	 * Use percpu_ref_kill_and_confirm() to get notifications as each
	 * css is confirmed to be seen as killed on all CPUs.
	 */
	percpu_ref_kill_and_confirm(&css->refcnt, css_killed_ref_fn);
}

/**
 * cgroup_destroy_locked - the first stage of cgroup destruction
 * @cgrp: cgroup to be destroyed
 *
 * css's make use of percpu refcnts whose killing latency shouldn't be
 * exposed to userland and are RCU protected.  Also, cgroup core needs to
 * guarantee that css_tryget_online() won't succeed by the time
 * ->css_offline() is invoked.  To satisfy all the requirements,
 * destruction is implemented in the following two steps.
 *
 * s1. Verify @cgrp can be destroyed and mark it dying.  Remove all
 *     userland visible parts and start killing the percpu refcnts of
 *     css's.  Set up so that the next stage will be kicked off once all
 *     the percpu refcnts are confirmed to be killed.
 *
 * s2. Invoke ->css_offline(), mark the cgroup dead and proceed with the
 *     rest of destruction.  Once all cgroup references are gone, the
 *     cgroup is RCU-freed.
 *
 * This function implements s1.  After this step, @cgrp is gone as far as
 * the userland is concerned and a new cgroup with the same name may be
 * created.  As cgroup doesn't care about the names internally, this
 * doesn't cause any problem.
 */
static int cgroup_destroy_locked(struct cgroup *cgrp)
	__releases(&cgroup_mutex) __acquires(&cgroup_mutex)
{
	struct cgroup *tcgrp, *parent = cgroup_parent(cgrp);
	struct cgroup_subsys_state *css;
	struct cgrp_cset_link *link;
	int ssid;

	lockdep_assert_held(&cgroup_mutex);

	/*
	 * Only migration can raise populated from zero and we're already
	 * holding cgroup_mutex.
	 */
	if (cgroup_is_populated(cgrp))
		return -EBUSY;

	/*
	 * Make sure there's no live children.  We can't test emptiness of
	 * ->self.children as dead children linger on it while being
	 * drained; otherwise, "rmdir parent/child parent" may fail.
	 */
	if (css_has_online_children(&cgrp->self))
		return -EBUSY;

	/*
	 * Mark @cgrp and the associated csets dead.  The former prevents
	 * further task migration and child creation by disabling
	 * cgroup_lock_live_group().  The latter makes the csets ignored by
	 * the migration path.
	 */
	cgrp->self.flags &= ~CSS_ONLINE;

	spin_lock_irq(&css_set_lock);
	list_for_each_entry(link, &cgrp->cset_links, cset_link)
		link->cset->dead = true;
	spin_unlock_irq(&css_set_lock);

	/* initiate massacre of all css's */
	for_each_css(css, ssid, cgrp)
		kill_css(css);

	/* clear and remove @cgrp dir, @cgrp has an extra ref on its kn */
	css_clear_dir(&cgrp->self);
	kernfs_remove(cgrp->kn);

	if (parent && cgroup_is_threaded(cgrp))
		parent->nr_threaded_children--;

	spin_lock_irq(&css_set_lock);
	for (tcgrp = cgroup_parent(cgrp); tcgrp; tcgrp = cgroup_parent(tcgrp)) {
		tcgrp->nr_descendants--;
		tcgrp->nr_dying_descendants++;
		/*
		 * If the dying cgroup is frozen, decrease frozen descendants
		 * counters of ancestor cgroups.
		 */
		if (test_bit(CGRP_FROZEN, &cgrp->flags))
			tcgrp->freezer.nr_frozen_descendants--;
	}
	spin_unlock_irq(&css_set_lock);

	cgroup1_check_for_release(parent);

	cgroup_bpf_offline(cgrp);

	/* put the base reference */
	percpu_ref_kill(&cgrp->self.refcnt);

	return 0;
};

int cgroup_rmdir(struct kernfs_node *kn)
{
	struct cgroup *cgrp;
	int ret = 0;

	cgrp = cgroup_kn_lock_live(kn, false);
	if (!cgrp)
		return 0;

	ret = cgroup_destroy_locked(cgrp);
	if (!ret)
		TRACE_CGROUP_PATH(rmdir, cgrp);

	cgroup_kn_unlock(kn);
	return ret;
}

static struct kernfs_syscall_ops cgroup_kf_syscall_ops = {
	.show_options		= cgroup_show_options,
	.mkdir			= cgroup_mkdir,
	.rmdir			= cgroup_rmdir,
	.show_path		= cgroup_show_path,
};

static void __init cgroup_init_subsys(struct cgroup_subsys *ss, bool early)
{
	struct cgroup_subsys_state *css;

	pr_debug("Initializing cgroup subsys %s\n", ss->name);

	mutex_lock(&cgroup_mutex);

	idr_init(&ss->css_idr);
	INIT_LIST_HEAD(&ss->cfts);

	/* Create the root cgroup state for this subsystem */
	ss->root = &cgrp_dfl_root;
	css = ss->css_alloc(cgroup_css(&cgrp_dfl_root.cgrp, ss));
	/* We don't handle early failures gracefully */
	BUG_ON(IS_ERR(css));
	init_and_link_css(css, ss, &cgrp_dfl_root.cgrp);

	/*
	 * Root csses are never destroyed and we can't initialize
	 * percpu_ref during early init.  Disable refcnting.
	 */
	css->flags |= CSS_NO_REF;

	if (early) {
		/* allocation can't be done safely during early init */
		css->id = 1;
	} else {
		css->id = cgroup_idr_alloc(&ss->css_idr, css, 1, 2, GFP_KERNEL);
		BUG_ON(css->id < 0);
	}

	/* Update the init_css_set to contain a subsys
	 * pointer to this state - since the subsystem is
	 * newly registered, all tasks and hence the
	 * init_css_set is in the subsystem's root cgroup. */
	init_css_set.subsys[ss->id] = css;

	have_fork_callback |= (bool)ss->fork << ss->id;
	have_exit_callback |= (bool)ss->exit << ss->id;
	have_release_callback |= (bool)ss->release << ss->id;
	have_canfork_callback |= (bool)ss->can_fork << ss->id;

	/* At system boot, before all subsystems have been
	 * registered, no tasks have been forked, so we don't
	 * need to invoke fork callbacks here. */
	BUG_ON(!list_empty(&init_task.tasks));

	BUG_ON(online_css(css));

	mutex_unlock(&cgroup_mutex);
}

/**
 * cgroup_init_early - cgroup initialization at system boot
 *
 * Initialize cgroups at system boot, and initialize any
 * subsystems that request early init.
 */
int __init cgroup_init_early(void)
{
	static struct cgroup_fs_context __initdata ctx;
	struct cgroup_subsys *ss;
	int i;

	ctx.root = &cgrp_dfl_root;
	init_cgroup_root(&ctx);
	cgrp_dfl_root.cgrp.self.flags |= CSS_NO_REF;

	RCU_INIT_POINTER(init_task.cgroups, &init_css_set);

	for_each_subsys(ss, i) {
		WARN(!ss->css_alloc || !ss->css_free || ss->name || ss->id,
		     "invalid cgroup_subsys %d:%s css_alloc=%p css_free=%p id:name=%d:%s\n",
		     i, cgroup_subsys_name[i], ss->css_alloc, ss->css_free,
		     ss->id, ss->name);
		WARN(strlen(cgroup_subsys_name[i]) > MAX_CGROUP_TYPE_NAMELEN,
		     "cgroup_subsys_name %s too long\n", cgroup_subsys_name[i]);

		ss->id = i;
		ss->name = cgroup_subsys_name[i];
		if (!ss->legacy_name)
			ss->legacy_name = cgroup_subsys_name[i];

		if (ss->early_init)
			cgroup_init_subsys(ss, true);
	}
	return 0;
}

<<<<<<< HEAD
static u16 cgroup_disable_mask __initdata;
static u16 cgroup_enable_mask __initdata;
static int __init cgroup_disable(char *str);

=======
>>>>>>> f2b1fc36
/**
 * cgroup_init - cgroup initialization
 *
 * Register cgroup filesystem and /proc file, and initialize
 * any subsystems that didn't request early init.
 */
int __init cgroup_init(void)
{
	struct cgroup_subsys *ss;
	int ssid;

	BUILD_BUG_ON(CGROUP_SUBSYS_COUNT > 16);
	BUG_ON(cgroup_init_cftypes(NULL, cgroup_base_files));
	BUG_ON(cgroup_init_cftypes(NULL, cgroup1_base_files));

	cgroup_rstat_boot();

	/*
	 * The latency of the synchronize_rcu() is too high for cgroups,
	 * avoid it at the cost of forcing all readers into the slow path.
	 */
	rcu_sync_enter_start(&cgroup_threadgroup_rwsem.rss);

	get_user_ns(init_cgroup_ns.user_ns);

	mutex_lock(&cgroup_mutex);

	/*
	 * Add init_css_set to the hash table so that dfl_root can link to
	 * it during init.
	 */
	hash_add(css_set_table, &init_css_set.hlist,
		 css_set_hash(init_css_set.subsys));

	BUG_ON(cgroup_setup_root(&cgrp_dfl_root, 0));

	mutex_unlock(&cgroup_mutex);

	/* Apply an implicit disable... */
	cgroup_disable("memory");

	/* ...knowing that an explicit enable will override it. */
	cgroup_disable_mask &= ~cgroup_enable_mask;

	for_each_subsys(ss, ssid) {
		if (ss->early_init) {
			struct cgroup_subsys_state *css =
				init_css_set.subsys[ss->id];

			css->id = cgroup_idr_alloc(&ss->css_idr, css, 1, 2,
						   GFP_KERNEL);
			BUG_ON(css->id < 0);
		} else {
			cgroup_init_subsys(ss, false);
		}

		list_add_tail(&init_css_set.e_cset_node[ssid],
			      &cgrp_dfl_root.cgrp.e_csets[ssid]);

		/*
		 * Setting dfl_root subsys_mask needs to consider the
		 * disabled flag and cftype registration needs kmalloc,
		 * both of which aren't available during early_init.
		 */
		if (!cgroup_ssid_enabled(ssid))
			continue;

		if (cgroup1_ssid_disabled(ssid))
			printk(KERN_INFO "Disabling %s control group subsystem in v1 mounts\n",
			       ss->name);

		cgrp_dfl_root.subsys_mask |= 1 << ss->id;

		/* implicit controllers must be threaded too */
		WARN_ON(ss->implicit_on_dfl && !ss->threaded);

		if (ss->implicit_on_dfl)
			cgrp_dfl_implicit_ss_mask |= 1 << ss->id;
		else if (!ss->dfl_cftypes)
			cgrp_dfl_inhibit_ss_mask |= 1 << ss->id;

		if (ss->threaded)
			cgrp_dfl_threaded_ss_mask |= 1 << ss->id;

		if (ss->dfl_cftypes == ss->legacy_cftypes) {
			WARN_ON(cgroup_add_cftypes(ss, ss->dfl_cftypes));
		} else {
			WARN_ON(cgroup_add_dfl_cftypes(ss, ss->dfl_cftypes));
			WARN_ON(cgroup_add_legacy_cftypes(ss, ss->legacy_cftypes));
		}

		if (ss->bind)
			ss->bind(init_css_set.subsys[ssid]);

		mutex_lock(&cgroup_mutex);
		css_populate_dir(init_css_set.subsys[ssid]);
		mutex_unlock(&cgroup_mutex);
	}

	/* init_css_set.subsys[] has been updated, re-hash */
	hash_del(&init_css_set.hlist);
	hash_add(css_set_table, &init_css_set.hlist,
		 css_set_hash(init_css_set.subsys));

	WARN_ON(sysfs_create_mount_point(fs_kobj, "cgroup"));
	WARN_ON(register_filesystem(&cgroup_fs_type));
	WARN_ON(register_filesystem(&cgroup2_fs_type));
	WARN_ON(!proc_create_single("cgroups", 0, NULL, proc_cgroupstats_show));
#ifdef CONFIG_CPUSETS
	WARN_ON(register_filesystem(&cpuset_fs_type));
#endif

	return 0;
}

static int __init cgroup_wq_init(void)
{
	/*
	 * There isn't much point in executing destruction path in
	 * parallel.  Good chunk is serialized with cgroup_mutex anyway.
	 * Use 1 for @max_active.
	 *
	 * We would prefer to do this in cgroup_init() above, but that
	 * is called before init_workqueues(): so leave this until after.
	 */
	cgroup_destroy_wq = alloc_workqueue("cgroup_destroy", 0, 1);
	BUG_ON(!cgroup_destroy_wq);
	return 0;
}
core_initcall(cgroup_wq_init);

void cgroup_path_from_kernfs_id(u64 id, char *buf, size_t buflen)
{
	struct kernfs_node *kn;

	kn = kernfs_find_and_get_node_by_id(cgrp_dfl_root.kf_root, id);
	if (!kn)
		return;
	kernfs_path(kn, buf, buflen);
	kernfs_put(kn);
}

/*
 * proc_cgroup_show()
 *  - Print task's cgroup paths into seq_file, one line for each hierarchy
 *  - Used for /proc/<pid>/cgroup.
 */
int proc_cgroup_show(struct seq_file *m, struct pid_namespace *ns,
		     struct pid *pid, struct task_struct *tsk)
{
	char *buf;
	int retval;
	struct cgroup_root *root;

	retval = -ENOMEM;
	buf = kmalloc(PATH_MAX, GFP_KERNEL);
	if (!buf)
		goto out;

	mutex_lock(&cgroup_mutex);
	spin_lock_irq(&css_set_lock);

	for_each_root(root) {
		struct cgroup_subsys *ss;
		struct cgroup *cgrp;
		int ssid, count = 0;

		if (root == &cgrp_dfl_root && !cgrp_dfl_visible)
			continue;

		seq_printf(m, "%d:", root->hierarchy_id);
		if (root != &cgrp_dfl_root)
			for_each_subsys(ss, ssid)
				if (root->subsys_mask & (1 << ssid))
					seq_printf(m, "%s%s", count++ ? "," : "",
						   ss->legacy_name);
		if (strlen(root->name))
			seq_printf(m, "%sname=%s", count ? "," : "",
				   root->name);
		seq_putc(m, ':');

		cgrp = task_cgroup_from_root(tsk, root);

		/*
		 * On traditional hierarchies, all zombie tasks show up as
		 * belonging to the root cgroup.  On the default hierarchy,
		 * while a zombie doesn't show up in "cgroup.procs" and
		 * thus can't be migrated, its /proc/PID/cgroup keeps
		 * reporting the cgroup it belonged to before exiting.  If
		 * the cgroup is removed before the zombie is reaped,
		 * " (deleted)" is appended to the cgroup path.
		 */
		if (cgroup_on_dfl(cgrp) || !(tsk->flags & PF_EXITING)) {
			retval = cgroup_path_ns_locked(cgrp, buf, PATH_MAX,
						current->nsproxy->cgroup_ns);
			if (retval >= PATH_MAX)
				retval = -ENAMETOOLONG;
			if (retval < 0)
				goto out_unlock;

			seq_puts(m, buf);
		} else {
			seq_puts(m, "/");
		}

		if (cgroup_on_dfl(cgrp) && cgroup_is_dead(cgrp))
			seq_puts(m, " (deleted)\n");
		else
			seq_putc(m, '\n');
	}

	retval = 0;
out_unlock:
	spin_unlock_irq(&css_set_lock);
	mutex_unlock(&cgroup_mutex);
	kfree(buf);
out:
	return retval;
}

/**
 * cgroup_fork - initialize cgroup related fields during copy_process()
 * @child: pointer to task_struct of forking parent process.
 *
 * A task is associated with the init_css_set until cgroup_post_fork()
 * attaches it to the target css_set.
 */
void cgroup_fork(struct task_struct *child)
{
	RCU_INIT_POINTER(child->cgroups, &init_css_set);
	INIT_LIST_HEAD(&child->cg_list);
}

static struct cgroup *cgroup_get_from_file(struct file *f)
{
	struct cgroup_subsys_state *css;
	struct cgroup *cgrp;

	css = css_tryget_online_from_dir(f->f_path.dentry, NULL);
	if (IS_ERR(css))
		return ERR_CAST(css);

	cgrp = css->cgroup;
	if (!cgroup_on_dfl(cgrp)) {
		cgroup_put(cgrp);
		return ERR_PTR(-EBADF);
	}

	return cgrp;
}

/**
 * cgroup_css_set_fork - find or create a css_set for a child process
 * @kargs: the arguments passed to create the child process
 *
 * This functions finds or creates a new css_set which the child
 * process will be attached to in cgroup_post_fork(). By default,
 * the child process will be given the same css_set as its parent.
 *
 * If CLONE_INTO_CGROUP is specified this function will try to find an
 * existing css_set which includes the requested cgroup and if not create
 * a new css_set that the child will be attached to later. If this function
 * succeeds it will hold cgroup_threadgroup_rwsem on return. If
 * CLONE_INTO_CGROUP is requested this function will grab cgroup mutex
 * before grabbing cgroup_threadgroup_rwsem and will hold a reference
 * to the target cgroup.
 */
static int cgroup_css_set_fork(struct kernel_clone_args *kargs)
	__acquires(&cgroup_mutex) __acquires(&cgroup_threadgroup_rwsem)
{
	int ret;
	struct cgroup *dst_cgrp = NULL;
	struct css_set *cset;
	struct super_block *sb;
	struct file *f;

	if (kargs->flags & CLONE_INTO_CGROUP)
		mutex_lock(&cgroup_mutex);

	cgroup_threadgroup_change_begin(current);

	spin_lock_irq(&css_set_lock);
	cset = task_css_set(current);
	get_css_set(cset);
	spin_unlock_irq(&css_set_lock);

	if (!(kargs->flags & CLONE_INTO_CGROUP)) {
		kargs->cset = cset;
		return 0;
	}

	f = fget_raw(kargs->cgroup);
	if (!f) {
		ret = -EBADF;
		goto err;
	}
	sb = f->f_path.dentry->d_sb;

	dst_cgrp = cgroup_get_from_file(f);
	if (IS_ERR(dst_cgrp)) {
		ret = PTR_ERR(dst_cgrp);
		dst_cgrp = NULL;
		goto err;
	}

	if (cgroup_is_dead(dst_cgrp)) {
		ret = -ENODEV;
		goto err;
	}

	/*
	 * Verify that we the target cgroup is writable for us. This is
	 * usually done by the vfs layer but since we're not going through
	 * the vfs layer here we need to do it "manually".
	 */
	ret = cgroup_may_write(dst_cgrp, sb);
	if (ret)
		goto err;

	ret = cgroup_attach_permissions(cset->dfl_cgrp, dst_cgrp, sb,
					!(kargs->flags & CLONE_THREAD));
	if (ret)
		goto err;

	kargs->cset = find_css_set(cset, dst_cgrp);
	if (!kargs->cset) {
		ret = -ENOMEM;
		goto err;
	}

	put_css_set(cset);
	fput(f);
	kargs->cgrp = dst_cgrp;
	return ret;

err:
	cgroup_threadgroup_change_end(current);
	mutex_unlock(&cgroup_mutex);
	if (f)
		fput(f);
	if (dst_cgrp)
		cgroup_put(dst_cgrp);
	put_css_set(cset);
	if (kargs->cset)
		put_css_set(kargs->cset);
	return ret;
}

/**
 * cgroup_css_set_put_fork - drop references we took during fork
 * @kargs: the arguments passed to create the child process
 *
 * Drop references to the prepared css_set and target cgroup if
 * CLONE_INTO_CGROUP was requested.
 */
static void cgroup_css_set_put_fork(struct kernel_clone_args *kargs)
	__releases(&cgroup_threadgroup_rwsem) __releases(&cgroup_mutex)
{
	cgroup_threadgroup_change_end(current);

	if (kargs->flags & CLONE_INTO_CGROUP) {
		struct cgroup *cgrp = kargs->cgrp;
		struct css_set *cset = kargs->cset;

		mutex_unlock(&cgroup_mutex);

		if (cset) {
			put_css_set(cset);
			kargs->cset = NULL;
		}

		if (cgrp) {
			cgroup_put(cgrp);
			kargs->cgrp = NULL;
		}
	}
}

/**
 * cgroup_can_fork - called on a new task before the process is exposed
 * @child: the child process
 *
 * This prepares a new css_set for the child process which the child will
 * be attached to in cgroup_post_fork().
 * This calls the subsystem can_fork() callbacks. If the cgroup_can_fork()
 * callback returns an error, the fork aborts with that error code. This
 * allows for a cgroup subsystem to conditionally allow or deny new forks.
 */
int cgroup_can_fork(struct task_struct *child, struct kernel_clone_args *kargs)
{
	struct cgroup_subsys *ss;
	int i, j, ret;

	ret = cgroup_css_set_fork(kargs);
	if (ret)
		return ret;

	do_each_subsys_mask(ss, i, have_canfork_callback) {
		ret = ss->can_fork(child, kargs->cset);
		if (ret)
			goto out_revert;
	} while_each_subsys_mask();

	return 0;

out_revert:
	for_each_subsys(ss, j) {
		if (j >= i)
			break;
		if (ss->cancel_fork)
			ss->cancel_fork(child, kargs->cset);
	}

	cgroup_css_set_put_fork(kargs);

	return ret;
}

/**
 * cgroup_cancel_fork - called if a fork failed after cgroup_can_fork()
 * @child: the child process
 * @kargs: the arguments passed to create the child process
 *
 * This calls the cancel_fork() callbacks if a fork failed *after*
 * cgroup_can_fork() succeded and cleans up references we took to
 * prepare a new css_set for the child process in cgroup_can_fork().
 */
void cgroup_cancel_fork(struct task_struct *child,
			struct kernel_clone_args *kargs)
{
	struct cgroup_subsys *ss;
	int i;

	for_each_subsys(ss, i)
		if (ss->cancel_fork)
			ss->cancel_fork(child, kargs->cset);

	cgroup_css_set_put_fork(kargs);
}

/**
 * cgroup_post_fork - finalize cgroup setup for the child process
 * @child: the child process
 *
 * Attach the child process to its css_set calling the subsystem fork()
 * callbacks.
 */
void cgroup_post_fork(struct task_struct *child,
		      struct kernel_clone_args *kargs)
	__releases(&cgroup_threadgroup_rwsem) __releases(&cgroup_mutex)
{
	struct cgroup_subsys *ss;
	struct css_set *cset;
	int i;

	cset = kargs->cset;
	kargs->cset = NULL;

	spin_lock_irq(&css_set_lock);

	/* init tasks are special, only link regular threads */
	if (likely(child->pid)) {
		WARN_ON_ONCE(!list_empty(&child->cg_list));
		cset->nr_tasks++;
		css_set_move_task(child, NULL, cset, false);
	} else {
		put_css_set(cset);
		cset = NULL;
	}

	/*
	 * If the cgroup has to be frozen, the new task has too.  Let's set
	 * the JOBCTL_TRAP_FREEZE jobctl bit to get the task into the
	 * frozen state.
	 */
	if (unlikely(cgroup_task_freeze(child))) {
		spin_lock(&child->sighand->siglock);
		WARN_ON_ONCE(child->frozen);
		child->jobctl |= JOBCTL_TRAP_FREEZE;
		spin_unlock(&child->sighand->siglock);

		/*
		 * Calling cgroup_update_frozen() isn't required here,
		 * because it will be called anyway a bit later from
		 * do_freezer_trap(). So we avoid cgroup's transient switch
		 * from the frozen state and back.
		 */
	}

	spin_unlock_irq(&css_set_lock);

	/*
	 * Call ss->fork().  This must happen after @child is linked on
	 * css_set; otherwise, @child might change state between ->fork()
	 * and addition to css_set.
	 */
	do_each_subsys_mask(ss, i, have_fork_callback) {
		ss->fork(child);
	} while_each_subsys_mask();

	/* Make the new cset the root_cset of the new cgroup namespace. */
	if (kargs->flags & CLONE_NEWCGROUP) {
		struct css_set *rcset = child->nsproxy->cgroup_ns->root_cset;

		get_css_set(cset);
		child->nsproxy->cgroup_ns->root_cset = cset;
		put_css_set(rcset);
	}

	cgroup_css_set_put_fork(kargs);
}

/**
 * cgroup_exit - detach cgroup from exiting task
 * @tsk: pointer to task_struct of exiting process
 *
 * Description: Detach cgroup from @tsk.
 *
 */
void cgroup_exit(struct task_struct *tsk)
{
	struct cgroup_subsys *ss;
	struct css_set *cset;
	int i;

	spin_lock_irq(&css_set_lock);

	WARN_ON_ONCE(list_empty(&tsk->cg_list));
	cset = task_css_set(tsk);
	css_set_move_task(tsk, cset, NULL, false);
	list_add_tail(&tsk->cg_list, &cset->dying_tasks);
	cset->nr_tasks--;

	WARN_ON_ONCE(cgroup_task_frozen(tsk));
	if (unlikely(cgroup_task_freeze(tsk)))
		cgroup_update_frozen(task_dfl_cgroup(tsk));

	spin_unlock_irq(&css_set_lock);

	/* see cgroup_post_fork() for details */
	do_each_subsys_mask(ss, i, have_exit_callback) {
		ss->exit(tsk);
	} while_each_subsys_mask();
}

void cgroup_release(struct task_struct *task)
{
	struct cgroup_subsys *ss;
	int ssid;

	do_each_subsys_mask(ss, ssid, have_release_callback) {
		ss->release(task);
	} while_each_subsys_mask();

	spin_lock_irq(&css_set_lock);
	css_set_skip_task_iters(task_css_set(task), task);
	list_del_init(&task->cg_list);
	spin_unlock_irq(&css_set_lock);
}

void cgroup_free(struct task_struct *task)
{
	struct css_set *cset = task_css_set(task);
	put_css_set(cset);
}

static int __init cgroup_disable(char *str)
{
	struct cgroup_subsys *ss;
	char *token;
	int i;

	while ((token = strsep(&str, ",")) != NULL) {
		if (!*token)
			continue;

		for_each_subsys(ss, i) {
			if (strcmp(token, ss->name) &&
			    strcmp(token, ss->legacy_name))
				continue;

			static_branch_disable(cgroup_subsys_enabled_key[i]);
			pr_info("Disabling %s control group subsystem\n",
				ss->name);
		}
	}
	return 1;
}
__setup("cgroup_disable=", cgroup_disable);

static int __init cgroup_enable(char *str)
{
	struct cgroup_subsys *ss;
	char *token;
	int i;

	while ((token = strsep(&str, ",")) != NULL) {
		if (!*token)
			continue;

		for_each_subsys(ss, i) {
			if (strcmp(token, ss->name) &&
			    strcmp(token, ss->legacy_name))
				continue;

			cgroup_enable_mask |= 1 << i;
		}
	}
	return 1;
}
__setup("cgroup_enable=", cgroup_enable);

void __init __weak enable_debug_cgroup(void) { }

static int __init enable_cgroup_debug(char *str)
{
	cgroup_debug = true;
	enable_debug_cgroup();
	return 1;
}
__setup("cgroup_debug", enable_cgroup_debug);

/**
 * css_tryget_online_from_dir - get corresponding css from a cgroup dentry
 * @dentry: directory dentry of interest
 * @ss: subsystem of interest
 *
 * If @dentry is a directory for a cgroup which has @ss enabled on it, try
 * to get the corresponding css and return it.  If such css doesn't exist
 * or can't be pinned, an ERR_PTR value is returned.
 */
struct cgroup_subsys_state *css_tryget_online_from_dir(struct dentry *dentry,
						       struct cgroup_subsys *ss)
{
	struct kernfs_node *kn = kernfs_node_from_dentry(dentry);
	struct file_system_type *s_type = dentry->d_sb->s_type;
	struct cgroup_subsys_state *css = NULL;
	struct cgroup *cgrp;

	/* is @dentry a cgroup dir? */
	if ((s_type != &cgroup_fs_type && s_type != &cgroup2_fs_type) ||
	    !kn || kernfs_type(kn) != KERNFS_DIR)
		return ERR_PTR(-EBADF);

	rcu_read_lock();

	/*
	 * This path doesn't originate from kernfs and @kn could already
	 * have been or be removed at any point.  @kn->priv is RCU
	 * protected for this access.  See css_release_work_fn() for details.
	 */
	cgrp = rcu_dereference(*(void __rcu __force **)&kn->priv);
	if (cgrp)
		css = cgroup_css(cgrp, ss);

	if (!css || !css_tryget_online(css))
		css = ERR_PTR(-ENOENT);

	rcu_read_unlock();
	return css;
}

/**
 * css_from_id - lookup css by id
 * @id: the cgroup id
 * @ss: cgroup subsys to be looked into
 *
 * Returns the css if there's valid one with @id, otherwise returns NULL.
 * Should be called under rcu_read_lock().
 */
struct cgroup_subsys_state *css_from_id(int id, struct cgroup_subsys *ss)
{
	WARN_ON_ONCE(!rcu_read_lock_held());
	return idr_find(&ss->css_idr, id);
}

/**
 * cgroup_get_from_path - lookup and get a cgroup from its default hierarchy path
 * @path: path on the default hierarchy
 *
 * Find the cgroup at @path on the default hierarchy, increment its
 * reference count and return it.  Returns pointer to the found cgroup on
 * success, ERR_PTR(-ENOENT) if @path doens't exist and ERR_PTR(-ENOTDIR)
 * if @path points to a non-directory.
 */
struct cgroup *cgroup_get_from_path(const char *path)
{
	struct kernfs_node *kn;
	struct cgroup *cgrp;

	mutex_lock(&cgroup_mutex);

	kn = kernfs_walk_and_get(cgrp_dfl_root.cgrp.kn, path);
	if (kn) {
		if (kernfs_type(kn) == KERNFS_DIR) {
			cgrp = kn->priv;
			cgroup_get_live(cgrp);
		} else {
			cgrp = ERR_PTR(-ENOTDIR);
		}
		kernfs_put(kn);
	} else {
		cgrp = ERR_PTR(-ENOENT);
	}

	mutex_unlock(&cgroup_mutex);
	return cgrp;
}
EXPORT_SYMBOL_GPL(cgroup_get_from_path);

/**
 * cgroup_get_from_fd - get a cgroup pointer from a fd
 * @fd: fd obtained by open(cgroup2_dir)
 *
 * Find the cgroup from a fd which should be obtained
 * by opening a cgroup directory.  Returns a pointer to the
 * cgroup on success. ERR_PTR is returned if the cgroup
 * cannot be found.
 */
struct cgroup *cgroup_get_from_fd(int fd)
{
	struct cgroup *cgrp;
	struct file *f;

	f = fget_raw(fd);
	if (!f)
		return ERR_PTR(-EBADF);

	cgrp = cgroup_get_from_file(f);
	fput(f);
	return cgrp;
}
EXPORT_SYMBOL_GPL(cgroup_get_from_fd);

static u64 power_of_ten(int power)
{
	u64 v = 1;
	while (power--)
		v *= 10;
	return v;
}

/**
 * cgroup_parse_float - parse a floating number
 * @input: input string
 * @dec_shift: number of decimal digits to shift
 * @v: output
 *
 * Parse a decimal floating point number in @input and store the result in
 * @v with decimal point right shifted @dec_shift times.  For example, if
 * @input is "12.3456" and @dec_shift is 3, *@v will be set to 12345.
 * Returns 0 on success, -errno otherwise.
 *
 * There's nothing cgroup specific about this function except that it's
 * currently the only user.
 */
int cgroup_parse_float(const char *input, unsigned dec_shift, s64 *v)
{
	s64 whole, frac = 0;
	int fstart = 0, fend = 0, flen;

	if (!sscanf(input, "%lld.%n%lld%n", &whole, &fstart, &frac, &fend))
		return -EINVAL;
	if (frac < 0)
		return -EINVAL;

	flen = fend > fstart ? fend - fstart : 0;
	if (flen < dec_shift)
		frac *= power_of_ten(dec_shift - flen);
	else
		frac = DIV_ROUND_CLOSEST_ULL(frac, power_of_ten(flen - dec_shift));

	*v = whole * power_of_ten(dec_shift) + frac;
	return 0;
}

/*
 * sock->sk_cgrp_data handling.  For more info, see sock_cgroup_data
 * definition in cgroup-defs.h.
 */
#ifdef CONFIG_SOCK_CGROUP_DATA

#if defined(CONFIG_CGROUP_NET_PRIO) || defined(CONFIG_CGROUP_NET_CLASSID)

DEFINE_SPINLOCK(cgroup_sk_update_lock);
static bool cgroup_sk_alloc_disabled __read_mostly;

void cgroup_sk_alloc_disable(void)
{
	if (cgroup_sk_alloc_disabled)
		return;
	pr_info("cgroup: disabling cgroup2 socket matching due to net_prio or net_cls activation\n");
	cgroup_sk_alloc_disabled = true;
}

#else

#define cgroup_sk_alloc_disabled	false

#endif

void cgroup_sk_alloc(struct sock_cgroup_data *skcd)
{
	if (cgroup_sk_alloc_disabled) {
		skcd->no_refcnt = 1;
		return;
	}

	/* Don't associate the sock with unrelated interrupted task's cgroup. */
	if (in_interrupt())
		return;

	rcu_read_lock();

	while (true) {
		struct css_set *cset;

		cset = task_css_set(current);
		if (likely(cgroup_tryget(cset->dfl_cgrp))) {
			skcd->val = (unsigned long)cset->dfl_cgrp;
			cgroup_bpf_get(cset->dfl_cgrp);
			break;
		}
		cpu_relax();
	}

	rcu_read_unlock();
}

void cgroup_sk_clone(struct sock_cgroup_data *skcd)
{
	if (skcd->val) {
		if (skcd->no_refcnt)
			return;
		/*
		 * We might be cloning a socket which is left in an empty
		 * cgroup and the cgroup might have already been rmdir'd.
		 * Don't use cgroup_get_live().
		 */
		cgroup_get(sock_cgroup_ptr(skcd));
		cgroup_bpf_get(sock_cgroup_ptr(skcd));
	}
}

void cgroup_sk_free(struct sock_cgroup_data *skcd)
{
	struct cgroup *cgrp = sock_cgroup_ptr(skcd);

	if (skcd->no_refcnt)
		return;
	cgroup_bpf_put(cgrp);
	cgroup_put(cgrp);
}

#endif	/* CONFIG_SOCK_CGROUP_DATA */

#ifdef CONFIG_CGROUP_BPF
int cgroup_bpf_attach(struct cgroup *cgrp,
		      struct bpf_prog *prog, struct bpf_prog *replace_prog,
		      struct bpf_cgroup_link *link,
		      enum bpf_attach_type type,
		      u32 flags)
{
	int ret;

	mutex_lock(&cgroup_mutex);
	ret = __cgroup_bpf_attach(cgrp, prog, replace_prog, link, type, flags);
	mutex_unlock(&cgroup_mutex);
	return ret;
}

int cgroup_bpf_detach(struct cgroup *cgrp, struct bpf_prog *prog,
		      enum bpf_attach_type type)
{
	int ret;

	mutex_lock(&cgroup_mutex);
	ret = __cgroup_bpf_detach(cgrp, prog, NULL, type);
	mutex_unlock(&cgroup_mutex);
	return ret;
}

int cgroup_bpf_query(struct cgroup *cgrp, const union bpf_attr *attr,
		     union bpf_attr __user *uattr)
{
	int ret;

	mutex_lock(&cgroup_mutex);
	ret = __cgroup_bpf_query(cgrp, attr, uattr);
	mutex_unlock(&cgroup_mutex);
	return ret;
}
#endif /* CONFIG_CGROUP_BPF */

#ifdef CONFIG_SYSFS
static ssize_t show_delegatable_files(struct cftype *files, char *buf,
				      ssize_t size, const char *prefix)
{
	struct cftype *cft;
	ssize_t ret = 0;

	for (cft = files; cft && cft->name[0] != '\0'; cft++) {
		if (!(cft->flags & CFTYPE_NS_DELEGATABLE))
			continue;

		if (prefix)
			ret += snprintf(buf + ret, size - ret, "%s.", prefix);

		ret += snprintf(buf + ret, size - ret, "%s\n", cft->name);

		if (WARN_ON(ret >= size))
			break;
	}

	return ret;
}

static ssize_t delegate_show(struct kobject *kobj, struct kobj_attribute *attr,
			      char *buf)
{
	struct cgroup_subsys *ss;
	int ssid;
	ssize_t ret = 0;

	ret = show_delegatable_files(cgroup_base_files, buf, PAGE_SIZE - ret,
				     NULL);

	for_each_subsys(ss, ssid)
		ret += show_delegatable_files(ss->dfl_cftypes, buf + ret,
					      PAGE_SIZE - ret,
					      cgroup_subsys_name[ssid]);

	return ret;
}
static struct kobj_attribute cgroup_delegate_attr = __ATTR_RO(delegate);

static ssize_t features_show(struct kobject *kobj, struct kobj_attribute *attr,
			     char *buf)
{
	return snprintf(buf, PAGE_SIZE,
			"nsdelegate\n"
			"memory_localevents\n"
			"memory_recursiveprot\n");
}
static struct kobj_attribute cgroup_features_attr = __ATTR_RO(features);

static struct attribute *cgroup_sysfs_attrs[] = {
	&cgroup_delegate_attr.attr,
	&cgroup_features_attr.attr,
	NULL,
};

static const struct attribute_group cgroup_sysfs_attr_group = {
	.attrs = cgroup_sysfs_attrs,
	.name = "cgroup",
};

static int __init cgroup_sysfs_init(void)
{
	return sysfs_create_group(kernel_kobj, &cgroup_sysfs_attr_group);
}
subsys_initcall(cgroup_sysfs_init);

#endif /* CONFIG_SYSFS */<|MERGE_RESOLUTION|>--- conflicted
+++ resolved
@@ -5665,13 +5665,9 @@
 	return 0;
 }
 
-<<<<<<< HEAD
-static u16 cgroup_disable_mask __initdata;
 static u16 cgroup_enable_mask __initdata;
 static int __init cgroup_disable(char *str);
 
-=======
->>>>>>> f2b1fc36
 /**
  * cgroup_init - cgroup initialization
  *
