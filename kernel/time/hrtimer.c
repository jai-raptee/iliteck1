/*
 *  linux/kernel/hrtimer.c
 *
 *  Copyright(C) 2005-2006, Thomas Gleixner <tglx@linutronix.de>
 *  Copyright(C) 2005-2007, Red Hat, Inc., Ingo Molnar
 *  Copyright(C) 2006-2007  Timesys Corp., Thomas Gleixner
 *
 *  High-resolution kernel timers
 *
 *  In contrast to the low-resolution timeout API implemented in
 *  kernel/timer.c, hrtimers provide finer resolution and accuracy
 *  depending on system configuration and capabilities.
 *
 *  These timers are currently used for:
 *   - itimers
 *   - POSIX timers
 *   - nanosleep
 *   - precise in-kernel timing
 *
 *  Started by: Thomas Gleixner and Ingo Molnar
 *
 *  Credits:
 *	based on kernel/timer.c
 *
 *	Help, testing, suggestions, bugfixes, improvements were
 *	provided by:
 *
 *	George Anzinger, Andrew Morton, Steven Rostedt, Roman Zippel
 *	et. al.
 *
 *  For licencing details see kernel-base/COPYING
 */

#include <linux/cpu.h>
#include <linux/export.h>
#include <linux/percpu.h>
#include <linux/hrtimer.h>
#include <linux/notifier.h>
#include <linux/syscalls.h>
#include <linux/interrupt.h>
#include <linux/tick.h>
#include <linux/seq_file.h>
#include <linux/err.h>
#include <linux/debugobjects.h>
#include <linux/sched/signal.h>
#include <linux/sched/sysctl.h>
#include <linux/sched/rt.h>
#include <linux/sched/deadline.h>
#include <linux/sched/nohz.h>
#include <linux/sched/debug.h>
#include <linux/timer.h>
#include <linux/freezer.h>
#include <linux/compat.h>

#include <linux/uaccess.h>

#include <trace/events/timer.h>

#include "tick-internal.h"

/*
 * Masks for selecting the soft and hard context timers from
 * cpu_base->active
 */
#define MASK_SHIFT		(HRTIMER_BASE_MONOTONIC_SOFT)
#define HRTIMER_ACTIVE_HARD	((1U << MASK_SHIFT) - 1)
#define HRTIMER_ACTIVE_SOFT	(HRTIMER_ACTIVE_HARD << MASK_SHIFT)
#define HRTIMER_ACTIVE_ALL	(HRTIMER_ACTIVE_SOFT | HRTIMER_ACTIVE_HARD)

/*
 * The timer bases:
 *
 * There are more clockids than hrtimer bases. Thus, we index
 * into the timer bases by the hrtimer_base_type enum. When trying
 * to reach a base using a clockid, hrtimer_clockid_to_base()
 * is used to convert from clockid to the proper hrtimer_base_type.
 */
DEFINE_PER_CPU(struct hrtimer_cpu_base, hrtimer_bases) =
{
	.lock = __RAW_SPIN_LOCK_UNLOCKED(hrtimer_bases.lock),
	.clock_base =
	{
		{
			.index = HRTIMER_BASE_MONOTONIC,
			.clockid = CLOCK_MONOTONIC,
			.get_time = &ktime_get,
		},
		{
			.index = HRTIMER_BASE_REALTIME,
			.clockid = CLOCK_REALTIME,
			.get_time = &ktime_get_real,
		},
		{
			.index = HRTIMER_BASE_BOOTTIME,
			.clockid = CLOCK_BOOTTIME,
			.get_time = &ktime_get_boottime,
		},
		{
			.index = HRTIMER_BASE_TAI,
			.clockid = CLOCK_TAI,
			.get_time = &ktime_get_clocktai,
		},
		{
			.index = HRTIMER_BASE_MONOTONIC_SOFT,
			.clockid = CLOCK_MONOTONIC,
			.get_time = &ktime_get,
		},
		{
			.index = HRTIMER_BASE_REALTIME_SOFT,
			.clockid = CLOCK_REALTIME,
			.get_time = &ktime_get_real,
		},
		{
			.index = HRTIMER_BASE_BOOTTIME_SOFT,
			.clockid = CLOCK_BOOTTIME,
			.get_time = &ktime_get_boottime,
		},
		{
			.index = HRTIMER_BASE_TAI_SOFT,
			.clockid = CLOCK_TAI,
			.get_time = &ktime_get_clocktai,
		},
	}
};

static const int hrtimer_clock_to_base_table[MAX_CLOCKS] = {
	/* Make sure we catch unsupported clockids */
	[0 ... MAX_CLOCKS - 1]	= HRTIMER_MAX_CLOCK_BASES,

	[CLOCK_REALTIME]	= HRTIMER_BASE_REALTIME,
	[CLOCK_MONOTONIC]	= HRTIMER_BASE_MONOTONIC,
	[CLOCK_BOOTTIME]	= HRTIMER_BASE_BOOTTIME,
	[CLOCK_TAI]		= HRTIMER_BASE_TAI,
};

/*
 * Functions and macros which are different for UP/SMP systems are kept in a
 * single place
 */
#ifdef CONFIG_SMP

/*
 * We require the migration_base for lock_hrtimer_base()/switch_hrtimer_base()
 * such that hrtimer_callback_running() can unconditionally dereference
 * timer->base->cpu_base
 */
static struct hrtimer_cpu_base migration_cpu_base = {
	.clock_base = { { .cpu_base = &migration_cpu_base, }, },
};

#define migration_base	migration_cpu_base.clock_base[0]

static inline bool is_migration_base(struct hrtimer_clock_base *base)
{
	return base == &migration_base;
}

/*
 * We are using hashed locking: holding per_cpu(hrtimer_bases)[n].lock
 * means that all timers which are tied to this base via timer->base are
 * locked, and the base itself is locked too.
 *
 * So __run_timers/migrate_timers can safely modify all timers which could
 * be found on the lists/queues.
 *
 * When the timer's base is locked, and the timer removed from list, it is
 * possible to set timer->base = &migration_base and drop the lock: the timer
 * remains locked.
 */
static
struct hrtimer_clock_base *lock_hrtimer_base(const struct hrtimer *timer,
					     unsigned long *flags)
{
	struct hrtimer_clock_base *base;

	for (;;) {
		base = timer->base;
		if (likely(base != &migration_base)) {
			raw_spin_lock_irqsave(&base->cpu_base->lock, *flags);
			if (likely(base == timer->base))
				return base;
			/* The timer has migrated to another CPU: */
			raw_spin_unlock_irqrestore(&base->cpu_base->lock, *flags);
		}
		cpu_relax();
	}
}

/*
 * We do not migrate the timer when it is expiring before the next
 * event on the target cpu. When high resolution is enabled, we cannot
 * reprogram the target cpu hardware and we would cause it to fire
 * late. To keep it simple, we handle the high resolution enabled and
 * disabled case similar.
 *
 * Called with cpu_base->lock of target cpu held.
 */
static int
hrtimer_check_target(struct hrtimer *timer, struct hrtimer_clock_base *new_base)
{
	ktime_t expires;

	expires = ktime_sub(hrtimer_get_expires(timer), new_base->offset);
	return expires < new_base->cpu_base->expires_next;
}

static inline
struct hrtimer_cpu_base *get_target_base(struct hrtimer_cpu_base *base,
					 int pinned)
{
#if defined(CONFIG_SMP) && defined(CONFIG_NO_HZ_COMMON)
	if (static_branch_likely(&timers_migration_enabled) && !pinned)
		return &per_cpu(hrtimer_bases, get_nohz_timer_target());
#endif
	return base;
}

/*
 * We switch the timer base to a power-optimized selected CPU target,
 * if:
 *	- NO_HZ_COMMON is enabled
 *	- timer migration is enabled
 *	- the timer callback is not running
 *	- the timer is not the first expiring timer on the new target
 *
 * If one of the above requirements is not fulfilled we move the timer
 * to the current CPU or leave it on the previously assigned CPU if
 * the timer callback is currently running.
 */
static inline struct hrtimer_clock_base *
switch_hrtimer_base(struct hrtimer *timer, struct hrtimer_clock_base *base,
		    int pinned)
{
	struct hrtimer_cpu_base *new_cpu_base, *this_cpu_base;
	struct hrtimer_clock_base *new_base;
	int basenum = base->index;

	this_cpu_base = this_cpu_ptr(&hrtimer_bases);
	new_cpu_base = get_target_base(this_cpu_base, pinned);
again:
	new_base = &new_cpu_base->clock_base[basenum];

	if (base != new_base) {
		/*
		 * We are trying to move timer to new_base.
		 * However we can't change timer's base while it is running,
		 * so we keep it on the same CPU. No hassle vs. reprogramming
		 * the event source in the high resolution case. The softirq
		 * code will take care of this when the timer function has
		 * completed. There is no conflict as we hold the lock until
		 * the timer is enqueued.
		 */
		if (unlikely(hrtimer_callback_running(timer)))
			return base;

		/* See the comment in lock_hrtimer_base() */
		timer->base = &migration_base;
		raw_spin_unlock(&base->cpu_base->lock);
		raw_spin_lock(&new_base->cpu_base->lock);

		if (new_cpu_base != this_cpu_base &&
		    hrtimer_check_target(timer, new_base)) {
			raw_spin_unlock(&new_base->cpu_base->lock);
			raw_spin_lock(&base->cpu_base->lock);
			new_cpu_base = this_cpu_base;
			timer->base = base;
			goto again;
		}
		timer->base = new_base;
	} else {
		if (new_cpu_base != this_cpu_base &&
		    hrtimer_check_target(timer, new_base)) {
			new_cpu_base = this_cpu_base;
			goto again;
		}
	}
	return new_base;
}

#else /* CONFIG_SMP */

static inline bool is_migration_base(struct hrtimer_clock_base *base)
{
	return false;
}

static inline struct hrtimer_clock_base *
lock_hrtimer_base(const struct hrtimer *timer, unsigned long *flags)
{
	struct hrtimer_clock_base *base = timer->base;

	raw_spin_lock_irqsave(&base->cpu_base->lock, *flags);

	return base;
}

# define switch_hrtimer_base(t, b, p)	(b)

#endif	/* !CONFIG_SMP */

/*
 * Functions for the union type storage format of ktime_t which are
 * too large for inlining:
 */
#if BITS_PER_LONG < 64
/*
 * Divide a ktime value by a nanosecond value
 */
s64 __ktime_divns(const ktime_t kt, s64 div)
{
	int sft = 0;
	s64 dclc;
	u64 tmp;

	dclc = ktime_to_ns(kt);
	tmp = dclc < 0 ? -dclc : dclc;

	/* Make sure the divisor is less than 2^32: */
	while (div >> 32) {
		sft++;
		div >>= 1;
	}
	tmp >>= sft;
	do_div(tmp, (unsigned long) div);
	return dclc < 0 ? -tmp : tmp;
}
EXPORT_SYMBOL_GPL(__ktime_divns);
#endif /* BITS_PER_LONG >= 64 */

/*
 * Add two ktime values and do a safety check for overflow:
 */
ktime_t ktime_add_safe(const ktime_t lhs, const ktime_t rhs)
{
	ktime_t res = ktime_add_unsafe(lhs, rhs);

	/*
	 * We use KTIME_SEC_MAX here, the maximum timeout which we can
	 * return to user space in a timespec:
	 */
	if (res < 0 || res < lhs || res < rhs)
		res = ktime_set(KTIME_SEC_MAX, 0);

	return res;
}

EXPORT_SYMBOL_GPL(ktime_add_safe);

#ifdef CONFIG_DEBUG_OBJECTS_TIMERS

static struct debug_obj_descr hrtimer_debug_descr;

static void *hrtimer_debug_hint(void *addr)
{
	return ((struct hrtimer *) addr)->function;
}

/*
 * fixup_init is called when:
 * - an active object is initialized
 */
static bool hrtimer_fixup_init(void *addr, enum debug_obj_state state)
{
	struct hrtimer *timer = addr;

	switch (state) {
	case ODEBUG_STATE_ACTIVE:
		hrtimer_cancel(timer);
		debug_object_init(timer, &hrtimer_debug_descr);
		return true;
	default:
		return false;
	}
}

/*
 * fixup_activate is called when:
 * - an active object is activated
 * - an unknown non-static object is activated
 */
static bool hrtimer_fixup_activate(void *addr, enum debug_obj_state state)
{
	switch (state) {
	case ODEBUG_STATE_ACTIVE:
		WARN_ON(1);

	default:
		return false;
	}
}

/*
 * fixup_free is called when:
 * - an active object is freed
 */
static bool hrtimer_fixup_free(void *addr, enum debug_obj_state state)
{
	struct hrtimer *timer = addr;

	switch (state) {
	case ODEBUG_STATE_ACTIVE:
		hrtimer_cancel(timer);
		debug_object_free(timer, &hrtimer_debug_descr);
		return true;
	default:
		return false;
	}
}

static struct debug_obj_descr hrtimer_debug_descr = {
	.name		= "hrtimer",
	.debug_hint	= hrtimer_debug_hint,
	.fixup_init	= hrtimer_fixup_init,
	.fixup_activate	= hrtimer_fixup_activate,
	.fixup_free	= hrtimer_fixup_free,
};

static inline void debug_hrtimer_init(struct hrtimer *timer)
{
	debug_object_init(timer, &hrtimer_debug_descr);
}

static inline void debug_hrtimer_activate(struct hrtimer *timer,
					  enum hrtimer_mode mode)
{
	debug_object_activate(timer, &hrtimer_debug_descr);
}

static inline void debug_hrtimer_deactivate(struct hrtimer *timer)
{
	debug_object_deactivate(timer, &hrtimer_debug_descr);
}

static inline void debug_hrtimer_free(struct hrtimer *timer)
{
	debug_object_free(timer, &hrtimer_debug_descr);
}

static void __hrtimer_init(struct hrtimer *timer, clockid_t clock_id,
			   enum hrtimer_mode mode);

void hrtimer_init_on_stack(struct hrtimer *timer, clockid_t clock_id,
			   enum hrtimer_mode mode)
{
	debug_object_init_on_stack(timer, &hrtimer_debug_descr);
	__hrtimer_init(timer, clock_id, mode);
}
EXPORT_SYMBOL_GPL(hrtimer_init_on_stack);

void destroy_hrtimer_on_stack(struct hrtimer *timer)
{
	debug_object_free(timer, &hrtimer_debug_descr);
}
EXPORT_SYMBOL_GPL(destroy_hrtimer_on_stack);

#else

static inline void debug_hrtimer_init(struct hrtimer *timer) { }
static inline void debug_hrtimer_activate(struct hrtimer *timer,
					  enum hrtimer_mode mode) { }
static inline void debug_hrtimer_deactivate(struct hrtimer *timer) { }
#endif

static inline void
debug_init(struct hrtimer *timer, clockid_t clockid,
	   enum hrtimer_mode mode)
{
	debug_hrtimer_init(timer);
	trace_hrtimer_init(timer, clockid, mode);
}

static inline void debug_activate(struct hrtimer *timer,
				  enum hrtimer_mode mode)
{
	debug_hrtimer_activate(timer, mode);
	trace_hrtimer_start(timer, mode);
}

static inline void debug_deactivate(struct hrtimer *timer)
{
	debug_hrtimer_deactivate(timer);
	trace_hrtimer_cancel(timer);
}

static struct hrtimer_clock_base *
__next_base(struct hrtimer_cpu_base *cpu_base, unsigned int *active)
{
	unsigned int idx;

	if (!*active)
		return NULL;

	idx = __ffs(*active);
	*active &= ~(1U << idx);

	return &cpu_base->clock_base[idx];
}

#define for_each_active_base(base, cpu_base, active)	\
	while ((base = __next_base((cpu_base), &(active))))

static ktime_t __hrtimer_next_event_base(struct hrtimer_cpu_base *cpu_base,
					 const struct hrtimer *exclude,
					 unsigned int active,
					 ktime_t expires_next)
{
	struct hrtimer_clock_base *base;
	ktime_t expires;

	for_each_active_base(base, cpu_base, active) {
		struct timerqueue_node *next;
		struct hrtimer *timer;

		next = timerqueue_getnext(&base->active);
		timer = container_of(next, struct hrtimer, node);
		if (timer == exclude) {
			/* Get to the next timer in the queue. */
			next = timerqueue_iterate_next(next);
			if (!next)
				continue;

			timer = container_of(next, struct hrtimer, node);
		}
		expires = ktime_sub(hrtimer_get_expires(timer), base->offset);
		if (expires < expires_next) {
			expires_next = expires;

			/* Skip cpu_base update if a timer is being excluded. */
			if (exclude)
				continue;

			if (timer->is_soft)
				cpu_base->softirq_next_timer = timer;
			else
				cpu_base->next_timer = timer;
		}
	}
	/*
	 * clock_was_set() might have changed base->offset of any of
	 * the clock bases so the result might be negative. Fix it up
	 * to prevent a false positive in clockevents_program_event().
	 */
	if (expires_next < 0)
		expires_next = 0;
	return expires_next;
}

/*
 * Recomputes cpu_base::*next_timer and returns the earliest expires_next but
 * does not set cpu_base::*expires_next, that is done by hrtimer_reprogram.
 *
 * When a softirq is pending, we can ignore the HRTIMER_ACTIVE_SOFT bases,
 * those timers will get run whenever the softirq gets handled, at the end of
 * hrtimer_run_softirq(), hrtimer_update_softirq_timer() will re-add these bases.
 *
 * Therefore softirq values are those from the HRTIMER_ACTIVE_SOFT clock bases.
 * The !softirq values are the minima across HRTIMER_ACTIVE_ALL, unless an actual
 * softirq is pending, in which case they're the minima of HRTIMER_ACTIVE_HARD.
 *
 * @active_mask must be one of:
 *  - HRTIMER_ACTIVE_ALL,
 *  - HRTIMER_ACTIVE_SOFT, or
 *  - HRTIMER_ACTIVE_HARD.
 */
static ktime_t
__hrtimer_get_next_event(struct hrtimer_cpu_base *cpu_base, unsigned int active_mask)
{
	unsigned int active;
	struct hrtimer *next_timer = NULL;
	ktime_t expires_next = KTIME_MAX;

	if (!cpu_base->softirq_activated && (active_mask & HRTIMER_ACTIVE_SOFT)) {
		active = cpu_base->active_bases & HRTIMER_ACTIVE_SOFT;
		cpu_base->softirq_next_timer = NULL;
		expires_next = __hrtimer_next_event_base(cpu_base, NULL,
							 active, KTIME_MAX);

		next_timer = cpu_base->softirq_next_timer;
	}

	if (active_mask & HRTIMER_ACTIVE_HARD) {
		active = cpu_base->active_bases & HRTIMER_ACTIVE_HARD;
		cpu_base->next_timer = next_timer;
		expires_next = __hrtimer_next_event_base(cpu_base, NULL, active,
							 expires_next);
	}

	return expires_next;
}

static inline ktime_t hrtimer_update_base(struct hrtimer_cpu_base *base)
{
	ktime_t *offs_real = &base->clock_base[HRTIMER_BASE_REALTIME].offset;
	ktime_t *offs_boot = &base->clock_base[HRTIMER_BASE_BOOTTIME].offset;
	ktime_t *offs_tai = &base->clock_base[HRTIMER_BASE_TAI].offset;

	ktime_t now = ktime_get_update_offsets_now(&base->clock_was_set_seq,
					    offs_real, offs_boot, offs_tai);

	base->clock_base[HRTIMER_BASE_REALTIME_SOFT].offset = *offs_real;
	base->clock_base[HRTIMER_BASE_BOOTTIME_SOFT].offset = *offs_boot;
	base->clock_base[HRTIMER_BASE_TAI_SOFT].offset = *offs_tai;

	return now;
}

/*
 * Is the high resolution mode active ?
 */
static inline int __hrtimer_hres_active(struct hrtimer_cpu_base *cpu_base)
{
	return IS_ENABLED(CONFIG_HIGH_RES_TIMERS) ?
		cpu_base->hres_active : 0;
}

static inline int hrtimer_hres_active(void)
{
	return __hrtimer_hres_active(this_cpu_ptr(&hrtimer_bases));
}

/*
 * Reprogram the event source with checking both queues for the
 * next event
 * Called with interrupts disabled and base->lock held
 */
static void
hrtimer_force_reprogram(struct hrtimer_cpu_base *cpu_base, int skip_equal)
{
	ktime_t expires_next;

	/*
	 * Find the current next expiration time.
	 */
	expires_next = __hrtimer_get_next_event(cpu_base, HRTIMER_ACTIVE_ALL);

	if (cpu_base->next_timer && cpu_base->next_timer->is_soft) {
		/*
		 * When the softirq is activated, hrtimer has to be
		 * programmed with the first hard hrtimer because soft
		 * timer interrupt could occur too late.
		 */
		if (cpu_base->softirq_activated)
			expires_next = __hrtimer_get_next_event(cpu_base,
								HRTIMER_ACTIVE_HARD);
		else
			cpu_base->softirq_expires_next = expires_next;
	}

	if (skip_equal && expires_next == cpu_base->expires_next)
		return;

	cpu_base->expires_next = expires_next;

	/*
	 * If hres is not active, hardware does not have to be
	 * reprogrammed yet.
	 *
	 * If a hang was detected in the last timer interrupt then we
	 * leave the hang delay active in the hardware. We want the
	 * system to make progress. That also prevents the following
	 * scenario:
	 * T1 expires 50ms from now
	 * T2 expires 5s from now
	 *
	 * T1 is removed, so this code is called and would reprogram
	 * the hardware to 5s from now. Any hrtimer_start after that
	 * will not reprogram the hardware due to hang_detected being
	 * set. So we'd effectivly block all timers until the T2 event
	 * fires.
	 */
	if (!__hrtimer_hres_active(cpu_base) || cpu_base->hang_detected)
		return;

	tick_program_event(cpu_base->expires_next, 1);
}

/* High resolution timer related functions */
#ifdef CONFIG_HIGH_RES_TIMERS

/*
 * High resolution timer enabled ?
 */
static bool hrtimer_hres_enabled __read_mostly  = true;
unsigned int hrtimer_resolution __read_mostly = LOW_RES_NSEC;
EXPORT_SYMBOL_GPL(hrtimer_resolution);

/*
 * Enable / Disable high resolution mode
 */
static int __init setup_hrtimer_hres(char *str)
{
	return (kstrtobool(str, &hrtimer_hres_enabled) == 0);
}

__setup("highres=", setup_hrtimer_hres);

/*
 * hrtimer_high_res_enabled - query, if the highres mode is enabled
 */
static inline int hrtimer_is_hres_enabled(void)
{
	return hrtimer_hres_enabled;
}

/*
 * Retrigger next event is called after clock was set
 *
 * Called with interrupts disabled via on_each_cpu()
 */
static void retrigger_next_event(void *arg)
{
	struct hrtimer_cpu_base *base = this_cpu_ptr(&hrtimer_bases);

	if (!__hrtimer_hres_active(base))
		return;

	raw_spin_lock(&base->lock);
	hrtimer_update_base(base);
	hrtimer_force_reprogram(base, 0);
	raw_spin_unlock(&base->lock);
}

/*
 * Switch to high resolution mode
 */
static void hrtimer_switch_to_hres(void)
{
	struct hrtimer_cpu_base *base = this_cpu_ptr(&hrtimer_bases);

	if (tick_init_highres()) {
		pr_warn("Could not switch to high resolution mode on CPU %u\n",
			base->cpu);
		return;
	}
	base->hres_active = 1;
	hrtimer_resolution = HIGH_RES_NSEC;

	tick_setup_sched_timer();
	/* "Retrigger" the interrupt to get things going */
	retrigger_next_event(NULL);
}

#ifdef CONFIG_PREEMPT_RT_FULL

static struct swork_event clock_set_delay_work;

static void run_clock_set_delay(struct swork_event *event)
{
	clock_was_set();
}

void clock_was_set_delayed(void)
{
	swork_queue(&clock_set_delay_work);
}

static __init int create_clock_set_delay_thread(void)
{
	WARN_ON(swork_get());
	INIT_SWORK(&clock_set_delay_work, run_clock_set_delay);
	return 0;
}
early_initcall(create_clock_set_delay_thread);
#else /* PREEMPT_RT_FULL */

static void clock_was_set_work(struct work_struct *work)
{
	clock_was_set();
}

static DECLARE_WORK(hrtimer_work, clock_was_set_work);

/*
 * Called from timekeeping and resume code to reprogram the hrtimer
 * interrupt device on all cpus.
 */
void clock_was_set_delayed(void)
{
	schedule_work(&hrtimer_work);
}
#endif

#else

static inline int hrtimer_is_hres_enabled(void) { return 0; }
static inline void hrtimer_switch_to_hres(void) { }
static inline void retrigger_next_event(void *arg) { }

#endif /* CONFIG_HIGH_RES_TIMERS */

/*
 * When a timer is enqueued and expires earlier than the already enqueued
 * timers, we have to check, whether it expires earlier than the timer for
 * which the clock event device was armed.
 *
 * Called with interrupts disabled and base->cpu_base.lock held
 */
static void hrtimer_reprogram(struct hrtimer *timer, bool reprogram)
{
	struct hrtimer_cpu_base *cpu_base = this_cpu_ptr(&hrtimer_bases);
	struct hrtimer_clock_base *base = timer->base;
	ktime_t expires = ktime_sub(hrtimer_get_expires(timer), base->offset);

	WARN_ON_ONCE(hrtimer_get_expires_tv64(timer) < 0);

	/*
	 * CLOCK_REALTIME timer might be requested with an absolute
	 * expiry time which is less than base->offset. Set it to 0.
	 */
	if (expires < 0)
		expires = 0;

	if (timer->is_soft) {
		/*
		 * soft hrtimer could be started on a remote CPU. In this
		 * case softirq_expires_next needs to be updated on the
		 * remote CPU. The soft hrtimer will not expire before the
		 * first hard hrtimer on the remote CPU -
		 * hrtimer_check_target() prevents this case.
		 */
		struct hrtimer_cpu_base *timer_cpu_base = base->cpu_base;

		if (timer_cpu_base->softirq_activated)
			return;

		if (!ktime_before(expires, timer_cpu_base->softirq_expires_next))
			return;

		timer_cpu_base->softirq_next_timer = timer;
		timer_cpu_base->softirq_expires_next = expires;

		if (!ktime_before(expires, timer_cpu_base->expires_next) ||
		    !reprogram)
			return;
	}

	/*
	 * If the timer is not on the current cpu, we cannot reprogram
	 * the other cpus clock event device.
	 */
	if (base->cpu_base != cpu_base)
		return;

	/*
	 * If the hrtimer interrupt is running, then it will
	 * reevaluate the clock bases and reprogram the clock event
	 * device. The callbacks are always executed in hard interrupt
	 * context so we don't need an extra check for a running
	 * callback.
	 */
	if (cpu_base->in_hrtirq)
		return;

	if (expires >= cpu_base->expires_next)
		return;

	/* Update the pointer to the next expiring timer */
	cpu_base->next_timer = timer;
	cpu_base->expires_next = expires;

	/*
	 * If hres is not active, hardware does not have to be
	 * programmed yet.
	 *
	 * If a hang was detected in the last timer interrupt then we
	 * do not schedule a timer which is earlier than the expiry
	 * which we enforced in the hang detection. We want the system
	 * to make progress.
	 */
	if (!__hrtimer_hres_active(cpu_base) || cpu_base->hang_detected)
		return;

	/*
	 * Program the timer hardware. We enforce the expiry for
	 * events which are already in the past.
	 */
	tick_program_event(expires, 1);
}

/*
 * Clock realtime was set
 *
 * Change the offset of the realtime clock vs. the monotonic
 * clock.
 *
 * We might have to reprogram the high resolution timer interrupt. On
 * SMP we call the architecture specific code to retrigger _all_ high
 * resolution timer interrupts. On UP we just disable interrupts and
 * call the high resolution interrupt code.
 */
void clock_was_set(void)
{
#ifdef CONFIG_HIGH_RES_TIMERS
	/* Retrigger the CPU local events everywhere */
	on_each_cpu(retrigger_next_event, NULL, 1);
#endif
	timerfd_clock_was_set();
}

/*
 * During resume we might have to reprogram the high resolution timer
 * interrupt on all online CPUs.  However, all other CPUs will be
 * stopped with IRQs interrupts disabled so the clock_was_set() call
 * must be deferred.
 */
void hrtimers_resume(void)
{
	lockdep_assert_irqs_disabled();
	/* Retrigger on the local CPU */
	retrigger_next_event(NULL);
	/* And schedule a retrigger for all others */
	clock_was_set_delayed();
}

/*
 * Counterpart to lock_hrtimer_base above:
 */
static inline
void unlock_hrtimer_base(const struct hrtimer *timer, unsigned long *flags)
{
	raw_spin_unlock_irqrestore(&timer->base->cpu_base->lock, *flags);
}

/**
 * hrtimer_forward - forward the timer expiry
 * @timer:	hrtimer to forward
 * @now:	forward past this time
 * @interval:	the interval to forward
 *
 * Forward the timer expiry so it will expire in the future.
 * Returns the number of overruns.
 *
 * Can be safely called from the callback function of @timer. If
 * called from other contexts @timer must neither be enqueued nor
 * running the callback and the caller needs to take care of
 * serialization.
 *
 * Note: This only updates the timer expiry value and does not requeue
 * the timer.
 */
u64 hrtimer_forward(struct hrtimer *timer, ktime_t now, ktime_t interval)
{
	u64 orun = 1;
	ktime_t delta;

	delta = ktime_sub(now, hrtimer_get_expires(timer));

	if (delta < 0)
		return 0;

	if (WARN_ON(timer->state & HRTIMER_STATE_ENQUEUED))
		return 0;

	if (interval < hrtimer_resolution)
		interval = hrtimer_resolution;

	if (unlikely(delta >= interval)) {
		s64 incr = ktime_to_ns(interval);

		orun = ktime_divns(delta, incr);
		hrtimer_add_expires_ns(timer, incr * orun);
		if (hrtimer_get_expires_tv64(timer) > now)
			return orun;
		/*
		 * This (and the ktime_add() below) is the
		 * correction for exact:
		 */
		orun++;
	}
	hrtimer_add_expires(timer, interval);

	return orun;
}
EXPORT_SYMBOL_GPL(hrtimer_forward);

void hrtimer_grab_expiry_lock(const struct hrtimer *timer)
{
<<<<<<< HEAD
	struct hrtimer_clock_base *base = timer->base;

	if (base && base->cpu_base) {
=======
	struct hrtimer_clock_base *base = READ_ONCE(timer->base);

	if (timer->is_soft && !is_migration_base(base)) {
>>>>>>> 815b9c8d
		spin_lock(&base->cpu_base->softirq_expiry_lock);
		spin_unlock(&base->cpu_base->softirq_expiry_lock);
	}
}

/*
 * enqueue_hrtimer - internal function to (re)start a timer
 *
 * The timer is inserted in expiry order. Insertion into the
 * red black tree is O(log(n)). Must hold the base lock.
 *
 * Returns 1 when the new timer is the leftmost timer in the tree.
 */
static int enqueue_hrtimer(struct hrtimer *timer,
			   struct hrtimer_clock_base *base,
			   enum hrtimer_mode mode)
{
	debug_activate(timer, mode);

	base->cpu_base->active_bases |= 1 << base->index;

	/* Pairs with the lockless read in hrtimer_is_queued() */
	WRITE_ONCE(timer->state, HRTIMER_STATE_ENQUEUED);

	return timerqueue_add(&base->active, &timer->node);
}

/*
 * __remove_hrtimer - internal function to remove a timer
 *
 * Caller must hold the base lock.
 *
 * High resolution timer mode reprograms the clock event device when the
 * timer is the one which expires next. The caller can disable this by setting
 * reprogram to zero. This is useful, when the context does a reprogramming
 * anyway (e.g. timer interrupt)
 */
static void __remove_hrtimer(struct hrtimer *timer,
			     struct hrtimer_clock_base *base,
			     u8 newstate, int reprogram)
{
	struct hrtimer_cpu_base *cpu_base = base->cpu_base;
	u8 state = timer->state;

	/* Pairs with the lockless read in hrtimer_is_queued() */
	WRITE_ONCE(timer->state, newstate);
	if (!(state & HRTIMER_STATE_ENQUEUED))
		return;

	if (!timerqueue_del(&base->active, &timer->node))
		cpu_base->active_bases &= ~(1 << base->index);

	/*
	 * Note: If reprogram is false we do not update
	 * cpu_base->next_timer. This happens when we remove the first
	 * timer on a remote cpu. No harm as we never dereference
	 * cpu_base->next_timer. So the worst thing what can happen is
	 * an superflous call to hrtimer_force_reprogram() on the
	 * remote cpu later on if the same timer gets enqueued again.
	 */
	if (reprogram && timer == cpu_base->next_timer)
		hrtimer_force_reprogram(cpu_base, 1);
}

/*
 * remove hrtimer, called with base lock held
 */
static inline int
remove_hrtimer(struct hrtimer *timer, struct hrtimer_clock_base *base, bool restart)
{
	u8 state = timer->state;

	if (state & HRTIMER_STATE_ENQUEUED) {
		int reprogram;

		/*
		 * Remove the timer and force reprogramming when high
		 * resolution mode is active and the timer is on the current
		 * CPU. If we remove a timer on another CPU, reprogramming is
		 * skipped. The interrupt event on this CPU is fired and
		 * reprogramming happens in the interrupt handler. This is a
		 * rare case and less expensive than a smp call.
		 */
		debug_deactivate(timer);
		reprogram = base->cpu_base == this_cpu_ptr(&hrtimer_bases);

		if (!restart)
			state = HRTIMER_STATE_INACTIVE;

		__remove_hrtimer(timer, base, state, reprogram);
		return 1;
	}
	return 0;
}

static inline ktime_t hrtimer_update_lowres(struct hrtimer *timer, ktime_t tim,
					    const enum hrtimer_mode mode)
{
#ifdef CONFIG_TIME_LOW_RES
	/*
	 * CONFIG_TIME_LOW_RES indicates that the system has no way to return
	 * granular time values. For relative timers we add hrtimer_resolution
	 * (i.e. one jiffie) to prevent short timeouts.
	 */
	timer->is_rel = mode & HRTIMER_MODE_REL;
	if (timer->is_rel)
		tim = ktime_add_safe(tim, hrtimer_resolution);
#endif
	return tim;
}

static void
hrtimer_update_softirq_timer(struct hrtimer_cpu_base *cpu_base, bool reprogram)
{
	ktime_t expires;

	/*
	 * Find the next SOFT expiration.
	 */
	expires = __hrtimer_get_next_event(cpu_base, HRTIMER_ACTIVE_SOFT);

	/*
	 * reprogramming needs to be triggered, even if the next soft
	 * hrtimer expires at the same time than the next hard
	 * hrtimer. cpu_base->softirq_expires_next needs to be updated!
	 */
	if (expires == KTIME_MAX)
		return;

	/*
	 * cpu_base->*next_timer is recomputed by __hrtimer_get_next_event()
	 * cpu_base->*expires_next is only set by hrtimer_reprogram()
	 */
	hrtimer_reprogram(cpu_base->softirq_next_timer, reprogram);
}

static int __hrtimer_start_range_ns(struct hrtimer *timer, ktime_t tim,
				    u64 delta_ns, const enum hrtimer_mode mode,
				    struct hrtimer_clock_base *base)
{
	struct hrtimer_clock_base *new_base;

	/* Remove an active timer from the queue: */
	remove_hrtimer(timer, base, true);

	if (mode & HRTIMER_MODE_REL)
		tim = ktime_add_safe(tim, base->get_time());

	tim = hrtimer_update_lowres(timer, tim, mode);

	hrtimer_set_expires_range_ns(timer, tim, delta_ns);

	/* Switch the timer base, if necessary: */
	new_base = switch_hrtimer_base(timer, base, mode & HRTIMER_MODE_PINNED);

	return enqueue_hrtimer(timer, new_base, mode);
}

/**
 * hrtimer_start_range_ns - (re)start an hrtimer
 * @timer:	the timer to be added
 * @tim:	expiry time
 * @delta_ns:	"slack" range for the timer
 * @mode:	timer mode: absolute (HRTIMER_MODE_ABS) or
 *		relative (HRTIMER_MODE_REL), and pinned (HRTIMER_MODE_PINNED);
 *		softirq based mode is considered for debug purpose only!
 */
void hrtimer_start_range_ns(struct hrtimer *timer, ktime_t tim,
			    u64 delta_ns, const enum hrtimer_mode mode)
{
	struct hrtimer_clock_base *base;
	unsigned long flags;

	/*
	 * Check whether the HRTIMER_MODE_SOFT bit and hrtimer.is_soft
	 * match.
	 */
#ifndef CONFIG_PREEMPT_RT_BASE
	WARN_ON_ONCE(!(mode & HRTIMER_MODE_SOFT) ^ !timer->is_soft);
#endif

	base = lock_hrtimer_base(timer, &flags);

	if (__hrtimer_start_range_ns(timer, tim, delta_ns, mode, base))
		hrtimer_reprogram(timer, true);

	unlock_hrtimer_base(timer, &flags);
}
EXPORT_SYMBOL_GPL(hrtimer_start_range_ns);

/**
 * hrtimer_try_to_cancel - try to deactivate a timer
 * @timer:	hrtimer to stop
 *
 * Returns:
 *  0 when the timer was not active
 *  1 when the timer was active
 * -1 when the timer is currently executing the callback function and
 *    cannot be stopped
 */
int hrtimer_try_to_cancel(struct hrtimer *timer)
{
	struct hrtimer_clock_base *base;
	unsigned long flags;
	int ret = -1;

	/*
	 * Check lockless first. If the timer is not active (neither
	 * enqueued nor running the callback, nothing to do here.  The
	 * base lock does not serialize against a concurrent enqueue,
	 * so we can avoid taking it.
	 */
	if (!hrtimer_active(timer))
		return 0;

	base = lock_hrtimer_base(timer, &flags);

	if (!hrtimer_callback_running(timer))
		ret = remove_hrtimer(timer, base, false);

	unlock_hrtimer_base(timer, &flags);

	return ret;

}
EXPORT_SYMBOL_GPL(hrtimer_try_to_cancel);

/**
 * hrtimer_cancel - cancel a timer and wait for the handler to finish.
 * @timer:	the timer to be cancelled
 *
 * Returns:
 *  0 when the timer was not active
 *  1 when the timer was active
 */
int hrtimer_cancel(struct hrtimer *timer)
{
	for (;;) {
		int ret = hrtimer_try_to_cancel(timer);

		if (ret >= 0)
			return ret;
		hrtimer_grab_expiry_lock(timer);
	}
}
EXPORT_SYMBOL_GPL(hrtimer_cancel);

/**
 * hrtimer_get_remaining - get remaining time for the timer
 * @timer:	the timer to read
 * @adjust:	adjust relative timers when CONFIG_TIME_LOW_RES=y
 */
ktime_t __hrtimer_get_remaining(const struct hrtimer *timer, bool adjust)
{
	unsigned long flags;
	ktime_t rem;

	lock_hrtimer_base(timer, &flags);
	if (IS_ENABLED(CONFIG_TIME_LOW_RES) && adjust)
		rem = hrtimer_expires_remaining_adjusted(timer);
	else
		rem = hrtimer_expires_remaining(timer);
	unlock_hrtimer_base(timer, &flags);

	return rem;
}
EXPORT_SYMBOL_GPL(__hrtimer_get_remaining);

#ifdef CONFIG_NO_HZ_COMMON
/**
 * hrtimer_get_next_event - get the time until next expiry event
 *
 * Returns the next expiry time or KTIME_MAX if no timer is pending.
 */
u64 hrtimer_get_next_event(void)
{
	struct hrtimer_cpu_base *cpu_base = this_cpu_ptr(&hrtimer_bases);
	u64 expires = KTIME_MAX;
	unsigned long flags;

	raw_spin_lock_irqsave(&cpu_base->lock, flags);

	if (!__hrtimer_hres_active(cpu_base))
		expires = __hrtimer_get_next_event(cpu_base, HRTIMER_ACTIVE_ALL);

	raw_spin_unlock_irqrestore(&cpu_base->lock, flags);

	return expires;
}

/**
 * hrtimer_next_event_without - time until next expiry event w/o one timer
 * @exclude:	timer to exclude
 *
 * Returns the next expiry time over all timers except for the @exclude one or
 * KTIME_MAX if none of them is pending.
 */
u64 hrtimer_next_event_without(const struct hrtimer *exclude)
{
	struct hrtimer_cpu_base *cpu_base = this_cpu_ptr(&hrtimer_bases);
	u64 expires = KTIME_MAX;
	unsigned long flags;

	raw_spin_lock_irqsave(&cpu_base->lock, flags);

	if (__hrtimer_hres_active(cpu_base)) {
		unsigned int active;

		if (!cpu_base->softirq_activated) {
			active = cpu_base->active_bases & HRTIMER_ACTIVE_SOFT;
			expires = __hrtimer_next_event_base(cpu_base, exclude,
							    active, KTIME_MAX);
		}
		active = cpu_base->active_bases & HRTIMER_ACTIVE_HARD;
		expires = __hrtimer_next_event_base(cpu_base, exclude, active,
						    expires);
	}

	raw_spin_unlock_irqrestore(&cpu_base->lock, flags);

	return expires;
}
#endif

static inline int hrtimer_clockid_to_base(clockid_t clock_id)
{
	if (likely(clock_id < MAX_CLOCKS)) {
		int base = hrtimer_clock_to_base_table[clock_id];

		if (likely(base != HRTIMER_MAX_CLOCK_BASES))
			return base;
	}
	WARN(1, "Invalid clockid %d. Using MONOTONIC\n", clock_id);
	return HRTIMER_BASE_MONOTONIC;
}

static void __hrtimer_init(struct hrtimer *timer, clockid_t clock_id,
			   enum hrtimer_mode mode)
{
	bool softtimer;
	int base;
	struct hrtimer_cpu_base *cpu_base;

	softtimer = !!(mode & HRTIMER_MODE_SOFT);
#ifdef CONFIG_PREEMPT_RT_FULL
	if (!softtimer && !(mode & HRTIMER_MODE_HARD))
		softtimer = true;
#endif
	base = softtimer ? HRTIMER_MAX_CLOCK_BASES / 2 : 0;

	memset(timer, 0, sizeof(struct hrtimer));

	cpu_base = raw_cpu_ptr(&hrtimer_bases);

	/*
	 * POSIX magic: Relative CLOCK_REALTIME timers are not affected by
	 * clock modifications, so they needs to become CLOCK_MONOTONIC to
	 * ensure POSIX compliance.
	 */
	if (clock_id == CLOCK_REALTIME && mode & HRTIMER_MODE_REL)
		clock_id = CLOCK_MONOTONIC;

	base += hrtimer_clockid_to_base(clock_id);
	timer->is_soft = softtimer;
	timer->base = &cpu_base->clock_base[base];
	timerqueue_init(&timer->node);
}

/**
 * hrtimer_init - initialize a timer to the given clock
 * @timer:	the timer to be initialized
 * @clock_id:	the clock to be used
 * @mode:       The modes which are relevant for intitialization:
 *              HRTIMER_MODE_ABS, HRTIMER_MODE_REL, HRTIMER_MODE_ABS_SOFT,
 *              HRTIMER_MODE_REL_SOFT
 *
 *              The PINNED variants of the above can be handed in,
 *              but the PINNED bit is ignored as pinning happens
 *              when the hrtimer is started
 */
void hrtimer_init(struct hrtimer *timer, clockid_t clock_id,
		  enum hrtimer_mode mode)
{
	debug_init(timer, clock_id, mode);
	__hrtimer_init(timer, clock_id, mode);
}
EXPORT_SYMBOL_GPL(hrtimer_init);

/*
 * A timer is active, when it is enqueued into the rbtree or the
 * callback function is running or it's in the state of being migrated
 * to another cpu.
 *
 * It is important for this function to not return a false negative.
 */
bool hrtimer_active(const struct hrtimer *timer)
{
	struct hrtimer_clock_base *base;
	unsigned int seq;

	do {
		base = READ_ONCE(timer->base);
		seq = raw_read_seqcount_begin(&base->seq);

		if (timer->state != HRTIMER_STATE_INACTIVE ||
		    base->running == timer)
			return true;

	} while (read_seqcount_retry(&base->seq, seq) ||
		 base != READ_ONCE(timer->base));

	return false;
}
EXPORT_SYMBOL_GPL(hrtimer_active);

/*
 * The write_seqcount_barrier()s in __run_hrtimer() split the thing into 3
 * distinct sections:
 *
 *  - queued:	the timer is queued
 *  - callback:	the timer is being ran
 *  - post:	the timer is inactive or (re)queued
 *
 * On the read side we ensure we observe timer->state and cpu_base->running
 * from the same section, if anything changed while we looked at it, we retry.
 * This includes timer->base changing because sequence numbers alone are
 * insufficient for that.
 *
 * The sequence numbers are required because otherwise we could still observe
 * a false negative if the read side got smeared over multiple consequtive
 * __run_hrtimer() invocations.
 */

static void __run_hrtimer(struct hrtimer_cpu_base *cpu_base,
			  struct hrtimer_clock_base *base,
			  struct hrtimer *timer, ktime_t *now,
			  unsigned long flags)
{
	enum hrtimer_restart (*fn)(struct hrtimer *);
	int restart;

	lockdep_assert_held(&cpu_base->lock);

	debug_deactivate(timer);
	base->running = timer;

	/*
	 * Separate the ->running assignment from the ->state assignment.
	 *
	 * As with a regular write barrier, this ensures the read side in
	 * hrtimer_active() cannot observe base->running == NULL &&
	 * timer->state == INACTIVE.
	 */
	raw_write_seqcount_barrier(&base->seq);

	__remove_hrtimer(timer, base, HRTIMER_STATE_INACTIVE, 0);
	fn = timer->function;

	/*
	 * Clear the 'is relative' flag for the TIME_LOW_RES case. If the
	 * timer is restarted with a period then it becomes an absolute
	 * timer. If its not restarted it does not matter.
	 */
	if (IS_ENABLED(CONFIG_TIME_LOW_RES))
		timer->is_rel = false;

	/*
	 * The timer is marked as running in the CPU base, so it is
	 * protected against migration to a different CPU even if the lock
	 * is dropped.
	 */
	raw_spin_unlock_irqrestore(&cpu_base->lock, flags);
	trace_hrtimer_expire_entry(timer, now);
	restart = fn(timer);
	trace_hrtimer_expire_exit(timer);
	raw_spin_lock_irq(&cpu_base->lock);

	/*
	 * Note: We clear the running state after enqueue_hrtimer and
	 * we do not reprogram the event hardware. Happens either in
	 * hrtimer_start_range_ns() or in hrtimer_interrupt()
	 *
	 * Note: Because we dropped the cpu_base->lock above,
	 * hrtimer_start_range_ns() can have popped in and enqueued the timer
	 * for us already.
	 */
	if (restart != HRTIMER_NORESTART &&
	    !(timer->state & HRTIMER_STATE_ENQUEUED))
		enqueue_hrtimer(timer, base, HRTIMER_MODE_ABS);

	/*
	 * Separate the ->running assignment from the ->state assignment.
	 *
	 * As with a regular write barrier, this ensures the read side in
	 * hrtimer_active() cannot observe base->running.timer == NULL &&
	 * timer->state == INACTIVE.
	 */
	raw_write_seqcount_barrier(&base->seq);

	WARN_ON_ONCE(base->running != timer);
	base->running = NULL;
}

static void __hrtimer_run_queues(struct hrtimer_cpu_base *cpu_base, ktime_t now,
				 unsigned long flags, unsigned int active_mask)
{
	struct hrtimer_clock_base *base;
	unsigned int active = cpu_base->active_bases & active_mask;

	for_each_active_base(base, cpu_base, active) {
		struct timerqueue_node *node;
		ktime_t basenow;

		basenow = ktime_add(now, base->offset);

		while ((node = timerqueue_getnext(&base->active))) {
			struct hrtimer *timer;

			timer = container_of(node, struct hrtimer, node);

			/*
			 * The immediate goal for using the softexpires is
			 * minimizing wakeups, not running timers at the
			 * earliest interrupt after their soft expiration.
			 * This allows us to avoid using a Priority Search
			 * Tree, which can answer a stabbing querry for
			 * overlapping intervals and instead use the simple
			 * BST we already have.
			 * We don't add extra wakeups by delaying timers that
			 * are right-of a not yet expired timer, because that
			 * timer will have to trigger a wakeup anyway.
			 */
			if (basenow < hrtimer_get_softexpires_tv64(timer))
				break;

			__run_hrtimer(cpu_base, base, timer, &basenow, flags);
		}
	}
}

static __latent_entropy void hrtimer_run_softirq(struct softirq_action *h)
{
	struct hrtimer_cpu_base *cpu_base = this_cpu_ptr(&hrtimer_bases);
	unsigned long flags;
	ktime_t now;

	spin_lock(&cpu_base->softirq_expiry_lock);
	raw_spin_lock_irqsave(&cpu_base->lock, flags);

	now = hrtimer_update_base(cpu_base);
	__hrtimer_run_queues(cpu_base, now, flags, HRTIMER_ACTIVE_SOFT);

	cpu_base->softirq_activated = 0;
	hrtimer_update_softirq_timer(cpu_base, true);

	raw_spin_unlock_irqrestore(&cpu_base->lock, flags);
	spin_unlock(&cpu_base->softirq_expiry_lock);
}

#ifdef CONFIG_HIGH_RES_TIMERS

/*
 * High resolution timer interrupt
 * Called with interrupts disabled
 */
void hrtimer_interrupt(struct clock_event_device *dev)
{
	struct hrtimer_cpu_base *cpu_base = this_cpu_ptr(&hrtimer_bases);
	ktime_t expires_next, now, entry_time, delta;
	unsigned long flags;
	int retries = 0;

	BUG_ON(!cpu_base->hres_active);
	cpu_base->nr_events++;
	dev->next_event = KTIME_MAX;

	raw_spin_lock_irqsave(&cpu_base->lock, flags);
	entry_time = now = hrtimer_update_base(cpu_base);
retry:
	cpu_base->in_hrtirq = 1;
	/*
	 * We set expires_next to KTIME_MAX here with cpu_base->lock
	 * held to prevent that a timer is enqueued in our queue via
	 * the migration code. This does not affect enqueueing of
	 * timers which run their callback and need to be requeued on
	 * this CPU.
	 */
	cpu_base->expires_next = KTIME_MAX;

	if (!ktime_before(now, cpu_base->softirq_expires_next)) {
		cpu_base->softirq_expires_next = KTIME_MAX;
		cpu_base->softirq_activated = 1;
		raise_softirq_irqoff(HRTIMER_SOFTIRQ);
	}

	__hrtimer_run_queues(cpu_base, now, flags, HRTIMER_ACTIVE_HARD);

	/* Reevaluate the clock bases for the next expiry */
	expires_next = __hrtimer_get_next_event(cpu_base, HRTIMER_ACTIVE_ALL);
	/*
	 * Store the new expiry value so the migration code can verify
	 * against it.
	 */
	cpu_base->expires_next = expires_next;
	cpu_base->in_hrtirq = 0;
	raw_spin_unlock_irqrestore(&cpu_base->lock, flags);

	/* Reprogramming necessary ? */
	if (!tick_program_event(expires_next, 0)) {
		cpu_base->hang_detected = 0;
		return;
	}

	/*
	 * The next timer was already expired due to:
	 * - tracing
	 * - long lasting callbacks
	 * - being scheduled away when running in a VM
	 *
	 * We need to prevent that we loop forever in the hrtimer
	 * interrupt routine. We give it 3 attempts to avoid
	 * overreacting on some spurious event.
	 *
	 * Acquire base lock for updating the offsets and retrieving
	 * the current time.
	 */
	raw_spin_lock_irqsave(&cpu_base->lock, flags);
	now = hrtimer_update_base(cpu_base);
	cpu_base->nr_retries++;
	if (++retries < 3)
		goto retry;
	/*
	 * Give the system a chance to do something else than looping
	 * here. We stored the entry time, so we know exactly how long
	 * we spent here. We schedule the next event this amount of
	 * time away.
	 */
	cpu_base->nr_hangs++;
	cpu_base->hang_detected = 1;
	raw_spin_unlock_irqrestore(&cpu_base->lock, flags);

	delta = ktime_sub(now, entry_time);
	if ((unsigned int)delta > cpu_base->max_hang_time)
		cpu_base->max_hang_time = (unsigned int) delta;
	/*
	 * Limit it to a sensible value as we enforce a longer
	 * delay. Give the CPU at least 100ms to catch up.
	 */
	if (delta > 100 * NSEC_PER_MSEC)
		expires_next = ktime_add_ns(now, 100 * NSEC_PER_MSEC);
	else
		expires_next = ktime_add(now, delta);
	tick_program_event(expires_next, 1);
	pr_warn_once("hrtimer: interrupt took %llu ns\n", ktime_to_ns(delta));
}

/* called with interrupts disabled */
static inline void __hrtimer_peek_ahead_timers(void)
{
	struct tick_device *td;

	if (!hrtimer_hres_active())
		return;

	td = this_cpu_ptr(&tick_cpu_device);
	if (td && td->evtdev)
		hrtimer_interrupt(td->evtdev);
}

#else /* CONFIG_HIGH_RES_TIMERS */

static inline void __hrtimer_peek_ahead_timers(void) { }

#endif	/* !CONFIG_HIGH_RES_TIMERS */

/*
 * Called from run_local_timers in hardirq context every jiffy
 */
void hrtimer_run_queues(void)
{
	struct hrtimer_cpu_base *cpu_base = this_cpu_ptr(&hrtimer_bases);
	unsigned long flags;
	ktime_t now;

	if (__hrtimer_hres_active(cpu_base))
		return;

	/*
	 * This _is_ ugly: We have to check periodically, whether we
	 * can switch to highres and / or nohz mode. The clocksource
	 * switch happens with xtime_lock held. Notification from
	 * there only sets the check bit in the tick_oneshot code,
	 * otherwise we might deadlock vs. xtime_lock.
	 */
	if (tick_check_oneshot_change(!hrtimer_is_hres_enabled())) {
		hrtimer_switch_to_hres();
		return;
	}

	raw_spin_lock_irqsave(&cpu_base->lock, flags);
	now = hrtimer_update_base(cpu_base);

	if (!ktime_before(now, cpu_base->softirq_expires_next)) {
		cpu_base->softirq_expires_next = KTIME_MAX;
		cpu_base->softirq_activated = 1;
		raise_softirq_irqoff(HRTIMER_SOFTIRQ);
	}

	__hrtimer_run_queues(cpu_base, now, flags, HRTIMER_ACTIVE_HARD);
	raw_spin_unlock_irqrestore(&cpu_base->lock, flags);
}

/*
 * Sleep related functions:
 */
static enum hrtimer_restart hrtimer_wakeup(struct hrtimer *timer)
{
	struct hrtimer_sleeper *t =
		container_of(timer, struct hrtimer_sleeper, timer);
	struct task_struct *task = t->task;

	t->task = NULL;
	if (task)
		wake_up_process(task);

	return HRTIMER_NORESTART;
}

static void __hrtimer_init_sleeper(struct hrtimer_sleeper *sl,
				   clockid_t clock_id,
				   enum hrtimer_mode mode,
				   struct task_struct *task)
{
#ifdef CONFIG_PREEMPT_RT_FULL
	if (!(mode & (HRTIMER_MODE_SOFT | HRTIMER_MODE_HARD))) {
		if (task_is_realtime(current) || system_state != SYSTEM_RUNNING)
			mode |= HRTIMER_MODE_HARD;
		else
			mode |= HRTIMER_MODE_SOFT;
	}
#endif
	__hrtimer_init(&sl->timer, clock_id, mode);
	sl->timer.function = hrtimer_wakeup;
	sl->task = task;
}

/**
 * hrtimer_init_sleeper - initialize sleeper to the given clock
 * @sl:		sleeper to be initialized
 * @clock_id:	the clock to be used
 * @mode:	timer mode abs/rel
 * @task:	the task to wake up
 */
void hrtimer_init_sleeper(struct hrtimer_sleeper *sl, clockid_t clock_id,
			  enum hrtimer_mode mode, struct task_struct *task)
{
	debug_init(&sl->timer, clock_id, mode);
	__hrtimer_init_sleeper(sl, clock_id, mode, task);

}
EXPORT_SYMBOL_GPL(hrtimer_init_sleeper);

#ifdef CONFIG_DEBUG_OBJECTS_TIMERS
void hrtimer_init_sleeper_on_stack(struct hrtimer_sleeper *sl,
				   clockid_t clock_id,
				   enum hrtimer_mode mode,
				   struct task_struct *task)
{
	debug_object_init_on_stack(&sl->timer, &hrtimer_debug_descr);
	__hrtimer_init_sleeper(sl, clock_id, mode, task);
}
EXPORT_SYMBOL_GPL(hrtimer_init_sleeper_on_stack);
#endif

int nanosleep_copyout(struct restart_block *restart, struct timespec64 *ts)
{
	switch(restart->nanosleep.type) {
#ifdef CONFIG_COMPAT_32BIT_TIME
	case TT_COMPAT:
		if (compat_put_timespec64(ts, restart->nanosleep.compat_rmtp))
			return -EFAULT;
		break;
#endif
	case TT_NATIVE:
		if (put_timespec64(ts, restart->nanosleep.rmtp))
			return -EFAULT;
		break;
	default:
		BUG();
	}
	return -ERESTART_RESTARTBLOCK;
}

static int __sched do_nanosleep(struct hrtimer_sleeper *t, enum hrtimer_mode mode)
{
	struct restart_block *restart;

	do {
		set_current_state(TASK_INTERRUPTIBLE);
		hrtimer_start_expires(&t->timer, mode);

		if (likely(t->task))
			freezable_schedule();

		__set_current_state(TASK_RUNNING);
		hrtimer_cancel(&t->timer);
		mode = HRTIMER_MODE_ABS;

	} while (t->task && !signal_pending(current));


	if (!t->task)
		return 0;

	restart = &current->restart_block;
	if (restart->nanosleep.type != TT_NONE) {
		ktime_t rem = hrtimer_expires_remaining(&t->timer);
		struct timespec64 rmt;

		if (rem <= 0)
			return 0;
		rmt = ktime_to_timespec64(rem);

		return nanosleep_copyout(restart, &rmt);
	}
	return -ERESTART_RESTARTBLOCK;
}

static long __sched hrtimer_nanosleep_restart(struct restart_block *restart)
{
	struct hrtimer_sleeper t;
	int ret;

	hrtimer_init_sleeper_on_stack(&t, restart->nanosleep.clockid,
				      HRTIMER_MODE_ABS, current);
	hrtimer_set_expires_tv64(&t.timer, restart->nanosleep.expires);
	ret = do_nanosleep(&t, HRTIMER_MODE_ABS);
	destroy_hrtimer_on_stack(&t.timer);
	return ret;
}

long hrtimer_nanosleep(const struct timespec64 *rqtp,
		       const enum hrtimer_mode mode, const clockid_t clockid)
{
	struct restart_block *restart;
	struct hrtimer_sleeper t;
	int ret = 0;
	u64 slack;

	slack = current->timer_slack_ns;
	if (dl_task(current) || rt_task(current))
		slack = 0;

	hrtimer_init_sleeper_on_stack(&t, clockid, mode, current);
	hrtimer_set_expires_range_ns(&t.timer, timespec64_to_ktime(*rqtp), slack);
	ret = do_nanosleep(&t, mode);
	if (ret != -ERESTART_RESTARTBLOCK)
		goto out;

	/* Absolute timers do not update the rmtp value and restart: */
	if (mode == HRTIMER_MODE_ABS) {
		ret = -ERESTARTNOHAND;
		goto out;
	}

	restart = &current->restart_block;
	restart->fn = hrtimer_nanosleep_restart;
	restart->nanosleep.clockid = t.timer.base->clockid;
	restart->nanosleep.expires = hrtimer_get_expires_tv64(&t.timer);
out:
	destroy_hrtimer_on_stack(&t.timer);
	return ret;
}

#if !defined(CONFIG_64BIT_TIME) || defined(CONFIG_64BIT)

SYSCALL_DEFINE2(nanosleep, struct __kernel_timespec __user *, rqtp,
		struct __kernel_timespec __user *, rmtp)
{
	struct timespec64 tu;

	if (get_timespec64(&tu, rqtp))
		return -EFAULT;

	if (!timespec64_valid(&tu))
		return -EINVAL;

	current->restart_block.nanosleep.type = rmtp ? TT_NATIVE : TT_NONE;
	current->restart_block.nanosleep.rmtp = rmtp;
	return hrtimer_nanosleep(&tu, HRTIMER_MODE_REL, CLOCK_MONOTONIC);
}

#endif

#ifdef CONFIG_COMPAT_32BIT_TIME

COMPAT_SYSCALL_DEFINE2(nanosleep, struct compat_timespec __user *, rqtp,
		       struct compat_timespec __user *, rmtp)
{
	struct timespec64 tu;

	if (compat_get_timespec64(&tu, rqtp))
		return -EFAULT;

	if (!timespec64_valid(&tu))
		return -EINVAL;

	current->restart_block.nanosleep.type = rmtp ? TT_COMPAT : TT_NONE;
	current->restart_block.nanosleep.compat_rmtp = rmtp;
	return hrtimer_nanosleep(&tu, HRTIMER_MODE_REL, CLOCK_MONOTONIC);
}
#endif

#ifdef CONFIG_PREEMPT_RT_FULL
/*
 * Sleep for 1 ms in hope whoever holds what we want will let it go.
 */
void cpu_chill(void)
{
	unsigned int freeze_flag = current->flags & PF_NOFREEZE;
	struct task_struct *self = current;
	ktime_t chill_time;

	raw_spin_lock_irq(&self->pi_lock);
	self->saved_state = self->state;
	__set_current_state_no_track(TASK_UNINTERRUPTIBLE);
	raw_spin_unlock_irq(&self->pi_lock);

	chill_time = ktime_set(0, NSEC_PER_MSEC);

	current->flags |= PF_NOFREEZE;
	sleeping_lock_inc();
	schedule_hrtimeout(&chill_time, HRTIMER_MODE_REL_HARD);
	sleeping_lock_dec();
	if (!freeze_flag)
		current->flags &= ~PF_NOFREEZE;

	raw_spin_lock_irq(&self->pi_lock);
	__set_current_state_no_track(self->saved_state);
	self->saved_state = TASK_RUNNING;
	raw_spin_unlock_irq(&self->pi_lock);
}
EXPORT_SYMBOL(cpu_chill);
#endif

/*
 * Functions related to boot-time initialization:
 */
int hrtimers_prepare_cpu(unsigned int cpu)
{
	struct hrtimer_cpu_base *cpu_base = &per_cpu(hrtimer_bases, cpu);
	int i;

	for (i = 0; i < HRTIMER_MAX_CLOCK_BASES; i++) {
		cpu_base->clock_base[i].cpu_base = cpu_base;
		timerqueue_init_head(&cpu_base->clock_base[i].active);
	}

	cpu_base->cpu = cpu;
	cpu_base->active_bases = 0;
	cpu_base->hres_active = 0;
	cpu_base->hang_detected = 0;
	cpu_base->next_timer = NULL;
	cpu_base->softirq_next_timer = NULL;
	cpu_base->expires_next = KTIME_MAX;
	cpu_base->softirq_expires_next = KTIME_MAX;
	spin_lock_init(&cpu_base->softirq_expiry_lock);
	return 0;
}

#ifdef CONFIG_HOTPLUG_CPU

static void migrate_hrtimer_list(struct hrtimer_clock_base *old_base,
				struct hrtimer_clock_base *new_base)
{
	struct hrtimer *timer;
	struct timerqueue_node *node;

	while ((node = timerqueue_getnext(&old_base->active))) {
		timer = container_of(node, struct hrtimer, node);
		BUG_ON(hrtimer_callback_running(timer));
		debug_deactivate(timer);

		/*
		 * Mark it as ENQUEUED not INACTIVE otherwise the
		 * timer could be seen as !active and just vanish away
		 * under us on another CPU
		 */
		__remove_hrtimer(timer, old_base, HRTIMER_STATE_ENQUEUED, 0);
		timer->base = new_base;
		/*
		 * Enqueue the timers on the new cpu. This does not
		 * reprogram the event device in case the timer
		 * expires before the earliest on this CPU, but we run
		 * hrtimer_interrupt after we migrated everything to
		 * sort out already expired timers and reprogram the
		 * event device.
		 */
		enqueue_hrtimer(timer, new_base, HRTIMER_MODE_ABS);
	}
}

int hrtimers_dead_cpu(unsigned int scpu)
{
	struct hrtimer_cpu_base *old_base, *new_base;
	int i;

	BUG_ON(cpu_online(scpu));
	tick_cancel_sched_timer(scpu);

	/*
	 * this BH disable ensures that raise_softirq_irqoff() does
	 * not wakeup ksoftirqd (and acquire the pi-lock) while
	 * holding the cpu_base lock
	 */
	local_bh_disable();
	local_irq_disable();
	old_base = &per_cpu(hrtimer_bases, scpu);
	new_base = this_cpu_ptr(&hrtimer_bases);
	/*
	 * The caller is globally serialized and nobody else
	 * takes two locks at once, deadlock is not possible.
	 */
	raw_spin_lock(&new_base->lock);
	raw_spin_lock_nested(&old_base->lock, SINGLE_DEPTH_NESTING);

	for (i = 0; i < HRTIMER_MAX_CLOCK_BASES; i++) {
		migrate_hrtimer_list(&old_base->clock_base[i],
				     &new_base->clock_base[i]);
	}

	/*
	 * The migration might have changed the first expiring softirq
	 * timer on this CPU. Update it.
	 */
	hrtimer_update_softirq_timer(new_base, false);

	raw_spin_unlock(&old_base->lock);
	raw_spin_unlock(&new_base->lock);

	/* Check, if we got expired work to do */
	__hrtimer_peek_ahead_timers();
	local_irq_enable();
	local_bh_enable();
	return 0;
}

#endif /* CONFIG_HOTPLUG_CPU */

void __init hrtimers_init(void)
{
	hrtimers_prepare_cpu(smp_processor_id());
	open_softirq(HRTIMER_SOFTIRQ, hrtimer_run_softirq);
}

/**
 * schedule_hrtimeout_range_clock - sleep until timeout
 * @expires:	timeout value (ktime_t)
 * @delta:	slack in expires timeout (ktime_t)
 * @mode:	timer mode
 * @clock_id:	timer clock to be used
 */
int __sched
schedule_hrtimeout_range_clock(ktime_t *expires, u64 delta,
			       const enum hrtimer_mode mode, clockid_t clock_id)
{
	struct hrtimer_sleeper t;

	/*
	 * Optimize when a zero timeout value is given. It does not
	 * matter whether this is an absolute or a relative time.
	 */
	if (expires && *expires == 0) {
		__set_current_state(TASK_RUNNING);
		return 0;
	}

	/*
	 * A NULL parameter means "infinite"
	 */
	if (!expires) {
		schedule();
		return -EINTR;
	}

	hrtimer_init_sleeper_on_stack(&t, clock_id, mode, current);
	hrtimer_set_expires_range_ns(&t.timer, *expires, delta);

	hrtimer_start_expires(&t.timer, mode);

	if (likely(t.task))
		schedule();

	hrtimer_cancel(&t.timer);
	destroy_hrtimer_on_stack(&t.timer);

	__set_current_state(TASK_RUNNING);

	return !t.task ? 0 : -EINTR;
}

/**
 * schedule_hrtimeout_range - sleep until timeout
 * @expires:	timeout value (ktime_t)
 * @delta:	slack in expires timeout (ktime_t)
 * @mode:	timer mode
 *
 * Make the current task sleep until the given expiry time has
 * elapsed. The routine will return immediately unless
 * the current task state has been set (see set_current_state()).
 *
 * The @delta argument gives the kernel the freedom to schedule the
 * actual wakeup to a time that is both power and performance friendly.
 * The kernel give the normal best effort behavior for "@expires+@delta",
 * but may decide to fire the timer earlier, but no earlier than @expires.
 *
 * You can set the task state as follows -
 *
 * %TASK_UNINTERRUPTIBLE - at least @timeout time is guaranteed to
 * pass before the routine returns unless the current task is explicitly
 * woken up, (e.g. by wake_up_process()).
 *
 * %TASK_INTERRUPTIBLE - the routine may return early if a signal is
 * delivered to the current task or the current task is explicitly woken
 * up.
 *
 * The current task state is guaranteed to be TASK_RUNNING when this
 * routine returns.
 *
 * Returns 0 when the timer has expired. If the task was woken before the
 * timer expired by a signal (only possible in state TASK_INTERRUPTIBLE) or
 * by an explicit wakeup, it returns -EINTR.
 */
int __sched schedule_hrtimeout_range(ktime_t *expires, u64 delta,
				     const enum hrtimer_mode mode)
{
	return schedule_hrtimeout_range_clock(expires, delta, mode,
					      CLOCK_MONOTONIC);
}
EXPORT_SYMBOL_GPL(schedule_hrtimeout_range);

/**
 * schedule_hrtimeout - sleep until timeout
 * @expires:	timeout value (ktime_t)
 * @mode:	timer mode
 *
 * Make the current task sleep until the given expiry time has
 * elapsed. The routine will return immediately unless
 * the current task state has been set (see set_current_state()).
 *
 * You can set the task state as follows -
 *
 * %TASK_UNINTERRUPTIBLE - at least @timeout time is guaranteed to
 * pass before the routine returns unless the current task is explicitly
 * woken up, (e.g. by wake_up_process()).
 *
 * %TASK_INTERRUPTIBLE - the routine may return early if a signal is
 * delivered to the current task or the current task is explicitly woken
 * up.
 *
 * The current task state is guaranteed to be TASK_RUNNING when this
 * routine returns.
 *
 * Returns 0 when the timer has expired. If the task was woken before the
 * timer expired by a signal (only possible in state TASK_INTERRUPTIBLE) or
 * by an explicit wakeup, it returns -EINTR.
 */
int __sched schedule_hrtimeout(ktime_t *expires,
			       const enum hrtimer_mode mode)
{
	return schedule_hrtimeout_range(expires, 0, mode);
}
EXPORT_SYMBOL_GPL(schedule_hrtimeout);<|MERGE_RESOLUTION|>--- conflicted
+++ resolved
@@ -740,29 +740,6 @@
 	retrigger_next_event(NULL);
 }
 
-#ifdef CONFIG_PREEMPT_RT_FULL
-
-static struct swork_event clock_set_delay_work;
-
-static void run_clock_set_delay(struct swork_event *event)
-{
-	clock_was_set();
-}
-
-void clock_was_set_delayed(void)
-{
-	swork_queue(&clock_set_delay_work);
-}
-
-static __init int create_clock_set_delay_thread(void)
-{
-	WARN_ON(swork_get());
-	INIT_SWORK(&clock_set_delay_work, run_clock_set_delay);
-	return 0;
-}
-early_initcall(create_clock_set_delay_thread);
-#else /* PREEMPT_RT_FULL */
-
 static void clock_was_set_work(struct work_struct *work)
 {
 	clock_was_set();
@@ -778,7 +755,6 @@
 {
 	schedule_work(&hrtimer_work);
 }
-#endif
 
 #else
 
@@ -975,15 +951,9 @@
 
 void hrtimer_grab_expiry_lock(const struct hrtimer *timer)
 {
-<<<<<<< HEAD
-	struct hrtimer_clock_base *base = timer->base;
-
-	if (base && base->cpu_base) {
-=======
 	struct hrtimer_clock_base *base = READ_ONCE(timer->base);
 
 	if (timer->is_soft && !is_migration_base(base)) {
->>>>>>> 815b9c8d
 		spin_lock(&base->cpu_base->softirq_expiry_lock);
 		spin_unlock(&base->cpu_base->softirq_expiry_lock);
 	}
