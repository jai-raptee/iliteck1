/*
 * Copyright (C) 2010 Red Hat, Inc., Peter Zijlstra
 *
 * Provides a framework for enqueueing and running callbacks from hardirq
 * context. The enqueueing is NMI-safe.
 */

#include <linux/bug.h>
#include <linux/kernel.h>
#include <linux/export.h>
#include <linux/irq_work.h>
#include <linux/percpu.h>
#include <linux/hardirq.h>
#include <linux/irqflags.h>
#include <linux/sched.h>
#include <linux/tick.h>
#include <linux/cpu.h>
#include <linux/notifier.h>
#include <linux/smp.h>
#include <linux/interrupt.h>
#include <asm/processor.h>


static DEFINE_PER_CPU(struct llist_head, raised_list);
static DEFINE_PER_CPU(struct llist_head, lazy_list);

/*
 * Claim the entry so that no one else will poke at it.
 */
static bool irq_work_claim(struct irq_work *work)
{
	unsigned long flags, oflags, nflags;

	/*
	 * Start with our best wish as a premise but only trust any
	 * flag value after cmpxchg() result.
	 */
	flags = work->flags & ~IRQ_WORK_PENDING;
	for (;;) {
		nflags = flags | IRQ_WORK_CLAIMED;
		oflags = cmpxchg(&work->flags, flags, nflags);
		if (oflags == flags)
			break;
		if (oflags & IRQ_WORK_PENDING)
			return false;
		flags = oflags;
		cpu_relax();
	}

	return true;
}

void __weak arch_irq_work_raise(void)
{
	/*
	 * Lame architectures will get the timer tick callback
	 */
}

/* Enqueue on current CPU, work must already be claimed and preempt disabled */
static void __irq_work_queue_local(struct irq_work *work, struct llist_head *list)
{
	bool empty;

	empty = llist_add(&work->llnode, list);

	if (empty &&
	    (!(work->flags & IRQ_WORK_LAZY) ||
	     tick_nohz_tick_stopped()))
		arch_irq_work_raise();
<<<<<<< HEAD
=======
}

static inline bool use_lazy_list(struct irq_work *work)
{
	return (IS_ENABLED(CONFIG_PREEMPT_RT_FULL) && !(work->flags & IRQ_WORK_HARD_IRQ))
		|| (work->flags & IRQ_WORK_LAZY);
>>>>>>> 815b9c8d
}

/* Enqueue the irq work @work on the current CPU */
bool irq_work_queue(struct irq_work *work)
{
	struct llist_head *list;

	/* Only queue if not already pending */
	if (!irq_work_claim(work))
		return false;

	/* Queue the entry and raise the IPI if needed. */
	preempt_disable();
<<<<<<< HEAD
	if (IS_ENABLED(CONFIG_PREEMPT_RT_FULL) && !(work->flags & IRQ_WORK_HARD_IRQ))
		list = this_cpu_ptr(&lazy_list);
	else
		list = this_cpu_ptr(&raised_list);

=======
	if (use_lazy_list(work))
		list = this_cpu_ptr(&lazy_list);
	else
		list = this_cpu_ptr(&raised_list);
>>>>>>> 815b9c8d
	__irq_work_queue_local(work, list);
	preempt_enable();

	return true;
}
EXPORT_SYMBOL_GPL(irq_work_queue);

/*
 * Enqueue the irq_work @work on @cpu unless it's already pending
 * somewhere.
 *
 * Can be re-enqueued while the callback is still in progress.
 */
bool irq_work_queue_on(struct irq_work *work, int cpu)
{
#ifndef CONFIG_SMP
	return irq_work_queue(work);

#else /* CONFIG_SMP: */
	struct llist_head *list;
<<<<<<< HEAD
	bool lazy_work, realtime = IS_ENABLED(CONFIG_PREEMPT_RT_FULL);
=======
>>>>>>> 815b9c8d

	/* All work should have been flushed before going offline */
	WARN_ON_ONCE(cpu_is_offline(cpu));

	/* Only queue if not already pending */
	if (!irq_work_claim(work))
		return false;

	preempt_disable();
<<<<<<< HEAD

	lazy_work = work->flags & IRQ_WORK_LAZY;

	if (lazy_work || (realtime && !(work->flags & IRQ_WORK_HARD_IRQ)))
=======
	if (use_lazy_list(work))
>>>>>>> 815b9c8d
		list = &per_cpu(lazy_list, cpu);
	else
		list = &per_cpu(raised_list, cpu);

	if (cpu != smp_processor_id()) {
		/* Arch remote IPI send/receive backend aren't NMI safe */
		WARN_ON_ONCE(in_nmi());
		if (llist_add(&work->llnode, list))
			arch_send_call_function_single_ipi(cpu);
	} else {
		__irq_work_queue_local(work, list);
	}
	preempt_enable();

	return true;
#endif /* CONFIG_SMP */
}


bool irq_work_needs_cpu(void)
{
	struct llist_head *raised, *lazy;

	raised = this_cpu_ptr(&raised_list);
	lazy = this_cpu_ptr(&lazy_list);

	if (llist_empty(raised) && llist_empty(lazy))
		return false;

	/* All work should have been flushed before going offline */
	WARN_ON_ONCE(cpu_is_offline(smp_processor_id()));

	return true;
}

static void irq_work_run_list(struct llist_head *list)
{
	struct irq_work *work, *tmp;
	struct llist_node *llnode;
	unsigned long flags;

#ifndef CONFIG_PREEMPT_RT_FULL
	/*
	 * nort: On RT IRQ-work may run in SOFTIRQ context.
	 */
	BUG_ON(!irqs_disabled());
#endif
	if (llist_empty(list))
		return;

	llnode = llist_del_all(list);
	llist_for_each_entry_safe(work, tmp, llnode, llnode) {
		/*
		 * Clear the PENDING bit, after this point the @work
		 * can be re-used.
		 * Make it immediately visible so that other CPUs trying
		 * to claim that work don't rely on us to handle their data
		 * while we are in the middle of the func.
		 */
		flags = work->flags & ~IRQ_WORK_PENDING;
		xchg(&work->flags, flags);

		work->func(work);
		/*
		 * Clear the BUSY bit and return to the free state if
		 * no-one else claimed it meanwhile.
		 */
		(void)cmpxchg(&work->flags, flags, flags & ~IRQ_WORK_BUSY);
	}
}

/*
 * hotplug calls this through:
 *  hotplug_cfd() -> flush_smp_call_function_queue()
 */
void irq_work_run(void)
{
	irq_work_run_list(this_cpu_ptr(&raised_list));
	if (IS_ENABLED(CONFIG_PREEMPT_RT_FULL)) {
		/*
		 * NOTE: we raise softirq via IPI for safety,
		 * and execute in irq_work_tick() to move the
		 * overhead from hard to soft irq context.
		 */
		if (!llist_empty(this_cpu_ptr(&lazy_list)))
			raise_softirq(TIMER_SOFTIRQ);
	} else
		irq_work_run_list(this_cpu_ptr(&lazy_list));
}
EXPORT_SYMBOL_GPL(irq_work_run);

void irq_work_tick(void)
{
	struct llist_head *raised = this_cpu_ptr(&raised_list);

	if (!llist_empty(raised) && !arch_irq_work_has_interrupt())
		irq_work_run_list(raised);

	if (!IS_ENABLED(CONFIG_PREEMPT_RT_FULL))
		irq_work_run_list(this_cpu_ptr(&lazy_list));
}

#if defined(CONFIG_IRQ_WORK) && defined(CONFIG_PREEMPT_RT_FULL)
void irq_work_tick_soft(void)
{
	irq_work_run_list(this_cpu_ptr(&lazy_list));
}
#endif

/*
 * Synchronize against the irq_work @entry, ensures the entry is not
 * currently in use.
 */
void irq_work_sync(struct irq_work *work)
{
	lockdep_assert_irqs_enabled();

	while (work->flags & IRQ_WORK_BUSY)
		cpu_relax();
}
EXPORT_SYMBOL_GPL(irq_work_sync);<|MERGE_RESOLUTION|>--- conflicted
+++ resolved
@@ -68,15 +68,12 @@
 	    (!(work->flags & IRQ_WORK_LAZY) ||
 	     tick_nohz_tick_stopped()))
 		arch_irq_work_raise();
-<<<<<<< HEAD
-=======
 }
 
 static inline bool use_lazy_list(struct irq_work *work)
 {
 	return (IS_ENABLED(CONFIG_PREEMPT_RT_FULL) && !(work->flags & IRQ_WORK_HARD_IRQ))
 		|| (work->flags & IRQ_WORK_LAZY);
->>>>>>> 815b9c8d
 }
 
 /* Enqueue the irq work @work on the current CPU */
@@ -90,18 +87,10 @@
 
 	/* Queue the entry and raise the IPI if needed. */
 	preempt_disable();
-<<<<<<< HEAD
-	if (IS_ENABLED(CONFIG_PREEMPT_RT_FULL) && !(work->flags & IRQ_WORK_HARD_IRQ))
-		list = this_cpu_ptr(&lazy_list);
-	else
-		list = this_cpu_ptr(&raised_list);
-
-=======
 	if (use_lazy_list(work))
 		list = this_cpu_ptr(&lazy_list);
 	else
 		list = this_cpu_ptr(&raised_list);
->>>>>>> 815b9c8d
 	__irq_work_queue_local(work, list);
 	preempt_enable();
 
@@ -122,10 +111,6 @@
 
 #else /* CONFIG_SMP: */
 	struct llist_head *list;
-<<<<<<< HEAD
-	bool lazy_work, realtime = IS_ENABLED(CONFIG_PREEMPT_RT_FULL);
-=======
->>>>>>> 815b9c8d
 
 	/* All work should have been flushed before going offline */
 	WARN_ON_ONCE(cpu_is_offline(cpu));
@@ -135,14 +120,7 @@
 		return false;
 
 	preempt_disable();
-<<<<<<< HEAD
-
-	lazy_work = work->flags & IRQ_WORK_LAZY;
-
-	if (lazy_work || (realtime && !(work->flags & IRQ_WORK_HARD_IRQ)))
-=======
 	if (use_lazy_list(work))
->>>>>>> 815b9c8d
 		list = &per_cpu(lazy_list, cpu);
 	else
 		list = &per_cpu(raised_list, cpu);
