/*
 * kernel/workqueue.c - generic async execution with shared worker pool
 *
 * Copyright (C) 2002		Ingo Molnar
 *
 *   Derived from the taskqueue/keventd code by:
 *     David Woodhouse <dwmw2@infradead.org>
 *     Andrew Morton
 *     Kai Petzke <wpp@marie.physik.tu-berlin.de>
 *     Theodore Ts'o <tytso@mit.edu>
 *
 * Made to use alloc_percpu by Christoph Lameter.
 *
 * Copyright (C) 2010		SUSE Linux Products GmbH
 * Copyright (C) 2010		Tejun Heo <tj@kernel.org>
 *
 * This is the generic async execution mechanism.  Work items as are
 * executed in process context.  The worker pool is shared and
 * automatically managed.  There are two worker pools for each CPU (one for
 * normal work items and the other for high priority ones) and some extra
 * pools for workqueues which are not bound to any specific CPU - the
 * number of these backing pools is dynamic.
 *
 * Please read Documentation/core-api/workqueue.rst for details.
 */

#include <linux/export.h>
#include <linux/kernel.h>
#include <linux/sched.h>
#include <linux/init.h>
#include <linux/signal.h>
#include <linux/completion.h>
#include <linux/workqueue.h>
#include <linux/slab.h>
#include <linux/cpu.h>
#include <linux/notifier.h>
#include <linux/kthread.h>
#include <linux/hardirq.h>
#include <linux/mempolicy.h>
#include <linux/freezer.h>
#include <linux/debug_locks.h>
#include <linux/lockdep.h>
#include <linux/idr.h>
#include <linux/jhash.h>
#include <linux/hashtable.h>
#include <linux/rculist.h>
#include <linux/nodemask.h>
#include <linux/moduleparam.h>
#include <linux/uaccess.h>
#include <linux/sched/isolation.h>
#include <linux/nmi.h>
#include <linux/locallock.h>
#include <linux/delay.h>

#include "workqueue_internal.h"

enum {
	/*
	 * worker_pool flags
	 *
	 * A bound pool is either associated or disassociated with its CPU.
	 * While associated (!DISASSOCIATED), all workers are bound to the
	 * CPU and none has %WORKER_UNBOUND set and concurrency management
	 * is in effect.
	 *
	 * While DISASSOCIATED, the cpu may be offline and all workers have
	 * %WORKER_UNBOUND set and concurrency management disabled, and may
	 * be executing on any CPU.  The pool behaves as an unbound one.
	 *
	 * Note that DISASSOCIATED should be flipped only while holding
	 * wq_pool_attach_mutex to avoid changing binding state while
	 * worker_attach_to_pool() is in progress.
	 */
	POOL_MANAGER_ACTIVE	= 1 << 0,	/* being managed */
	POOL_DISASSOCIATED	= 1 << 2,	/* cpu can't serve workers */

	/* worker flags */
	WORKER_DIE		= 1 << 1,	/* die die die */
	WORKER_IDLE		= 1 << 2,	/* is idle */
	WORKER_PREP		= 1 << 3,	/* preparing to run works */
	WORKER_CPU_INTENSIVE	= 1 << 6,	/* cpu intensive */
	WORKER_UNBOUND		= 1 << 7,	/* worker is unbound */
	WORKER_REBOUND		= 1 << 8,	/* worker was rebound */

	WORKER_NOT_RUNNING	= WORKER_PREP | WORKER_CPU_INTENSIVE |
				  WORKER_UNBOUND | WORKER_REBOUND,

	NR_STD_WORKER_POOLS	= 2,		/* # standard pools per cpu */

	UNBOUND_POOL_HASH_ORDER	= 6,		/* hashed by pool->attrs */
	BUSY_WORKER_HASH_ORDER	= 6,		/* 64 pointers */

	MAX_IDLE_WORKERS_RATIO	= 4,		/* 1/4 of busy can be idle */
	IDLE_WORKER_TIMEOUT	= 300 * HZ,	/* keep idle ones for 5 mins */

	MAYDAY_INITIAL_TIMEOUT  = HZ / 100 >= 2 ? HZ / 100 : 2,
						/* call for help after 10ms
						   (min two ticks) */
	MAYDAY_INTERVAL		= HZ / 10,	/* and then every 100ms */
	CREATE_COOLDOWN		= HZ,		/* time to breath after fail */

	/*
	 * Rescue workers are used only on emergencies and shared by
	 * all cpus.  Give MIN_NICE.
	 */
	RESCUER_NICE_LEVEL	= MIN_NICE,
	HIGHPRI_NICE_LEVEL	= MIN_NICE,

	WQ_NAME_LEN		= 24,
};

/*
 * Structure fields follow one of the following exclusion rules.
 *
 * I: Modifiable by initialization/destruction paths and read-only for
 *    everyone else.
 *
 * P: Preemption protected.  Disabling preemption is enough and should
 *    only be modified and accessed from the local cpu.
 *
 * L: pool->lock protected.  Access with pool->lock held.
 *
 * X: During normal operation, modification requires pool->lock and should
 *    be done only from local cpu.  Either disabling preemption on local
 *    cpu or grabbing pool->lock is enough for read access.  If
 *    POOL_DISASSOCIATED is set, it's identical to L.
 *
 *    On RT we need the extra protection via rt_lock_idle_list() for
 *    the list manipulations against read access from
 *    wq_worker_sleeping(). All other places are nicely serialized via
 *    pool->lock.
 *
 * A: wq_pool_attach_mutex protected.
 *
 * PL: wq_pool_mutex protected.
 *
 * PR: wq_pool_mutex protected for writes.  RCU protected for reads.
 *
 * PW: wq_pool_mutex and wq->mutex protected for writes.  Either for reads.
 *
 * PWR: wq_pool_mutex and wq->mutex protected for writes.  Either or
 *      sched-RCU for reads.
 *
 * WQ: wq->mutex protected.
 *
 * WR: wq->mutex protected for writes.  RCU protected for reads.
 *
 * MD: wq_mayday_lock protected.
 */

/* struct worker is defined in workqueue_internal.h */

struct worker_pool {
	raw_spinlock_t		lock;		/* the pool lock */
	int			cpu;		/* I: the associated cpu */
	int			node;		/* I: the associated node ID */
	int			id;		/* I: pool ID */
	unsigned int		flags;		/* X: flags */

	unsigned long		watchdog_ts;	/* L: watchdog timestamp */

	struct list_head	worklist;	/* L: list of pending works */

	int			nr_workers;	/* L: total number of workers */
	int			nr_idle;	/* L: currently idle workers */

	struct list_head	idle_list;	/* X: list of idle workers */
	struct timer_list	idle_timer;	/* L: worker idle timeout */
	struct timer_list	mayday_timer;	/* L: SOS timer for workers */

	/* a workers is either on busy_hash or idle_list, or the manager */
	DECLARE_HASHTABLE(busy_hash, BUSY_WORKER_HASH_ORDER);
						/* L: hash of busy workers */

	struct worker		*manager;	/* L: purely informational */
	struct list_head	workers;	/* A: attached workers */
	struct completion	*detach_completion; /* all workers detached */

	struct ida		worker_ida;	/* worker IDs for task name */

	struct workqueue_attrs	*attrs;		/* I: worker attributes */
	struct hlist_node	hash_node;	/* PL: unbound_pool_hash node */
	int			refcnt;		/* PL: refcnt for unbound pools */

	/*
	 * The current concurrency level.  As it's likely to be accessed
	 * from other CPUs during try_to_wake_up(), put it in a separate
	 * cacheline.
	 */
	atomic_t		nr_running ____cacheline_aligned_in_smp;

	/*
	 * Destruction of pool is RCU protected to allow dereferences
	 * from get_work_pool().
	 */
	struct rcu_head		rcu;
} ____cacheline_aligned_in_smp;

/*
 * The per-pool workqueue.  While queued, the lower WORK_STRUCT_FLAG_BITS
 * of work_struct->data are used for flags and the remaining high bits
 * point to the pwq; thus, pwqs need to be aligned at two's power of the
 * number of flag bits.
 */
struct pool_workqueue {
	struct worker_pool	*pool;		/* I: the associated pool */
	struct workqueue_struct *wq;		/* I: the owning workqueue */
	int			work_color;	/* L: current color */
	int			flush_color;	/* L: flushing color */
	int			refcnt;		/* L: reference count */
	int			nr_in_flight[WORK_NR_COLORS];
						/* L: nr of in_flight works */
	int			nr_active;	/* L: nr of active works */
	int			max_active;	/* L: max active works */
	struct list_head	delayed_works;	/* L: delayed works */
	struct list_head	pwqs_node;	/* WR: node on wq->pwqs */
	struct list_head	mayday_node;	/* MD: node on wq->maydays */

	/*
	 * Release of unbound pwq is punted to system_wq.  See put_pwq()
	 * and pwq_unbound_release_workfn() for details.  pool_workqueue
	 * itself is also RCU protected so that the first pwq can be
	 * determined without grabbing wq->mutex.
	 */
	struct work_struct	unbound_release_work;
	struct rcu_head		rcu;
} __aligned(1 << WORK_STRUCT_FLAG_BITS);

/*
 * Structure used to wait for workqueue flush.
 */
struct wq_flusher {
	struct list_head	list;		/* WQ: list of flushers */
	int			flush_color;	/* WQ: flush color waiting for */
	struct completion	done;		/* flush completion */
};

struct wq_device;

/*
 * The externally visible workqueue.  It relays the issued work items to
 * the appropriate worker_pool through its pool_workqueues.
 */
struct workqueue_struct {
	struct list_head	pwqs;		/* WR: all pwqs of this wq */
	struct list_head	list;		/* PR: list of all workqueues */

	struct mutex		mutex;		/* protects this wq */
	int			work_color;	/* WQ: current work color */
	int			flush_color;	/* WQ: current flush color */
	atomic_t		nr_pwqs_to_flush; /* flush in progress */
	struct wq_flusher	*first_flusher;	/* WQ: first flusher */
	struct list_head	flusher_queue;	/* WQ: flush waiters */
	struct list_head	flusher_overflow; /* WQ: flush overflow list */

	struct list_head	maydays;	/* MD: pwqs requesting rescue */
	struct worker		*rescuer;	/* I: rescue worker */

	int			nr_drainers;	/* WQ: drain in progress */
	int			saved_max_active; /* WQ: saved pwq max_active */

	struct workqueue_attrs	*unbound_attrs;	/* PW: only for unbound wqs */
	struct pool_workqueue	*dfl_pwq;	/* PW: only for unbound wqs */

#ifdef CONFIG_SYSFS
	struct wq_device	*wq_dev;	/* I: for sysfs interface */
#endif
#ifdef CONFIG_LOCKDEP
	struct lockdep_map	lockdep_map;
#endif
	char			name[WQ_NAME_LEN]; /* I: workqueue name */

	/*
	 * Destruction of workqueue_struct is sched-RCU protected to allow
	 * walking the workqueues list without grabbing wq_pool_mutex.
	 * This is used to dump all workqueues from sysrq.
	 */
	struct rcu_head		rcu;

	/* hot fields used during command issue, aligned to cacheline */
	unsigned int		flags ____cacheline_aligned; /* WQ: WQ_* flags */
	struct pool_workqueue __percpu *cpu_pwqs; /* I: per-cpu pwqs */
	struct pool_workqueue __rcu *numa_pwq_tbl[]; /* PWR: unbound pwqs indexed by node */
};

static struct kmem_cache *pwq_cache;

static cpumask_var_t *wq_numa_possible_cpumask;
					/* possible CPUs of each node */

static bool wq_disable_numa;
module_param_named(disable_numa, wq_disable_numa, bool, 0444);

/* see the comment above the definition of WQ_POWER_EFFICIENT */
static bool wq_power_efficient = IS_ENABLED(CONFIG_WQ_POWER_EFFICIENT_DEFAULT);
module_param_named(power_efficient, wq_power_efficient, bool, 0444);

static bool wq_online;			/* can kworkers be created yet? */

static bool wq_numa_enabled;		/* unbound NUMA affinity enabled */

/* buf for wq_update_unbound_numa_attrs(), protected by CPU hotplug exclusion */
static struct workqueue_attrs *wq_update_unbound_numa_attrs_buf;

static DEFINE_MUTEX(wq_pool_mutex);	/* protects pools and workqueues list */
static DEFINE_MUTEX(wq_pool_attach_mutex); /* protects worker attach/detach */
static DEFINE_RAW_SPINLOCK(wq_mayday_lock);	/* protects wq->maydays list */
static DECLARE_SWAIT_QUEUE_HEAD(wq_manager_wait); /* wait for manager to go away */

static LIST_HEAD(workqueues);		/* PR: list of all workqueues */
static bool workqueue_freezing;		/* PL: have wqs started freezing? */

/* PL: allowable cpus for unbound wqs and work items */
static cpumask_var_t wq_unbound_cpumask;

/* CPU where unbound work was last round robin scheduled from this CPU */
static DEFINE_PER_CPU(int, wq_rr_cpu_last);

/*
 * Local execution of unbound work items is no longer guaranteed.  The
 * following always forces round-robin CPU selection on unbound work items
 * to uncover usages which depend on it.
 */
#ifdef CONFIG_DEBUG_WQ_FORCE_RR_CPU
static bool wq_debug_force_rr_cpu = true;
#else
static bool wq_debug_force_rr_cpu = false;
#endif
module_param_named(debug_force_rr_cpu, wq_debug_force_rr_cpu, bool, 0644);

/* the per-cpu worker pools */
static DEFINE_PER_CPU_SHARED_ALIGNED(struct worker_pool [NR_STD_WORKER_POOLS], cpu_worker_pools);

static DEFINE_IDR(worker_pool_idr);	/* PR: idr of all pools */

/* PL: hash of all unbound pools keyed by pool->attrs */
static DEFINE_HASHTABLE(unbound_pool_hash, UNBOUND_POOL_HASH_ORDER);

/* I: attributes used when instantiating standard unbound pools on demand */
static struct workqueue_attrs *unbound_std_wq_attrs[NR_STD_WORKER_POOLS];

/* I: attributes used when instantiating ordered pools on demand */
static struct workqueue_attrs *ordered_wq_attrs[NR_STD_WORKER_POOLS];

struct workqueue_struct *system_wq __read_mostly;
EXPORT_SYMBOL(system_wq);
struct workqueue_struct *system_highpri_wq __read_mostly;
EXPORT_SYMBOL_GPL(system_highpri_wq);
struct workqueue_struct *system_long_wq __read_mostly;
EXPORT_SYMBOL_GPL(system_long_wq);
struct workqueue_struct *system_unbound_wq __read_mostly;
EXPORT_SYMBOL_GPL(system_unbound_wq);
struct workqueue_struct *system_freezable_wq __read_mostly;
EXPORT_SYMBOL_GPL(system_freezable_wq);
struct workqueue_struct *system_power_efficient_wq __read_mostly;
EXPORT_SYMBOL_GPL(system_power_efficient_wq);
struct workqueue_struct *system_freezable_power_efficient_wq __read_mostly;
EXPORT_SYMBOL_GPL(system_freezable_power_efficient_wq);

static DEFINE_LOCAL_IRQ_LOCK(pendingb_lock);

static int worker_thread(void *__worker);
static void workqueue_sysfs_unregister(struct workqueue_struct *wq);

#define CREATE_TRACE_POINTS
#include <trace/events/workqueue.h>

#define assert_rcu_or_pool_mutex()					\
	RCU_LOCKDEP_WARN(!rcu_read_lock_held() &&			\
			 !lockdep_is_held(&wq_pool_mutex),		\
			 "RCU or wq_pool_mutex should be held")

#define assert_rcu_or_wq_mutex(wq)					\
	RCU_LOCKDEP_WARN(!rcu_read_lock_held() &&			\
			 !lockdep_is_held(&wq->mutex),			\
			 "RCU or wq->mutex should be held")

#define assert_rcu_or_wq_mutex_or_pool_mutex(wq)			\
	RCU_LOCKDEP_WARN(!rcu_read_lock_held() &&			\
			 !lockdep_is_held(&wq->mutex) &&		\
			 !lockdep_is_held(&wq_pool_mutex),		\
			 "RCU, wq->mutex or wq_pool_mutex should be held")

#define for_each_cpu_worker_pool(pool, cpu)				\
	for ((pool) = &per_cpu(cpu_worker_pools, cpu)[0];		\
	     (pool) < &per_cpu(cpu_worker_pools, cpu)[NR_STD_WORKER_POOLS]; \
	     (pool)++)

/**
 * for_each_pool - iterate through all worker_pools in the system
 * @pool: iteration cursor
 * @pi: integer used for iteration
 *
 * This must be called either with wq_pool_mutex held or RCU read
 * locked.  If the pool needs to be used beyond the locking in effect, the
 * caller is responsible for guaranteeing that the pool stays online.
 *
 * The if/else clause exists only for the lockdep assertion and can be
 * ignored.
 */
#define for_each_pool(pool, pi)						\
	idr_for_each_entry(&worker_pool_idr, pool, pi)			\
		if (({ assert_rcu_or_pool_mutex(); false; })) { }	\
		else

/**
 * for_each_pool_worker - iterate through all workers of a worker_pool
 * @worker: iteration cursor
 * @pool: worker_pool to iterate workers of
 *
 * This must be called with wq_pool_attach_mutex.
 *
 * The if/else clause exists only for the lockdep assertion and can be
 * ignored.
 */
#define for_each_pool_worker(worker, pool)				\
	list_for_each_entry((worker), &(pool)->workers, node)		\
		if (({ lockdep_assert_held(&wq_pool_attach_mutex); false; })) { } \
		else

/**
 * for_each_pwq - iterate through all pool_workqueues of the specified workqueue
 * @pwq: iteration cursor
 * @wq: the target workqueue
 *
 * This must be called either with wq->mutex held or RCU read locked.
 * If the pwq needs to be used beyond the locking in effect, the caller is
 * responsible for guaranteeing that the pwq stays online.
 *
 * The if/else clause exists only for the lockdep assertion and can be
 * ignored.
 */
#define for_each_pwq(pwq, wq)						\
	list_for_each_entry_rcu((pwq), &(wq)->pwqs, pwqs_node)		\
		if (({ assert_rcu_or_wq_mutex(wq); false; })) { }	\
		else

#ifdef CONFIG_PREEMPT_RT_BASE
static inline void rt_lock_idle_list(struct worker_pool *pool)
{
	preempt_disable();
}
static inline void rt_unlock_idle_list(struct worker_pool *pool)
{
	preempt_enable();
}
static inline void sched_lock_idle_list(struct worker_pool *pool) { }
static inline void sched_unlock_idle_list(struct worker_pool *pool) { }
#else
static inline void rt_lock_idle_list(struct worker_pool *pool) { }
static inline void rt_unlock_idle_list(struct worker_pool *pool) { }
static inline void sched_lock_idle_list(struct worker_pool *pool)
{
	spin_lock_irq(&pool->lock);
}
static inline void sched_unlock_idle_list(struct worker_pool *pool)
{
	spin_unlock_irq(&pool->lock);
}
#endif


#ifdef CONFIG_DEBUG_OBJECTS_WORK

static struct debug_obj_descr work_debug_descr;

static void *work_debug_hint(void *addr)
{
	return ((struct work_struct *) addr)->func;
}

static bool work_is_static_object(void *addr)
{
	struct work_struct *work = addr;

	return test_bit(WORK_STRUCT_STATIC_BIT, work_data_bits(work));
}

/*
 * fixup_init is called when:
 * - an active object is initialized
 */
static bool work_fixup_init(void *addr, enum debug_obj_state state)
{
	struct work_struct *work = addr;

	switch (state) {
	case ODEBUG_STATE_ACTIVE:
		cancel_work_sync(work);
		debug_object_init(work, &work_debug_descr);
		return true;
	default:
		return false;
	}
}

/*
 * fixup_free is called when:
 * - an active object is freed
 */
static bool work_fixup_free(void *addr, enum debug_obj_state state)
{
	struct work_struct *work = addr;

	switch (state) {
	case ODEBUG_STATE_ACTIVE:
		cancel_work_sync(work);
		debug_object_free(work, &work_debug_descr);
		return true;
	default:
		return false;
	}
}

static struct debug_obj_descr work_debug_descr = {
	.name		= "work_struct",
	.debug_hint	= work_debug_hint,
	.is_static_object = work_is_static_object,
	.fixup_init	= work_fixup_init,
	.fixup_free	= work_fixup_free,
};

static inline void debug_work_activate(struct work_struct *work)
{
	debug_object_activate(work, &work_debug_descr);
}

static inline void debug_work_deactivate(struct work_struct *work)
{
	debug_object_deactivate(work, &work_debug_descr);
}

void __init_work(struct work_struct *work, int onstack)
{
	if (onstack)
		debug_object_init_on_stack(work, &work_debug_descr);
	else
		debug_object_init(work, &work_debug_descr);
}
EXPORT_SYMBOL_GPL(__init_work);

void destroy_work_on_stack(struct work_struct *work)
{
	debug_object_free(work, &work_debug_descr);
}
EXPORT_SYMBOL_GPL(destroy_work_on_stack);

void destroy_delayed_work_on_stack(struct delayed_work *work)
{
	destroy_timer_on_stack(&work->timer);
	debug_object_free(&work->work, &work_debug_descr);
}
EXPORT_SYMBOL_GPL(destroy_delayed_work_on_stack);

#else
static inline void debug_work_activate(struct work_struct *work) { }
static inline void debug_work_deactivate(struct work_struct *work) { }
#endif

/**
 * worker_pool_assign_id - allocate ID and assing it to @pool
 * @pool: the pool pointer of interest
 *
 * Returns 0 if ID in [0, WORK_OFFQ_POOL_NONE) is allocated and assigned
 * successfully, -errno on failure.
 */
static int worker_pool_assign_id(struct worker_pool *pool)
{
	int ret;

	lockdep_assert_held(&wq_pool_mutex);

	ret = idr_alloc(&worker_pool_idr, pool, 0, WORK_OFFQ_POOL_NONE,
			GFP_KERNEL);
	if (ret >= 0) {
		pool->id = ret;
		return 0;
	}
	return ret;
}

/**
 * unbound_pwq_by_node - return the unbound pool_workqueue for the given node
 * @wq: the target workqueue
 * @node: the node ID
 *
 * This must be called with any of wq_pool_mutex, wq->mutex or RCU
 * read locked.
 * If the pwq needs to be used beyond the locking in effect, the caller is
 * responsible for guaranteeing that the pwq stays online.
 *
 * Return: The unbound pool_workqueue for @node.
 */
static struct pool_workqueue *unbound_pwq_by_node(struct workqueue_struct *wq,
						  int node)
{
	assert_rcu_or_wq_mutex_or_pool_mutex(wq);

	/*
	 * XXX: @node can be NUMA_NO_NODE if CPU goes offline while a
	 * delayed item is pending.  The plan is to keep CPU -> NODE
	 * mapping valid and stable across CPU on/offlines.  Once that
	 * happens, this workaround can be removed.
	 */
	if (unlikely(node == NUMA_NO_NODE))
		return wq->dfl_pwq;

	return rcu_dereference_raw(wq->numa_pwq_tbl[node]);
}

static unsigned int work_color_to_flags(int color)
{
	return color << WORK_STRUCT_COLOR_SHIFT;
}

static int get_work_color(struct work_struct *work)
{
	return (*work_data_bits(work) >> WORK_STRUCT_COLOR_SHIFT) &
		((1 << WORK_STRUCT_COLOR_BITS) - 1);
}

static int work_next_color(int color)
{
	return (color + 1) % WORK_NR_COLORS;
}

/*
 * While queued, %WORK_STRUCT_PWQ is set and non flag bits of a work's data
 * contain the pointer to the queued pwq.  Once execution starts, the flag
 * is cleared and the high bits contain OFFQ flags and pool ID.
 *
 * set_work_pwq(), set_work_pool_and_clear_pending(), mark_work_canceling()
 * and clear_work_data() can be used to set the pwq, pool or clear
 * work->data.  These functions should only be called while the work is
 * owned - ie. while the PENDING bit is set.
 *
 * get_work_pool() and get_work_pwq() can be used to obtain the pool or pwq
 * corresponding to a work.  Pool is available once the work has been
 * queued anywhere after initialization until it is sync canceled.  pwq is
 * available only while the work item is queued.
 *
 * %WORK_OFFQ_CANCELING is used to mark a work item which is being
 * canceled.  While being canceled, a work item may have its PENDING set
 * but stay off timer and worklist for arbitrarily long and nobody should
 * try to steal the PENDING bit.
 */
static inline void set_work_data(struct work_struct *work, unsigned long data,
				 unsigned long flags)
{
	WARN_ON_ONCE(!work_pending(work));
	atomic_long_set(&work->data, data | flags | work_static(work));
}

static void set_work_pwq(struct work_struct *work, struct pool_workqueue *pwq,
			 unsigned long extra_flags)
{
	set_work_data(work, (unsigned long)pwq,
		      WORK_STRUCT_PENDING | WORK_STRUCT_PWQ | extra_flags);
}

static void set_work_pool_and_keep_pending(struct work_struct *work,
					   int pool_id)
{
	set_work_data(work, (unsigned long)pool_id << WORK_OFFQ_POOL_SHIFT,
		      WORK_STRUCT_PENDING);
}

static void set_work_pool_and_clear_pending(struct work_struct *work,
					    int pool_id)
{
	/*
	 * The following wmb is paired with the implied mb in
	 * test_and_set_bit(PENDING) and ensures all updates to @work made
	 * here are visible to and precede any updates by the next PENDING
	 * owner.
	 */
	smp_wmb();
	set_work_data(work, (unsigned long)pool_id << WORK_OFFQ_POOL_SHIFT, 0);
	/*
	 * The following mb guarantees that previous clear of a PENDING bit
	 * will not be reordered with any speculative LOADS or STORES from
	 * work->current_func, which is executed afterwards.  This possible
	 * reordering can lead to a missed execution on attempt to qeueue
	 * the same @work.  E.g. consider this case:
	 *
	 *   CPU#0                         CPU#1
	 *   ----------------------------  --------------------------------
	 *
	 * 1  STORE event_indicated
	 * 2  queue_work_on() {
	 * 3    test_and_set_bit(PENDING)
	 * 4 }                             set_..._and_clear_pending() {
	 * 5                                 set_work_data() # clear bit
	 * 6                                 smp_mb()
	 * 7                               work->current_func() {
	 * 8				      LOAD event_indicated
	 *				   }
	 *
	 * Without an explicit full barrier speculative LOAD on line 8 can
	 * be executed before CPU#0 does STORE on line 1.  If that happens,
	 * CPU#0 observes the PENDING bit is still set and new execution of
	 * a @work is not queued in a hope, that CPU#1 will eventually
	 * finish the queued @work.  Meanwhile CPU#1 does not see
	 * event_indicated is set, because speculative LOAD was executed
	 * before actual STORE.
	 */
	smp_mb();
}

static void clear_work_data(struct work_struct *work)
{
	smp_wmb();	/* see set_work_pool_and_clear_pending() */
	set_work_data(work, WORK_STRUCT_NO_POOL, 0);
}

static struct pool_workqueue *get_work_pwq(struct work_struct *work)
{
	unsigned long data = atomic_long_read(&work->data);

	if (data & WORK_STRUCT_PWQ)
		return (void *)(data & WORK_STRUCT_WQ_DATA_MASK);
	else
		return NULL;
}

/**
 * get_work_pool - return the worker_pool a given work was associated with
 * @work: the work item of interest
 *
 * Pools are created and destroyed under wq_pool_mutex, and allows read
 * access under RCU read lock.  As such, this function should be
 * called under wq_pool_mutex or inside of a rcu_read_lock() region.
 *
 * All fields of the returned pool are accessible as long as the above
 * mentioned locking is in effect.  If the returned pool needs to be used
 * beyond the critical section, the caller is responsible for ensuring the
 * returned pool is and stays online.
 *
 * Return: The worker_pool @work was last associated with.  %NULL if none.
 */
static struct worker_pool *get_work_pool(struct work_struct *work)
{
	unsigned long data = atomic_long_read(&work->data);
	int pool_id;

	assert_rcu_or_pool_mutex();

	if (data & WORK_STRUCT_PWQ)
		return ((struct pool_workqueue *)
			(data & WORK_STRUCT_WQ_DATA_MASK))->pool;

	pool_id = data >> WORK_OFFQ_POOL_SHIFT;
	if (pool_id == WORK_OFFQ_POOL_NONE)
		return NULL;

	return idr_find(&worker_pool_idr, pool_id);
}

/**
 * get_work_pool_id - return the worker pool ID a given work is associated with
 * @work: the work item of interest
 *
 * Return: The worker_pool ID @work was last associated with.
 * %WORK_OFFQ_POOL_NONE if none.
 */
static int get_work_pool_id(struct work_struct *work)
{
	unsigned long data = atomic_long_read(&work->data);

	if (data & WORK_STRUCT_PWQ)
		return ((struct pool_workqueue *)
			(data & WORK_STRUCT_WQ_DATA_MASK))->pool->id;

	return data >> WORK_OFFQ_POOL_SHIFT;
}

static void mark_work_canceling(struct work_struct *work)
{
	unsigned long pool_id = get_work_pool_id(work);

	pool_id <<= WORK_OFFQ_POOL_SHIFT;
	set_work_data(work, pool_id | WORK_OFFQ_CANCELING, WORK_STRUCT_PENDING);
}

static bool work_is_canceling(struct work_struct *work)
{
	unsigned long data = atomic_long_read(&work->data);

	return !(data & WORK_STRUCT_PWQ) && (data & WORK_OFFQ_CANCELING);
}

/*
 * Policy functions.  These define the policies on how the global worker
 * pools are managed.  Unless noted otherwise, these functions assume that
 * they're being called with pool->lock held.
 */

static bool __need_more_worker(struct worker_pool *pool)
{
	return !atomic_read(&pool->nr_running);
}

/*
 * Need to wake up a worker?  Called from anything but currently
 * running workers.
 *
 * Note that, because unbound workers never contribute to nr_running, this
 * function will always return %true for unbound pools as long as the
 * worklist isn't empty.
 */
static bool need_more_worker(struct worker_pool *pool)
{
	return !list_empty(&pool->worklist) && __need_more_worker(pool);
}

/* Can I start working?  Called from busy but !running workers. */
static bool may_start_working(struct worker_pool *pool)
{
	return pool->nr_idle;
}

/* Do I need to keep working?  Called from currently running workers. */
static bool keep_working(struct worker_pool *pool)
{
	return !list_empty(&pool->worklist) &&
		atomic_read(&pool->nr_running) <= 1;
}

/* Do we need a new worker?  Called from manager. */
static bool need_to_create_worker(struct worker_pool *pool)
{
	return need_more_worker(pool) && !may_start_working(pool);
}

/* Do we have too many workers and should some go away? */
static bool too_many_workers(struct worker_pool *pool)
{
	bool managing = pool->flags & POOL_MANAGER_ACTIVE;
	int nr_idle = pool->nr_idle + managing; /* manager is considered idle */
	int nr_busy = pool->nr_workers - nr_idle;

	return nr_idle > 2 && (nr_idle - 2) * MAX_IDLE_WORKERS_RATIO >= nr_busy;
}

/*
 * Wake up functions.
 */

/* Return the first idle worker.  Safe with preemption disabled */
static struct worker *first_idle_worker(struct worker_pool *pool)
{
	if (unlikely(list_empty(&pool->idle_list)))
		return NULL;

	return list_first_entry(&pool->idle_list, struct worker, entry);
}

/**
 * wake_up_worker - wake up an idle worker
 * @pool: worker pool to wake worker from
 *
 * Wake up the first idle worker of @pool.
 *
 * CONTEXT:
 * raw_spin_lock_irq(pool->lock).
 */
static void wake_up_worker(struct worker_pool *pool)
{
	struct worker *worker;

	rt_lock_idle_list(pool);

	worker = first_idle_worker(pool);

	if (likely(worker))
		wake_up_process(worker->task);

	rt_unlock_idle_list(pool);
}

/**
 * wq_worker_running - a worker is running again
 * @task: task waking up
 *
 * This function is called when a worker returns from schedule()
 */
void wq_worker_running(struct task_struct *task)
{
	struct worker *worker = kthread_data(task);

	if (!worker->sleeping)
		return;
	if (!(worker->flags & WORKER_NOT_RUNNING))
		atomic_inc(&worker->pool->nr_running);
	worker->sleeping = 0;
}

/**
 * wq_worker_sleeping - a worker is going to sleep
 * @task: task going to sleep
 *
 * This function is called from schedule() when a busy worker is
 * going to sleep.
 */
void wq_worker_sleeping(struct task_struct *task)
{
<<<<<<< HEAD
	struct worker *worker = kthread_data(task);
=======
	struct worker *next, *worker = kthread_data(task);
>>>>>>> 815b9c8d
	struct worker_pool *pool;

	/*
	 * Rescuers, which may not have all the fields set up like normal
	 * workers, also reach here, let's not access anything before
	 * checking NOT_RUNNING.
	 */
	if (worker->flags & WORKER_NOT_RUNNING)
		return;

	pool = worker->pool;

	if (WARN_ON_ONCE(worker->sleeping))
		return;

	worker->sleeping = 1;
<<<<<<< HEAD
=======
	raw_spin_lock_irq(&pool->lock);
>>>>>>> 815b9c8d

	/*
	 * The counterpart of the following dec_and_test, implied mb,
	 * worklist not empty test sequence is in insert_work().
	 * Please read comment there.
	 */
	if (atomic_dec_and_test(&pool->nr_running) &&
	    !list_empty(&pool->worklist)) {
<<<<<<< HEAD
		sched_lock_idle_list(pool);
		wake_up_worker(pool);
		sched_unlock_idle_list(pool);
	}
=======
		next = first_idle_worker(pool);
		if (next)
			wake_up_process(next->task);
	}
	raw_spin_unlock_irq(&pool->lock);
>>>>>>> 815b9c8d
}

/**
 * worker_set_flags - set worker flags and adjust nr_running accordingly
 * @worker: self
 * @flags: flags to set
 *
 * Set @flags in @worker->flags and adjust nr_running accordingly.
 *
 * CONTEXT:
 * raw_spin_lock_irq(pool->lock)
 */
static inline void worker_set_flags(struct worker *worker, unsigned int flags)
{
	struct worker_pool *pool = worker->pool;

	WARN_ON_ONCE(worker->task != current);

	/* If transitioning into NOT_RUNNING, adjust nr_running. */
	if ((flags & WORKER_NOT_RUNNING) &&
	    !(worker->flags & WORKER_NOT_RUNNING)) {
		atomic_dec(&pool->nr_running);
	}

	worker->flags |= flags;
}

/**
 * worker_clr_flags - clear worker flags and adjust nr_running accordingly
 * @worker: self
 * @flags: flags to clear
 *
 * Clear @flags in @worker->flags and adjust nr_running accordingly.
 *
 * CONTEXT:
 * raw_spin_lock_irq(pool->lock)
 */
static inline void worker_clr_flags(struct worker *worker, unsigned int flags)
{
	struct worker_pool *pool = worker->pool;
	unsigned int oflags = worker->flags;

	WARN_ON_ONCE(worker->task != current);

	worker->flags &= ~flags;

	/*
	 * If transitioning out of NOT_RUNNING, increment nr_running.  Note
	 * that the nested NOT_RUNNING is not a noop.  NOT_RUNNING is mask
	 * of multiple flags, not a single flag.
	 */
	if ((flags & WORKER_NOT_RUNNING) && (oflags & WORKER_NOT_RUNNING))
		if (!(worker->flags & WORKER_NOT_RUNNING))
			atomic_inc(&pool->nr_running);
}

/**
 * find_worker_executing_work - find worker which is executing a work
 * @pool: pool of interest
 * @work: work to find worker for
 *
 * Find a worker which is executing @work on @pool by searching
 * @pool->busy_hash which is keyed by the address of @work.  For a worker
 * to match, its current execution should match the address of @work and
 * its work function.  This is to avoid unwanted dependency between
 * unrelated work executions through a work item being recycled while still
 * being executed.
 *
 * This is a bit tricky.  A work item may be freed once its execution
 * starts and nothing prevents the freed area from being recycled for
 * another work item.  If the same work item address ends up being reused
 * before the original execution finishes, workqueue will identify the
 * recycled work item as currently executing and make it wait until the
 * current execution finishes, introducing an unwanted dependency.
 *
 * This function checks the work item address and work function to avoid
 * false positives.  Note that this isn't complete as one may construct a
 * work function which can introduce dependency onto itself through a
 * recycled work item.  Well, if somebody wants to shoot oneself in the
 * foot that badly, there's only so much we can do, and if such deadlock
 * actually occurs, it should be easy to locate the culprit work function.
 *
 * CONTEXT:
 * raw_spin_lock_irq(pool->lock).
 *
 * Return:
 * Pointer to worker which is executing @work if found, %NULL
 * otherwise.
 */
static struct worker *find_worker_executing_work(struct worker_pool *pool,
						 struct work_struct *work)
{
	struct worker *worker;

	hash_for_each_possible(pool->busy_hash, worker, hentry,
			       (unsigned long)work)
		if (worker->current_work == work &&
		    worker->current_func == work->func)
			return worker;

	return NULL;
}

/**
 * move_linked_works - move linked works to a list
 * @work: start of series of works to be scheduled
 * @head: target list to append @work to
 * @nextp: out parameter for nested worklist walking
 *
 * Schedule linked works starting from @work to @head.  Work series to
 * be scheduled starts at @work and includes any consecutive work with
 * WORK_STRUCT_LINKED set in its predecessor.
 *
 * If @nextp is not NULL, it's updated to point to the next work of
 * the last scheduled work.  This allows move_linked_works() to be
 * nested inside outer list_for_each_entry_safe().
 *
 * CONTEXT:
 * raw_spin_lock_irq(pool->lock).
 */
static void move_linked_works(struct work_struct *work, struct list_head *head,
			      struct work_struct **nextp)
{
	struct work_struct *n;

	/*
	 * Linked worklist will always end before the end of the list,
	 * use NULL for list head.
	 */
	list_for_each_entry_safe_from(work, n, NULL, entry) {
		list_move_tail(&work->entry, head);
		if (!(*work_data_bits(work) & WORK_STRUCT_LINKED))
			break;
	}

	/*
	 * If we're already inside safe list traversal and have moved
	 * multiple works to the scheduled queue, the next position
	 * needs to be updated.
	 */
	if (nextp)
		*nextp = n;
}

/**
 * get_pwq - get an extra reference on the specified pool_workqueue
 * @pwq: pool_workqueue to get
 *
 * Obtain an extra reference on @pwq.  The caller should guarantee that
 * @pwq has positive refcnt and be holding the matching pool->lock.
 */
static void get_pwq(struct pool_workqueue *pwq)
{
	lockdep_assert_held(&pwq->pool->lock);
	WARN_ON_ONCE(pwq->refcnt <= 0);
	pwq->refcnt++;
}

/**
 * put_pwq - put a pool_workqueue reference
 * @pwq: pool_workqueue to put
 *
 * Drop a reference of @pwq.  If its refcnt reaches zero, schedule its
 * destruction.  The caller should be holding the matching pool->lock.
 */
static void put_pwq(struct pool_workqueue *pwq)
{
	lockdep_assert_held(&pwq->pool->lock);
	if (likely(--pwq->refcnt))
		return;
	if (WARN_ON_ONCE(!(pwq->wq->flags & WQ_UNBOUND)))
		return;
	/*
	 * @pwq can't be released under pool->lock, bounce to
	 * pwq_unbound_release_workfn().  This never recurses on the same
	 * pool->lock as this path is taken only for unbound workqueues and
	 * the release work item is scheduled on a per-cpu workqueue.  To
	 * avoid lockdep warning, unbound pool->locks are given lockdep
	 * subclass of 1 in get_unbound_pool().
	 */
	schedule_work(&pwq->unbound_release_work);
}

/**
 * put_pwq_unlocked - put_pwq() with surrounding pool lock/unlock
 * @pwq: pool_workqueue to put (can be %NULL)
 *
 * put_pwq() with locking.  This function also allows %NULL @pwq.
 */
static void put_pwq_unlocked(struct pool_workqueue *pwq)
{
	if (pwq) {
		/*
		 * As both pwqs and pools are RCU protected, the
		 * following lock operations are safe.
		 */
<<<<<<< HEAD
		rcu_read_lock();
		local_spin_lock_irq(pendingb_lock, &pwq->pool->lock);
		put_pwq(pwq);
		local_spin_unlock_irq(pendingb_lock, &pwq->pool->lock);
		rcu_read_unlock();
=======
		raw_spin_lock_irq(&pwq->pool->lock);
		put_pwq(pwq);
		raw_spin_unlock_irq(&pwq->pool->lock);
>>>>>>> 815b9c8d
	}
}

static void pwq_activate_delayed_work(struct work_struct *work)
{
	struct pool_workqueue *pwq = get_work_pwq(work);

	trace_workqueue_activate_work(work);
	if (list_empty(&pwq->pool->worklist))
		pwq->pool->watchdog_ts = jiffies;
	move_linked_works(work, &pwq->pool->worklist, NULL);
	__clear_bit(WORK_STRUCT_DELAYED_BIT, work_data_bits(work));
	pwq->nr_active++;
}

static void pwq_activate_first_delayed(struct pool_workqueue *pwq)
{
	struct work_struct *work = list_first_entry(&pwq->delayed_works,
						    struct work_struct, entry);

	pwq_activate_delayed_work(work);
}

/**
 * pwq_dec_nr_in_flight - decrement pwq's nr_in_flight
 * @pwq: pwq of interest
 * @color: color of work which left the queue
 *
 * A work either has completed or is removed from pending queue,
 * decrement nr_in_flight of its pwq and handle workqueue flushing.
 *
 * CONTEXT:
 * raw_spin_lock_irq(pool->lock).
 */
static void pwq_dec_nr_in_flight(struct pool_workqueue *pwq, int color)
{
	/* uncolored work items don't participate in flushing or nr_active */
	if (color == WORK_NO_COLOR)
		goto out_put;

	pwq->nr_in_flight[color]--;

	pwq->nr_active--;
	if (!list_empty(&pwq->delayed_works)) {
		/* one down, submit a delayed one */
		if (pwq->nr_active < pwq->max_active)
			pwq_activate_first_delayed(pwq);
	}

	/* is flush in progress and are we at the flushing tip? */
	if (likely(pwq->flush_color != color))
		goto out_put;

	/* are there still in-flight works? */
	if (pwq->nr_in_flight[color])
		goto out_put;

	/* this pwq is done, clear flush_color */
	pwq->flush_color = -1;

	/*
	 * If this was the last pwq, wake up the first flusher.  It
	 * will handle the rest.
	 */
	if (atomic_dec_and_test(&pwq->wq->nr_pwqs_to_flush))
		complete(&pwq->wq->first_flusher->done);
out_put:
	put_pwq(pwq);
}

/**
 * try_to_grab_pending - steal work item from worklist and disable irq
 * @work: work item to steal
 * @is_dwork: @work is a delayed_work
 * @flags: place to store irq state
 *
 * Try to grab PENDING bit of @work.  This function can handle @work in any
 * stable state - idle, on timer or on worklist.
 *
 * Return:
 *  1		if @work was pending and we successfully stole PENDING
 *  0		if @work was idle and we claimed PENDING
 *  -EAGAIN	if PENDING couldn't be grabbed at the moment, safe to busy-retry
 *  -ENOENT	if someone else is canceling @work, this state may persist
 *		for arbitrarily long
 *
 * Note:
 * On >= 0 return, the caller owns @work's PENDING bit.  To avoid getting
 * interrupted while holding PENDING and @work off queue, irq must be
 * disabled on entry.  This, combined with delayed_work->timer being
 * irqsafe, ensures that we return -EAGAIN for finite short period of time.
 *
 * On successful return, >= 0, irq is disabled and the caller is
 * responsible for releasing it using local_irq_restore(*@flags).
 *
 * This function is safe to call from any context including IRQ handler.
 */
static int try_to_grab_pending(struct work_struct *work, bool is_dwork,
			       unsigned long *flags)
{
	struct worker_pool *pool;
	struct pool_workqueue *pwq;

	local_lock_irqsave(pendingb_lock, *flags);

	/* try to steal the timer if it exists */
	if (is_dwork) {
		struct delayed_work *dwork = to_delayed_work(work);

		/*
		 * dwork->timer is irqsafe.  If del_timer() fails, it's
		 * guaranteed that the timer is not queued anywhere and not
		 * running on the local CPU.
		 */
		if (likely(del_timer(&dwork->timer)))
			return 1;
	}

	/* try to claim PENDING the normal way */
	if (!test_and_set_bit(WORK_STRUCT_PENDING_BIT, work_data_bits(work)))
		return 0;

	rcu_read_lock();
	/*
	 * The queueing is in progress, or it is already queued. Try to
	 * steal it from ->worklist without clearing WORK_STRUCT_PENDING.
	 */
	pool = get_work_pool(work);
	if (!pool)
		goto fail;

	raw_spin_lock(&pool->lock);
	/*
	 * work->data is guaranteed to point to pwq only while the work
	 * item is queued on pwq->wq, and both updating work->data to point
	 * to pwq on queueing and to pool on dequeueing are done under
	 * pwq->pool->lock.  This in turn guarantees that, if work->data
	 * points to pwq which is associated with a locked pool, the work
	 * item is currently queued on that pool.
	 */
	pwq = get_work_pwq(work);
	if (pwq && pwq->pool == pool) {
		debug_work_deactivate(work);

		/*
		 * A delayed work item cannot be grabbed directly because
		 * it might have linked NO_COLOR work items which, if left
		 * on the delayed_list, will confuse pwq->nr_active
		 * management later on and cause stall.  Make sure the work
		 * item is activated before grabbing.
		 */
		if (*work_data_bits(work) & WORK_STRUCT_DELAYED)
			pwq_activate_delayed_work(work);

		list_del_init(&work->entry);
		pwq_dec_nr_in_flight(pwq, get_work_color(work));

		/* work->data points to pwq iff queued, point to pool */
		set_work_pool_and_keep_pending(work, pool->id);

<<<<<<< HEAD
		spin_unlock(&pool->lock);
=======
		raw_spin_unlock(&pool->lock);
>>>>>>> 815b9c8d
		rcu_read_unlock();
		return 1;
	}
	raw_spin_unlock(&pool->lock);
fail:
	rcu_read_unlock();
<<<<<<< HEAD
	local_unlock_irqrestore(pendingb_lock, *flags);
=======
	local_irq_restore(*flags);
>>>>>>> 815b9c8d
	if (work_is_canceling(work))
		return -ENOENT;
	cpu_chill();
	return -EAGAIN;
}

/**
 * insert_work - insert a work into a pool
 * @pwq: pwq @work belongs to
 * @work: work to insert
 * @head: insertion point
 * @extra_flags: extra WORK_STRUCT_* flags to set
 *
 * Insert @work which belongs to @pwq after @head.  @extra_flags is or'd to
 * work_struct flags.
 *
 * CONTEXT:
 * raw_spin_lock_irq(pool->lock).
 */
static void insert_work(struct pool_workqueue *pwq, struct work_struct *work,
			struct list_head *head, unsigned int extra_flags)
{
	struct worker_pool *pool = pwq->pool;

	/* we own @work, set data and link */
	set_work_pwq(work, pwq, extra_flags);
	list_add_tail(&work->entry, head);
	get_pwq(pwq);

	/*
	 * Ensure either wq_worker_sleeping() sees the above
	 * list_add_tail() or we see zero nr_running to avoid workers lying
	 * around lazily while there are works to be processed.
	 */
	smp_mb();

	if (__need_more_worker(pool))
		wake_up_worker(pool);
}

/*
 * Test whether @work is being queued from another work executing on the
 * same workqueue.
 */
static bool is_chained_work(struct workqueue_struct *wq)
{
	struct worker *worker;

	worker = current_wq_worker();
	/*
	 * Return %true iff I'm a worker execuing a work item on @wq.  If
	 * I'm @worker, it's safe to dereference it without locking.
	 */
	return worker && worker->current_pwq->wq == wq;
}

/*
 * When queueing an unbound work item to a wq, prefer local CPU if allowed
 * by wq_unbound_cpumask.  Otherwise, round robin among the allowed ones to
 * avoid perturbing sensitive tasks.
 */
static int wq_select_unbound_cpu(int cpu)
{
	static bool printed_dbg_warning;
	int new_cpu;

	if (likely(!wq_debug_force_rr_cpu)) {
		if (cpumask_test_cpu(cpu, wq_unbound_cpumask))
			return cpu;
	} else if (!printed_dbg_warning) {
		pr_warn("workqueue: round-robin CPU selection forced, expect performance impact\n");
		printed_dbg_warning = true;
	}

	if (cpumask_empty(wq_unbound_cpumask))
		return cpu;

	new_cpu = __this_cpu_read(wq_rr_cpu_last);
	new_cpu = cpumask_next_and(new_cpu, wq_unbound_cpumask, cpu_online_mask);
	if (unlikely(new_cpu >= nr_cpu_ids)) {
		new_cpu = cpumask_first_and(wq_unbound_cpumask, cpu_online_mask);
		if (unlikely(new_cpu >= nr_cpu_ids))
			return cpu;
	}
	__this_cpu_write(wq_rr_cpu_last, new_cpu);

	return new_cpu;
}

static void __queue_work(int cpu, struct workqueue_struct *wq,
			 struct work_struct *work)
{
	struct pool_workqueue *pwq;
	struct worker_pool *last_pool;
	struct list_head *worklist;
	unsigned int work_flags;
	unsigned int req_cpu = cpu;

	/*
	 * While a work item is PENDING && off queue, a task trying to
	 * steal the PENDING will busy-loop waiting for it to either get
	 * queued or lose PENDING.  Grabbing PENDING and queueing should
	 * happen with IRQ disabled.
	 */
#ifndef CONFIG_PREEMPT_RT_FULL
	/*
	 * nort: On RT the "interrupts-disabled" rule has been replaced with
	 * pendingb_lock.
	 */
	lockdep_assert_irqs_disabled();
#endif

	debug_work_activate(work);

	/* if draining, only works from the same workqueue are allowed */
	if (unlikely(wq->flags & __WQ_DRAINING) &&
	    WARN_ON_ONCE(!is_chained_work(wq)))
		return;
	rcu_read_lock();
retry:
	/* pwq which will be used unless @work is executing elsewhere */
	if (wq->flags & WQ_UNBOUND) {
		if (req_cpu == WORK_CPU_UNBOUND)
			cpu = wq_select_unbound_cpu(raw_smp_processor_id());
		pwq = unbound_pwq_by_node(wq, cpu_to_node(cpu));
	} else {
		if (req_cpu == WORK_CPU_UNBOUND)
			cpu = raw_smp_processor_id();
		pwq = per_cpu_ptr(wq->cpu_pwqs, cpu);
	}

	/*
	 * If @work was previously on a different pool, it might still be
	 * running there, in which case the work needs to be queued on that
	 * pool to guarantee non-reentrancy.
	 */
	last_pool = get_work_pool(work);
	if (last_pool && last_pool != pwq->pool) {
		struct worker *worker;

		raw_spin_lock(&last_pool->lock);

		worker = find_worker_executing_work(last_pool, work);

		if (worker && worker->current_pwq->wq == wq) {
			pwq = worker->current_pwq;
		} else {
			/* meh... not running there, queue here */
			raw_spin_unlock(&last_pool->lock);
			raw_spin_lock(&pwq->pool->lock);
		}
	} else {
		raw_spin_lock(&pwq->pool->lock);
	}

	/*
	 * pwq is determined and locked.  For unbound pools, we could have
	 * raced with pwq release and it could already be dead.  If its
	 * refcnt is zero, repeat pwq selection.  Note that pwqs never die
	 * without another pwq replacing it in the numa_pwq_tbl or while
	 * work items are executing on it, so the retrying is guaranteed to
	 * make forward-progress.
	 */
	if (unlikely(!pwq->refcnt)) {
		if (wq->flags & WQ_UNBOUND) {
			raw_spin_unlock(&pwq->pool->lock);
			cpu_relax();
			goto retry;
		}
		/* oops */
		WARN_ONCE(true, "workqueue: per-cpu pwq for %s on cpu%d has 0 refcnt",
			  wq->name, cpu);
	}

	/* pwq determined, queue */
	trace_workqueue_queue_work(req_cpu, pwq, work);

	if (WARN_ON(!list_empty(&work->entry)))
		goto out;

	pwq->nr_in_flight[pwq->work_color]++;
	work_flags = work_color_to_flags(pwq->work_color);

	if (likely(pwq->nr_active < pwq->max_active)) {
		trace_workqueue_activate_work(work);
		pwq->nr_active++;
		worklist = &pwq->pool->worklist;
		if (list_empty(worklist))
			pwq->pool->watchdog_ts = jiffies;
	} else {
		work_flags |= WORK_STRUCT_DELAYED;
		worklist = &pwq->delayed_works;
	}

	insert_work(pwq, work, worklist, work_flags);

out:
<<<<<<< HEAD
	spin_unlock(&pwq->pool->lock);
=======
	raw_spin_unlock(&pwq->pool->lock);
>>>>>>> 815b9c8d
	rcu_read_unlock();
}

/**
 * queue_work_on - queue work on specific cpu
 * @cpu: CPU number to execute work on
 * @wq: workqueue to use
 * @work: work to queue
 *
 * We queue the work to a specific CPU, the caller must ensure it
 * can't go away.
 *
 * Return: %false if @work was already on a queue, %true otherwise.
 */
bool queue_work_on(int cpu, struct workqueue_struct *wq,
		   struct work_struct *work)
{
	bool ret = false;
	unsigned long flags;

	local_lock_irqsave(pendingb_lock,flags);

	if (!test_and_set_bit(WORK_STRUCT_PENDING_BIT, work_data_bits(work))) {
		__queue_work(cpu, wq, work);
		ret = true;
	}

	local_unlock_irqrestore(pendingb_lock, flags);
	return ret;
}
EXPORT_SYMBOL(queue_work_on);

void delayed_work_timer_fn(struct timer_list *t)
{
	struct delayed_work *dwork = from_timer(dwork, t, timer);
	unsigned long flags;

<<<<<<< HEAD
	/* XXX */
	/* local_lock(pendingb_lock); */
	/* should have been called from irqsafe timer with irq already off */
	__queue_work(dwork->cpu, dwork->wq, &dwork->work);
	/* local_unlock(pendingb_lock); */
=======
	local_irq_save(flags);
	__queue_work(dwork->cpu, dwork->wq, &dwork->work);
	local_irq_restore(flags);
>>>>>>> 815b9c8d
}
EXPORT_SYMBOL(delayed_work_timer_fn);

static void __queue_delayed_work(int cpu, struct workqueue_struct *wq,
				struct delayed_work *dwork, unsigned long delay)
{
	struct timer_list *timer = &dwork->timer;
	struct work_struct *work = &dwork->work;

	WARN_ON_ONCE(!wq);
	WARN_ON_ONCE(timer->function != delayed_work_timer_fn);
	WARN_ON_ONCE(timer_pending(timer));
	WARN_ON_ONCE(!list_empty(&work->entry));

	/*
	 * If @delay is 0, queue @dwork->work immediately.  This is for
	 * both optimization and correctness.  The earliest @timer can
	 * expire is on the closest next tick and delayed_work users depend
	 * on that there's no such delay when @delay is 0.
	 */
	if (!delay) {
		__queue_work(cpu, wq, &dwork->work);
		return;
	}

	dwork->wq = wq;
	dwork->cpu = cpu;
	timer->expires = jiffies + delay;

	if (unlikely(cpu != WORK_CPU_UNBOUND))
		add_timer_on(timer, cpu);
	else
		add_timer(timer);
}

/**
 * queue_delayed_work_on - queue work on specific CPU after delay
 * @cpu: CPU number to execute work on
 * @wq: workqueue to use
 * @dwork: work to queue
 * @delay: number of jiffies to wait before queueing
 *
 * Return: %false if @work was already on a queue, %true otherwise.  If
 * @delay is zero and @dwork is idle, it will be scheduled for immediate
 * execution.
 */
bool queue_delayed_work_on(int cpu, struct workqueue_struct *wq,
			   struct delayed_work *dwork, unsigned long delay)
{
	struct work_struct *work = &dwork->work;
	bool ret = false;
	unsigned long flags;

	/* read the comment in __queue_work() */
	local_lock_irqsave(pendingb_lock, flags);

	if (!test_and_set_bit(WORK_STRUCT_PENDING_BIT, work_data_bits(work))) {
		__queue_delayed_work(cpu, wq, dwork, delay);
		ret = true;
	}

	local_unlock_irqrestore(pendingb_lock, flags);
	return ret;
}
EXPORT_SYMBOL(queue_delayed_work_on);

/**
 * mod_delayed_work_on - modify delay of or queue a delayed work on specific CPU
 * @cpu: CPU number to execute work on
 * @wq: workqueue to use
 * @dwork: work to queue
 * @delay: number of jiffies to wait before queueing
 *
 * If @dwork is idle, equivalent to queue_delayed_work_on(); otherwise,
 * modify @dwork's timer so that it expires after @delay.  If @delay is
 * zero, @work is guaranteed to be scheduled immediately regardless of its
 * current state.
 *
 * Return: %false if @dwork was idle and queued, %true if @dwork was
 * pending and its timer was modified.
 *
 * This function is safe to call from any context including IRQ handler.
 * See try_to_grab_pending() for details.
 */
bool mod_delayed_work_on(int cpu, struct workqueue_struct *wq,
			 struct delayed_work *dwork, unsigned long delay)
{
	unsigned long flags;
	int ret;

	do {
		ret = try_to_grab_pending(&dwork->work, true, &flags);
	} while (unlikely(ret == -EAGAIN));

	if (likely(ret >= 0)) {
		__queue_delayed_work(cpu, wq, dwork, delay);
		local_unlock_irqrestore(pendingb_lock, flags);
	}

	/* -ENOENT from try_to_grab_pending() becomes %true */
	return ret;
}
EXPORT_SYMBOL_GPL(mod_delayed_work_on);

static void rcu_work_rcufn(struct rcu_head *rcu)
{
	struct rcu_work *rwork = container_of(rcu, struct rcu_work, rcu);
	unsigned long flags;

	/* read the comment in __queue_work() */
	local_lock_irqsave(pendingb_lock, flags);
	__queue_work(WORK_CPU_UNBOUND, rwork->wq, &rwork->work);
	local_unlock_irqrestore(pendingb_lock, flags);
}

/**
 * queue_rcu_work - queue work after a RCU grace period
 * @wq: workqueue to use
 * @rwork: work to queue
 *
 * Return: %false if @rwork was already pending, %true otherwise.  Note
 * that a full RCU grace period is guaranteed only after a %true return.
 * While @rwork is guarnateed to be executed after a %false return, the
 * execution may happen before a full RCU grace period has passed.
 */
bool queue_rcu_work(struct workqueue_struct *wq, struct rcu_work *rwork)
{
	struct work_struct *work = &rwork->work;

	if (!test_and_set_bit(WORK_STRUCT_PENDING_BIT, work_data_bits(work))) {
		rwork->wq = wq;
		call_rcu(&rwork->rcu, rcu_work_rcufn);
		return true;
	}

	return false;
}
EXPORT_SYMBOL(queue_rcu_work);

/**
 * worker_enter_idle - enter idle state
 * @worker: worker which is entering idle state
 *
 * @worker is entering idle state.  Update stats and idle timer if
 * necessary.
 *
 * LOCKING:
 * raw_spin_lock_irq(pool->lock).
 */
static void worker_enter_idle(struct worker *worker)
{
	struct worker_pool *pool = worker->pool;

	if (WARN_ON_ONCE(worker->flags & WORKER_IDLE) ||
	    WARN_ON_ONCE(!list_empty(&worker->entry) &&
			 (worker->hentry.next || worker->hentry.pprev)))
		return;

	/* can't use worker_set_flags(), also called from create_worker() */
	worker->flags |= WORKER_IDLE;
	pool->nr_idle++;
	worker->last_active = jiffies;

	/* idle_list is LIFO */
	rt_lock_idle_list(pool);
	list_add(&worker->entry, &pool->idle_list);
	rt_unlock_idle_list(pool);

	if (too_many_workers(pool) && !timer_pending(&pool->idle_timer))
		mod_timer(&pool->idle_timer, jiffies + IDLE_WORKER_TIMEOUT);

	/*
	 * Sanity check nr_running.  Because unbind_workers() releases
	 * pool->lock between setting %WORKER_UNBOUND and zapping
	 * nr_running, the warning may trigger spuriously.  Check iff
	 * unbind is not in progress.
	 */
	WARN_ON_ONCE(!(pool->flags & POOL_DISASSOCIATED) &&
		     pool->nr_workers == pool->nr_idle &&
		     atomic_read(&pool->nr_running));
}

/**
 * worker_leave_idle - leave idle state
 * @worker: worker which is leaving idle state
 *
 * @worker is leaving idle state.  Update stats.
 *
 * LOCKING:
 * raw_spin_lock_irq(pool->lock).
 */
static void worker_leave_idle(struct worker *worker)
{
	struct worker_pool *pool = worker->pool;

	if (WARN_ON_ONCE(!(worker->flags & WORKER_IDLE)))
		return;
	worker_clr_flags(worker, WORKER_IDLE);
	pool->nr_idle--;
	rt_lock_idle_list(pool);
	list_del_init(&worker->entry);
	rt_unlock_idle_list(pool);
}

static struct worker *alloc_worker(int node)
{
	struct worker *worker;

	worker = kzalloc_node(sizeof(*worker), GFP_KERNEL, node);
	if (worker) {
		INIT_LIST_HEAD(&worker->entry);
		INIT_LIST_HEAD(&worker->scheduled);
		INIT_LIST_HEAD(&worker->node);
		/* on creation a worker is in !idle && prep state */
		worker->flags = WORKER_PREP;
	}
	return worker;
}

/**
 * worker_attach_to_pool() - attach a worker to a pool
 * @worker: worker to be attached
 * @pool: the target pool
 *
 * Attach @worker to @pool.  Once attached, the %WORKER_UNBOUND flag and
 * cpu-binding of @worker are kept coordinated with the pool across
 * cpu-[un]hotplugs.
 */
static void worker_attach_to_pool(struct worker *worker,
				   struct worker_pool *pool)
{
	mutex_lock(&wq_pool_attach_mutex);

	/*
	 * set_cpus_allowed_ptr() will fail if the cpumask doesn't have any
	 * online CPUs.  It'll be re-applied when any of the CPUs come up.
	 */
	set_cpus_allowed_ptr(worker->task, pool->attrs->cpumask);

	/*
	 * The wq_pool_attach_mutex ensures %POOL_DISASSOCIATED remains
	 * stable across this function.  See the comments above the flag
	 * definition for details.
	 */
	if (pool->flags & POOL_DISASSOCIATED)
		worker->flags |= WORKER_UNBOUND;

	list_add_tail(&worker->node, &pool->workers);
	worker->pool = pool;

	mutex_unlock(&wq_pool_attach_mutex);
}

/**
 * worker_detach_from_pool() - detach a worker from its pool
 * @worker: worker which is attached to its pool
 *
 * Undo the attaching which had been done in worker_attach_to_pool().  The
 * caller worker shouldn't access to the pool after detached except it has
 * other reference to the pool.
 */
static void worker_detach_from_pool(struct worker *worker)
{
	struct worker_pool *pool = worker->pool;
	struct completion *detach_completion = NULL;

	mutex_lock(&wq_pool_attach_mutex);

	list_del(&worker->node);
	worker->pool = NULL;

	if (list_empty(&pool->workers))
		detach_completion = pool->detach_completion;
	mutex_unlock(&wq_pool_attach_mutex);

	/* clear leftover flags without pool->lock after it is detached */
	worker->flags &= ~(WORKER_UNBOUND | WORKER_REBOUND);

	if (detach_completion)
		complete(detach_completion);
}

/**
 * create_worker - create a new workqueue worker
 * @pool: pool the new worker will belong to
 *
 * Create and start a new worker which is attached to @pool.
 *
 * CONTEXT:
 * Might sleep.  Does GFP_KERNEL allocations.
 *
 * Return:
 * Pointer to the newly created worker.
 */
static struct worker *create_worker(struct worker_pool *pool)
{
	struct worker *worker = NULL;
	int id = -1;
	char id_buf[16];

	/* ID is needed to determine kthread name */
	id = ida_simple_get(&pool->worker_ida, 0, 0, GFP_KERNEL);
	if (id < 0)
		goto fail;

	worker = alloc_worker(pool->node);
	if (!worker)
		goto fail;

	worker->id = id;

	if (pool->cpu >= 0)
		snprintf(id_buf, sizeof(id_buf), "%d:%d%s", pool->cpu, id,
			 pool->attrs->nice < 0  ? "H" : "");
	else
		snprintf(id_buf, sizeof(id_buf), "u%d:%d", pool->id, id);

	worker->task = kthread_create_on_node(worker_thread, worker, pool->node,
					      "kworker/%s", id_buf);
	if (IS_ERR(worker->task))
		goto fail;

	set_user_nice(worker->task, pool->attrs->nice);
	kthread_bind_mask(worker->task, pool->attrs->cpumask);

	/* successful, attach the worker to the pool */
	worker_attach_to_pool(worker, pool);

	/* start the newly created worker */
	raw_spin_lock_irq(&pool->lock);
	worker->pool->nr_workers++;
	worker_enter_idle(worker);
	wake_up_process(worker->task);
	raw_spin_unlock_irq(&pool->lock);

	return worker;

fail:
	if (id >= 0)
		ida_simple_remove(&pool->worker_ida, id);
	kfree(worker);
	return NULL;
}

/**
 * destroy_worker - destroy a workqueue worker
 * @worker: worker to be destroyed
 *
 * Destroy @worker and adjust @pool stats accordingly.  The worker should
 * be idle.
 *
 * CONTEXT:
 * raw_spin_lock_irq(pool->lock).
 */
static void destroy_worker(struct worker *worker)
{
	struct worker_pool *pool = worker->pool;

	lockdep_assert_held(&pool->lock);

	/* sanity check frenzy */
	if (WARN_ON(worker->current_work) ||
	    WARN_ON(!list_empty(&worker->scheduled)) ||
	    WARN_ON(!(worker->flags & WORKER_IDLE)))
		return;

	pool->nr_workers--;
	pool->nr_idle--;

	rt_lock_idle_list(pool);
	list_del_init(&worker->entry);
	rt_unlock_idle_list(pool);
	worker->flags |= WORKER_DIE;
	wake_up_process(worker->task);
}

static void idle_worker_timeout(struct timer_list *t)
{
	struct worker_pool *pool = from_timer(pool, t, idle_timer);

	raw_spin_lock_irq(&pool->lock);

	while (too_many_workers(pool)) {
		struct worker *worker;
		unsigned long expires;

		/* idle_list is kept in LIFO order, check the last one */
		worker = list_entry(pool->idle_list.prev, struct worker, entry);
		expires = worker->last_active + IDLE_WORKER_TIMEOUT;

		if (time_before(jiffies, expires)) {
			mod_timer(&pool->idle_timer, expires);
			break;
		}

		destroy_worker(worker);
	}

	raw_spin_unlock_irq(&pool->lock);
}

static void send_mayday(struct work_struct *work)
{
	struct pool_workqueue *pwq = get_work_pwq(work);
	struct workqueue_struct *wq = pwq->wq;

	lockdep_assert_held(&wq_mayday_lock);

	if (!wq->rescuer)
		return;

	/* mayday mayday mayday */
	if (list_empty(&pwq->mayday_node)) {
		/*
		 * If @pwq is for an unbound wq, its base ref may be put at
		 * any time due to an attribute change.  Pin @pwq until the
		 * rescuer is done with it.
		 */
		get_pwq(pwq);
		list_add_tail(&pwq->mayday_node, &wq->maydays);
		wake_up_process(wq->rescuer->task);
	}
}

static void pool_mayday_timeout(struct timer_list *t)
{
	struct worker_pool *pool = from_timer(pool, t, mayday_timer);
	struct work_struct *work;

	raw_spin_lock_irq(&pool->lock);
	raw_spin_lock(&wq_mayday_lock);		/* for wq->maydays */

	if (need_to_create_worker(pool)) {
		/*
		 * We've been trying to create a new worker but
		 * haven't been successful.  We might be hitting an
		 * allocation deadlock.  Send distress signals to
		 * rescuers.
		 */
		list_for_each_entry(work, &pool->worklist, entry)
			send_mayday(work);
	}

	raw_spin_unlock(&wq_mayday_lock);
	raw_spin_unlock_irq(&pool->lock);

	mod_timer(&pool->mayday_timer, jiffies + MAYDAY_INTERVAL);
}

/**
 * maybe_create_worker - create a new worker if necessary
 * @pool: pool to create a new worker for
 *
 * Create a new worker for @pool if necessary.  @pool is guaranteed to
 * have at least one idle worker on return from this function.  If
 * creating a new worker takes longer than MAYDAY_INTERVAL, mayday is
 * sent to all rescuers with works scheduled on @pool to resolve
 * possible allocation deadlock.
 *
 * On return, need_to_create_worker() is guaranteed to be %false and
 * may_start_working() %true.
 *
 * LOCKING:
 * raw_spin_lock_irq(pool->lock) which may be released and regrabbed
 * multiple times.  Does GFP_KERNEL allocations.  Called only from
 * manager.
 */
static void maybe_create_worker(struct worker_pool *pool)
__releases(&pool->lock)
__acquires(&pool->lock)
{
restart:
	raw_spin_unlock_irq(&pool->lock);

	/* if we don't make progress in MAYDAY_INITIAL_TIMEOUT, call for help */
	mod_timer(&pool->mayday_timer, jiffies + MAYDAY_INITIAL_TIMEOUT);

	while (true) {
		if (create_worker(pool) || !need_to_create_worker(pool))
			break;

		schedule_timeout_interruptible(CREATE_COOLDOWN);

		if (!need_to_create_worker(pool))
			break;
	}

	del_timer_sync(&pool->mayday_timer);
	raw_spin_lock_irq(&pool->lock);
	/*
	 * This is necessary even after a new worker was just successfully
	 * created as @pool->lock was dropped and the new worker might have
	 * already become busy.
	 */
	if (need_to_create_worker(pool))
		goto restart;
}

/**
 * manage_workers - manage worker pool
 * @worker: self
 *
 * Assume the manager role and manage the worker pool @worker belongs
 * to.  At any given time, there can be only zero or one manager per
 * pool.  The exclusion is handled automatically by this function.
 *
 * The caller can safely start processing works on false return.  On
 * true return, it's guaranteed that need_to_create_worker() is false
 * and may_start_working() is true.
 *
 * CONTEXT:
 * raw_spin_lock_irq(pool->lock) which may be released and regrabbed
 * multiple times.  Does GFP_KERNEL allocations.
 *
 * Return:
 * %false if the pool doesn't need management and the caller can safely
 * start processing works, %true if management function was performed and
 * the conditions that the caller verified before calling the function may
 * no longer be true.
 */
static bool manage_workers(struct worker *worker)
{
	struct worker_pool *pool = worker->pool;

	if (pool->flags & POOL_MANAGER_ACTIVE)
		return false;

	pool->flags |= POOL_MANAGER_ACTIVE;
	pool->manager = worker;

	maybe_create_worker(pool);

	pool->manager = NULL;
	pool->flags &= ~POOL_MANAGER_ACTIVE;
	swake_up_one(&wq_manager_wait);
	return true;
}

/**
 * process_one_work - process single work
 * @worker: self
 * @work: work to process
 *
 * Process @work.  This function contains all the logics necessary to
 * process a single work including synchronization against and
 * interaction with other workers on the same cpu, queueing and
 * flushing.  As long as context requirement is met, any worker can
 * call this function to process a work.
 *
 * CONTEXT:
 * raw_spin_lock_irq(pool->lock) which is released and regrabbed.
 */
static void process_one_work(struct worker *worker, struct work_struct *work)
__releases(&pool->lock)
__acquires(&pool->lock)
{
	struct pool_workqueue *pwq = get_work_pwq(work);
	struct worker_pool *pool = worker->pool;
	bool cpu_intensive = pwq->wq->flags & WQ_CPU_INTENSIVE;
	int work_color;
	struct worker *collision;
#ifdef CONFIG_LOCKDEP
	/*
	 * It is permissible to free the struct work_struct from
	 * inside the function that is called from it, this we need to
	 * take into account for lockdep too.  To avoid bogus "held
	 * lock freed" warnings as well as problems when looking into
	 * work->lockdep_map, make a copy and use that here.
	 */
	struct lockdep_map lockdep_map;

	lockdep_copy_map(&lockdep_map, &work->lockdep_map);
#endif
	/* ensure we're on the correct CPU */
	WARN_ON_ONCE(!(pool->flags & POOL_DISASSOCIATED) &&
		     raw_smp_processor_id() != pool->cpu);

	/*
	 * A single work shouldn't be executed concurrently by
	 * multiple workers on a single cpu.  Check whether anyone is
	 * already processing the work.  If so, defer the work to the
	 * currently executing one.
	 */
	collision = find_worker_executing_work(pool, work);
	if (unlikely(collision)) {
		move_linked_works(work, &collision->scheduled, NULL);
		return;
	}

	/* claim and dequeue */
	debug_work_deactivate(work);
	hash_add(pool->busy_hash, &worker->hentry, (unsigned long)work);
	worker->current_work = work;
	worker->current_func = work->func;
	worker->current_pwq = pwq;
	work_color = get_work_color(work);

	/*
	 * Record wq name for cmdline and debug reporting, may get
	 * overridden through set_worker_desc().
	 */
	strscpy(worker->desc, pwq->wq->name, WORKER_DESC_LEN);

	list_del_init(&work->entry);

	/*
	 * CPU intensive works don't participate in concurrency management.
	 * They're the scheduler's responsibility.  This takes @worker out
	 * of concurrency management and the next code block will chain
	 * execution of the pending work items.
	 */
	if (unlikely(cpu_intensive))
		worker_set_flags(worker, WORKER_CPU_INTENSIVE);

	/*
	 * Wake up another worker if necessary.  The condition is always
	 * false for normal per-cpu workers since nr_running would always
	 * be >= 1 at this point.  This is used to chain execution of the
	 * pending work items for WORKER_NOT_RUNNING workers such as the
	 * UNBOUND and CPU_INTENSIVE ones.
	 */
	if (need_more_worker(pool))
		wake_up_worker(pool);

	/*
	 * Record the last pool and clear PENDING which should be the last
	 * update to @work.  Also, do this inside @pool->lock so that
	 * PENDING and queued state changes happen together while IRQ is
	 * disabled.
	 */
	set_work_pool_and_clear_pending(work, pool->id);

	raw_spin_unlock_irq(&pool->lock);

	lock_map_acquire(&pwq->wq->lockdep_map);
	lock_map_acquire(&lockdep_map);
	/*
	 * Strictly speaking we should mark the invariant state without holding
	 * any locks, that is, before these two lock_map_acquire()'s.
	 *
	 * However, that would result in:
	 *
	 *   A(W1)
	 *   WFC(C)
	 *		A(W1)
	 *		C(C)
	 *
	 * Which would create W1->C->W1 dependencies, even though there is no
	 * actual deadlock possible. There are two solutions, using a
	 * read-recursive acquire on the work(queue) 'locks', but this will then
	 * hit the lockdep limitation on recursive locks, or simply discard
	 * these locks.
	 *
	 * AFAICT there is no possible deadlock scenario between the
	 * flush_work() and complete() primitives (except for single-threaded
	 * workqueues), so hiding them isn't a problem.
	 */
	lockdep_invariant_state(true);
	trace_workqueue_execute_start(work);
	worker->current_func(work);
	/*
	 * While we must be careful to not use "work" after this, the trace
	 * point will only record its address.
	 */
	trace_workqueue_execute_end(work);
	lock_map_release(&lockdep_map);
	lock_map_release(&pwq->wq->lockdep_map);

	if (unlikely(in_atomic() || lockdep_depth(current) > 0)) {
		pr_err("BUG: workqueue leaked lock or atomic: %s/0x%08x/%d\n"
		       "     last function: %pf\n",
		       current->comm, preempt_count(), task_pid_nr(current),
		       worker->current_func);
		debug_show_held_locks(current);
		dump_stack();
	}

	/*
	 * The following prevents a kworker from hogging CPU on !PREEMPT
	 * kernels, where a requeueing work item waiting for something to
	 * happen could deadlock with stop_machine as such work item could
	 * indefinitely requeue itself while all other CPUs are trapped in
	 * stop_machine. At the same time, report a quiescent RCU state so
	 * the same condition doesn't freeze RCU.
	 */
	cond_resched();

	raw_spin_lock_irq(&pool->lock);

	/* clear cpu intensive status */
	if (unlikely(cpu_intensive))
		worker_clr_flags(worker, WORKER_CPU_INTENSIVE);

	/* we're done with it, release */
	hash_del(&worker->hentry);
	worker->current_work = NULL;
	worker->current_func = NULL;
	worker->current_pwq = NULL;
	pwq_dec_nr_in_flight(pwq, work_color);
}

/**
 * process_scheduled_works - process scheduled works
 * @worker: self
 *
 * Process all scheduled works.  Please note that the scheduled list
 * may change while processing a work, so this function repeatedly
 * fetches a work from the top and executes it.
 *
 * CONTEXT:
 * raw_spin_lock_irq(pool->lock) which may be released and regrabbed
 * multiple times.
 */
static void process_scheduled_works(struct worker *worker)
{
	while (!list_empty(&worker->scheduled)) {
		struct work_struct *work = list_first_entry(&worker->scheduled,
						struct work_struct, entry);
		process_one_work(worker, work);
	}
}

static void set_pf_worker(bool val)
{
	mutex_lock(&wq_pool_attach_mutex);
	if (val)
		current->flags |= PF_WQ_WORKER;
	else
		current->flags &= ~PF_WQ_WORKER;
	mutex_unlock(&wq_pool_attach_mutex);
}

/**
 * worker_thread - the worker thread function
 * @__worker: self
 *
 * The worker thread function.  All workers belong to a worker_pool -
 * either a per-cpu one or dynamic unbound one.  These workers process all
 * work items regardless of their specific target workqueue.  The only
 * exception is work items which belong to workqueues with a rescuer which
 * will be explained in rescuer_thread().
 *
 * Return: 0
 */
static int worker_thread(void *__worker)
{
	struct worker *worker = __worker;
	struct worker_pool *pool = worker->pool;

	/* tell the scheduler that this is a workqueue worker */
	set_pf_worker(true);
woke_up:
	raw_spin_lock_irq(&pool->lock);

	/* am I supposed to die? */
	if (unlikely(worker->flags & WORKER_DIE)) {
		raw_spin_unlock_irq(&pool->lock);
		WARN_ON_ONCE(!list_empty(&worker->entry));
		set_pf_worker(false);

		set_task_comm(worker->task, "kworker/dying");
		ida_simple_remove(&pool->worker_ida, worker->id);
		worker_detach_from_pool(worker);
		kfree(worker);
		return 0;
	}

	worker_leave_idle(worker);
recheck:
	/* no more worker necessary? */
	if (!need_more_worker(pool))
		goto sleep;

	/* do we need to manage? */
	if (unlikely(!may_start_working(pool)) && manage_workers(worker))
		goto recheck;

	/*
	 * ->scheduled list can only be filled while a worker is
	 * preparing to process a work or actually processing it.
	 * Make sure nobody diddled with it while I was sleeping.
	 */
	WARN_ON_ONCE(!list_empty(&worker->scheduled));

	/*
	 * Finish PREP stage.  We're guaranteed to have at least one idle
	 * worker or that someone else has already assumed the manager
	 * role.  This is where @worker starts participating in concurrency
	 * management if applicable and concurrency management is restored
	 * after being rebound.  See rebind_workers() for details.
	 */
	worker_clr_flags(worker, WORKER_PREP | WORKER_REBOUND);

	do {
		struct work_struct *work =
			list_first_entry(&pool->worklist,
					 struct work_struct, entry);

		pool->watchdog_ts = jiffies;

		if (likely(!(*work_data_bits(work) & WORK_STRUCT_LINKED))) {
			/* optimization path, not strictly necessary */
			process_one_work(worker, work);
			if (unlikely(!list_empty(&worker->scheduled)))
				process_scheduled_works(worker);
		} else {
			move_linked_works(work, &worker->scheduled, NULL);
			process_scheduled_works(worker);
		}
	} while (keep_working(pool));

	worker_set_flags(worker, WORKER_PREP);
sleep:
	/*
	 * pool->lock is held and there's no work to process and no need to
	 * manage, sleep.  Workers are woken up only while holding
	 * pool->lock or from local cpu, so setting the current state
	 * before releasing pool->lock is enough to prevent losing any
	 * event.
	 */
	worker_enter_idle(worker);
	__set_current_state(TASK_IDLE);
	raw_spin_unlock_irq(&pool->lock);
	schedule();
	goto woke_up;
}

/**
 * rescuer_thread - the rescuer thread function
 * @__rescuer: self
 *
 * Workqueue rescuer thread function.  There's one rescuer for each
 * workqueue which has WQ_MEM_RECLAIM set.
 *
 * Regular work processing on a pool may block trying to create a new
 * worker which uses GFP_KERNEL allocation which has slight chance of
 * developing into deadlock if some works currently on the same queue
 * need to be processed to satisfy the GFP_KERNEL allocation.  This is
 * the problem rescuer solves.
 *
 * When such condition is possible, the pool summons rescuers of all
 * workqueues which have works queued on the pool and let them process
 * those works so that forward progress can be guaranteed.
 *
 * This should happen rarely.
 *
 * Return: 0
 */
static int rescuer_thread(void *__rescuer)
{
	struct worker *rescuer = __rescuer;
	struct workqueue_struct *wq = rescuer->rescue_wq;
	struct list_head *scheduled = &rescuer->scheduled;
	bool should_stop;

	set_user_nice(current, RESCUER_NICE_LEVEL);

	/*
	 * Mark rescuer as worker too.  As WORKER_PREP is never cleared, it
	 * doesn't participate in concurrency management.
	 */
	set_pf_worker(true);
repeat:
	set_current_state(TASK_IDLE);

	/*
	 * By the time the rescuer is requested to stop, the workqueue
	 * shouldn't have any work pending, but @wq->maydays may still have
	 * pwq(s) queued.  This can happen by non-rescuer workers consuming
	 * all the work items before the rescuer got to them.  Go through
	 * @wq->maydays processing before acting on should_stop so that the
	 * list is always empty on exit.
	 */
	should_stop = kthread_should_stop();

	/* see whether any pwq is asking for help */
	raw_spin_lock_irq(&wq_mayday_lock);

	while (!list_empty(&wq->maydays)) {
		struct pool_workqueue *pwq = list_first_entry(&wq->maydays,
					struct pool_workqueue, mayday_node);
		struct worker_pool *pool = pwq->pool;
		struct work_struct *work, *n;
		bool first = true;

		__set_current_state(TASK_RUNNING);
		list_del_init(&pwq->mayday_node);

		raw_spin_unlock_irq(&wq_mayday_lock);

		worker_attach_to_pool(rescuer, pool);

		raw_spin_lock_irq(&pool->lock);

		/*
		 * Slurp in all works issued via this workqueue and
		 * process'em.
		 */
		WARN_ON_ONCE(!list_empty(scheduled));
		list_for_each_entry_safe(work, n, &pool->worklist, entry) {
			if (get_work_pwq(work) == pwq) {
				if (first)
					pool->watchdog_ts = jiffies;
				move_linked_works(work, scheduled, &n);
			}
			first = false;
		}

		if (!list_empty(scheduled)) {
			process_scheduled_works(rescuer);

			/*
			 * The above execution of rescued work items could
			 * have created more to rescue through
			 * pwq_activate_first_delayed() or chained
			 * queueing.  Let's put @pwq back on mayday list so
			 * that such back-to-back work items, which may be
			 * being used to relieve memory pressure, don't
			 * incur MAYDAY_INTERVAL delay inbetween.
			 */
			if (need_to_create_worker(pool)) {
				raw_spin_lock(&wq_mayday_lock);
				/*
				 * Queue iff we aren't racing destruction
				 * and somebody else hasn't queued it already.
				 */
				if (wq->rescuer && list_empty(&pwq->mayday_node)) {
					get_pwq(pwq);
					list_add_tail(&pwq->mayday_node, &wq->maydays);
				}
				raw_spin_unlock(&wq_mayday_lock);
			}
		}

		/*
		 * Put the reference grabbed by send_mayday().  @pool won't
		 * go away while we're still attached to it.
		 */
		put_pwq(pwq);

		/*
		 * Leave this pool.  If need_more_worker() is %true, notify a
		 * regular worker; otherwise, we end up with 0 concurrency
		 * and stalling the execution.
		 */
		if (need_more_worker(pool))
			wake_up_worker(pool);

		raw_spin_unlock_irq(&pool->lock);

		worker_detach_from_pool(rescuer);

		raw_spin_lock_irq(&wq_mayday_lock);
	}

	raw_spin_unlock_irq(&wq_mayday_lock);

	if (should_stop) {
		__set_current_state(TASK_RUNNING);
		set_pf_worker(false);
		return 0;
	}

	/* rescuers should never participate in concurrency management */
	WARN_ON_ONCE(!(rescuer->flags & WORKER_NOT_RUNNING));
	schedule();
	goto repeat;
}

/**
 * check_flush_dependency - check for flush dependency sanity
 * @target_wq: workqueue being flushed
 * @target_work: work item being flushed (NULL for workqueue flushes)
 *
 * %current is trying to flush the whole @target_wq or @target_work on it.
 * If @target_wq doesn't have %WQ_MEM_RECLAIM, verify that %current is not
 * reclaiming memory or running on a workqueue which doesn't have
 * %WQ_MEM_RECLAIM as that can break forward-progress guarantee leading to
 * a deadlock.
 */
static void check_flush_dependency(struct workqueue_struct *target_wq,
				   struct work_struct *target_work)
{
	work_func_t target_func = target_work ? target_work->func : NULL;
	struct worker *worker;

	if (target_wq->flags & WQ_MEM_RECLAIM)
		return;

	worker = current_wq_worker();

	WARN_ONCE(current->flags & PF_MEMALLOC,
		  "workqueue: PF_MEMALLOC task %d(%s) is flushing !WQ_MEM_RECLAIM %s:%pf",
		  current->pid, current->comm, target_wq->name, target_func);
	WARN_ONCE(worker && ((worker->current_pwq->wq->flags &
			      (WQ_MEM_RECLAIM | __WQ_LEGACY)) == WQ_MEM_RECLAIM),
		  "workqueue: WQ_MEM_RECLAIM %s:%pf is flushing !WQ_MEM_RECLAIM %s:%pf",
		  worker->current_pwq->wq->name, worker->current_func,
		  target_wq->name, target_func);
}

struct wq_barrier {
	struct work_struct	work;
	struct completion	done;
	struct task_struct	*task;	/* purely informational */
};

static void wq_barrier_func(struct work_struct *work)
{
	struct wq_barrier *barr = container_of(work, struct wq_barrier, work);
	complete(&barr->done);
}

/**
 * insert_wq_barrier - insert a barrier work
 * @pwq: pwq to insert barrier into
 * @barr: wq_barrier to insert
 * @target: target work to attach @barr to
 * @worker: worker currently executing @target, NULL if @target is not executing
 *
 * @barr is linked to @target such that @barr is completed only after
 * @target finishes execution.  Please note that the ordering
 * guarantee is observed only with respect to @target and on the local
 * cpu.
 *
 * Currently, a queued barrier can't be canceled.  This is because
 * try_to_grab_pending() can't determine whether the work to be
 * grabbed is at the head of the queue and thus can't clear LINKED
 * flag of the previous work while there must be a valid next work
 * after a work with LINKED flag set.
 *
 * Note that when @worker is non-NULL, @target may be modified
 * underneath us, so we can't reliably determine pwq from @target.
 *
 * CONTEXT:
 * raw_spin_lock_irq(pool->lock).
 */
static void insert_wq_barrier(struct pool_workqueue *pwq,
			      struct wq_barrier *barr,
			      struct work_struct *target, struct worker *worker)
{
	struct list_head *head;
	unsigned int linked = 0;

	/*
	 * debugobject calls are safe here even with pool->lock locked
	 * as we know for sure that this will not trigger any of the
	 * checks and call back into the fixup functions where we
	 * might deadlock.
	 */
	INIT_WORK_ONSTACK(&barr->work, wq_barrier_func);
	__set_bit(WORK_STRUCT_PENDING_BIT, work_data_bits(&barr->work));

	init_completion_map(&barr->done, &target->lockdep_map);

	barr->task = current;

	/*
	 * If @target is currently being executed, schedule the
	 * barrier to the worker; otherwise, put it after @target.
	 */
	if (worker)
		head = worker->scheduled.next;
	else {
		unsigned long *bits = work_data_bits(target);

		head = target->entry.next;
		/* there can already be other linked works, inherit and set */
		linked = *bits & WORK_STRUCT_LINKED;
		__set_bit(WORK_STRUCT_LINKED_BIT, bits);
	}

	debug_work_activate(&barr->work);
	insert_work(pwq, &barr->work, head,
		    work_color_to_flags(WORK_NO_COLOR) | linked);
}

/**
 * flush_workqueue_prep_pwqs - prepare pwqs for workqueue flushing
 * @wq: workqueue being flushed
 * @flush_color: new flush color, < 0 for no-op
 * @work_color: new work color, < 0 for no-op
 *
 * Prepare pwqs for workqueue flushing.
 *
 * If @flush_color is non-negative, flush_color on all pwqs should be
 * -1.  If no pwq has in-flight commands at the specified color, all
 * pwq->flush_color's stay at -1 and %false is returned.  If any pwq
 * has in flight commands, its pwq->flush_color is set to
 * @flush_color, @wq->nr_pwqs_to_flush is updated accordingly, pwq
 * wakeup logic is armed and %true is returned.
 *
 * The caller should have initialized @wq->first_flusher prior to
 * calling this function with non-negative @flush_color.  If
 * @flush_color is negative, no flush color update is done and %false
 * is returned.
 *
 * If @work_color is non-negative, all pwqs should have the same
 * work_color which is previous to @work_color and all will be
 * advanced to @work_color.
 *
 * CONTEXT:
 * mutex_lock(wq->mutex).
 *
 * Return:
 * %true if @flush_color >= 0 and there's something to flush.  %false
 * otherwise.
 */
static bool flush_workqueue_prep_pwqs(struct workqueue_struct *wq,
				      int flush_color, int work_color)
{
	bool wait = false;
	struct pool_workqueue *pwq;

	if (flush_color >= 0) {
		WARN_ON_ONCE(atomic_read(&wq->nr_pwqs_to_flush));
		atomic_set(&wq->nr_pwqs_to_flush, 1);
	}

	for_each_pwq(pwq, wq) {
		struct worker_pool *pool = pwq->pool;

		raw_spin_lock_irq(&pool->lock);

		if (flush_color >= 0) {
			WARN_ON_ONCE(pwq->flush_color != -1);

			if (pwq->nr_in_flight[flush_color]) {
				pwq->flush_color = flush_color;
				atomic_inc(&wq->nr_pwqs_to_flush);
				wait = true;
			}
		}

		if (work_color >= 0) {
			WARN_ON_ONCE(work_color != work_next_color(pwq->work_color));
			pwq->work_color = work_color;
		}

		raw_spin_unlock_irq(&pool->lock);
	}

	if (flush_color >= 0 && atomic_dec_and_test(&wq->nr_pwqs_to_flush))
		complete(&wq->first_flusher->done);

	return wait;
}

/**
 * flush_workqueue - ensure that any scheduled work has run to completion.
 * @wq: workqueue to flush
 *
 * This function sleeps until all work items which were queued on entry
 * have finished execution, but it is not livelocked by new incoming ones.
 */
void flush_workqueue(struct workqueue_struct *wq)
{
	struct wq_flusher this_flusher = {
		.list = LIST_HEAD_INIT(this_flusher.list),
		.flush_color = -1,
		.done = COMPLETION_INITIALIZER_ONSTACK_MAP(this_flusher.done, wq->lockdep_map),
	};
	int next_color;

	if (WARN_ON(!wq_online))
		return;

	lock_map_acquire(&wq->lockdep_map);
	lock_map_release(&wq->lockdep_map);

	mutex_lock(&wq->mutex);

	/*
	 * Start-to-wait phase
	 */
	next_color = work_next_color(wq->work_color);

	if (next_color != wq->flush_color) {
		/*
		 * Color space is not full.  The current work_color
		 * becomes our flush_color and work_color is advanced
		 * by one.
		 */
		WARN_ON_ONCE(!list_empty(&wq->flusher_overflow));
		this_flusher.flush_color = wq->work_color;
		wq->work_color = next_color;

		if (!wq->first_flusher) {
			/* no flush in progress, become the first flusher */
			WARN_ON_ONCE(wq->flush_color != this_flusher.flush_color);

			wq->first_flusher = &this_flusher;

			if (!flush_workqueue_prep_pwqs(wq, wq->flush_color,
						       wq->work_color)) {
				/* nothing to flush, done */
				wq->flush_color = next_color;
				wq->first_flusher = NULL;
				goto out_unlock;
			}
		} else {
			/* wait in queue */
			WARN_ON_ONCE(wq->flush_color == this_flusher.flush_color);
			list_add_tail(&this_flusher.list, &wq->flusher_queue);
			flush_workqueue_prep_pwqs(wq, -1, wq->work_color);
		}
	} else {
		/*
		 * Oops, color space is full, wait on overflow queue.
		 * The next flush completion will assign us
		 * flush_color and transfer to flusher_queue.
		 */
		list_add_tail(&this_flusher.list, &wq->flusher_overflow);
	}

	check_flush_dependency(wq, NULL);

	mutex_unlock(&wq->mutex);

	wait_for_completion(&this_flusher.done);

	/*
	 * Wake-up-and-cascade phase
	 *
	 * First flushers are responsible for cascading flushes and
	 * handling overflow.  Non-first flushers can simply return.
	 */
	if (wq->first_flusher != &this_flusher)
		return;

	mutex_lock(&wq->mutex);

	/* we might have raced, check again with mutex held */
	if (wq->first_flusher != &this_flusher)
		goto out_unlock;

	wq->first_flusher = NULL;

	WARN_ON_ONCE(!list_empty(&this_flusher.list));
	WARN_ON_ONCE(wq->flush_color != this_flusher.flush_color);

	while (true) {
		struct wq_flusher *next, *tmp;

		/* complete all the flushers sharing the current flush color */
		list_for_each_entry_safe(next, tmp, &wq->flusher_queue, list) {
			if (next->flush_color != wq->flush_color)
				break;
			list_del_init(&next->list);
			complete(&next->done);
		}

		WARN_ON_ONCE(!list_empty(&wq->flusher_overflow) &&
			     wq->flush_color != work_next_color(wq->work_color));

		/* this flush_color is finished, advance by one */
		wq->flush_color = work_next_color(wq->flush_color);

		/* one color has been freed, handle overflow queue */
		if (!list_empty(&wq->flusher_overflow)) {
			/*
			 * Assign the same color to all overflowed
			 * flushers, advance work_color and append to
			 * flusher_queue.  This is the start-to-wait
			 * phase for these overflowed flushers.
			 */
			list_for_each_entry(tmp, &wq->flusher_overflow, list)
				tmp->flush_color = wq->work_color;

			wq->work_color = work_next_color(wq->work_color);

			list_splice_tail_init(&wq->flusher_overflow,
					      &wq->flusher_queue);
			flush_workqueue_prep_pwqs(wq, -1, wq->work_color);
		}

		if (list_empty(&wq->flusher_queue)) {
			WARN_ON_ONCE(wq->flush_color != wq->work_color);
			break;
		}

		/*
		 * Need to flush more colors.  Make the next flusher
		 * the new first flusher and arm pwqs.
		 */
		WARN_ON_ONCE(wq->flush_color == wq->work_color);
		WARN_ON_ONCE(wq->flush_color != next->flush_color);

		list_del_init(&next->list);
		wq->first_flusher = next;

		if (flush_workqueue_prep_pwqs(wq, wq->flush_color, -1))
			break;

		/*
		 * Meh... this color is already done, clear first
		 * flusher and repeat cascading.
		 */
		wq->first_flusher = NULL;
	}

out_unlock:
	mutex_unlock(&wq->mutex);
}
EXPORT_SYMBOL(flush_workqueue);

/**
 * drain_workqueue - drain a workqueue
 * @wq: workqueue to drain
 *
 * Wait until the workqueue becomes empty.  While draining is in progress,
 * only chain queueing is allowed.  IOW, only currently pending or running
 * work items on @wq can queue further work items on it.  @wq is flushed
 * repeatedly until it becomes empty.  The number of flushing is determined
 * by the depth of chaining and should be relatively short.  Whine if it
 * takes too long.
 */
void drain_workqueue(struct workqueue_struct *wq)
{
	unsigned int flush_cnt = 0;
	struct pool_workqueue *pwq;

	/*
	 * __queue_work() needs to test whether there are drainers, is much
	 * hotter than drain_workqueue() and already looks at @wq->flags.
	 * Use __WQ_DRAINING so that queue doesn't have to check nr_drainers.
	 */
	mutex_lock(&wq->mutex);
	if (!wq->nr_drainers++)
		wq->flags |= __WQ_DRAINING;
	mutex_unlock(&wq->mutex);
reflush:
	flush_workqueue(wq);

	mutex_lock(&wq->mutex);

	for_each_pwq(pwq, wq) {
		bool drained;

		raw_spin_lock_irq(&pwq->pool->lock);
		drained = !pwq->nr_active && list_empty(&pwq->delayed_works);
		raw_spin_unlock_irq(&pwq->pool->lock);

		if (drained)
			continue;

		if (++flush_cnt == 10 ||
		    (flush_cnt % 100 == 0 && flush_cnt <= 1000))
			pr_warn("workqueue %s: drain_workqueue() isn't complete after %u tries\n",
				wq->name, flush_cnt);

		mutex_unlock(&wq->mutex);
		goto reflush;
	}

	if (!--wq->nr_drainers)
		wq->flags &= ~__WQ_DRAINING;
	mutex_unlock(&wq->mutex);
}
EXPORT_SYMBOL_GPL(drain_workqueue);

static bool start_flush_work(struct work_struct *work, struct wq_barrier *barr,
			     bool from_cancel)
{
	struct worker *worker = NULL;
	struct worker_pool *pool;
	struct pool_workqueue *pwq;

	might_sleep();

	rcu_read_lock();
	pool = get_work_pool(work);
	if (!pool) {
		rcu_read_unlock();
		return false;
	}

<<<<<<< HEAD
	spin_lock_irq(&pool->lock);
=======
	raw_spin_lock_irq(&pool->lock);
>>>>>>> 815b9c8d
	/* see the comment in try_to_grab_pending() with the same code */
	pwq = get_work_pwq(work);
	if (pwq) {
		if (unlikely(pwq->pool != pool))
			goto already_gone;
	} else {
		worker = find_worker_executing_work(pool, work);
		if (!worker)
			goto already_gone;
		pwq = worker->current_pwq;
	}

	check_flush_dependency(pwq->wq, work);

	insert_wq_barrier(pwq, barr, work, worker);
	raw_spin_unlock_irq(&pool->lock);

	/*
	 * Force a lock recursion deadlock when using flush_work() inside a
	 * single-threaded or rescuer equipped workqueue.
	 *
	 * For single threaded workqueues the deadlock happens when the work
	 * is after the work issuing the flush_work(). For rescuer equipped
	 * workqueues the deadlock happens when the rescuer stalls, blocking
	 * forward progress.
	 */
	if (!from_cancel &&
	    (pwq->wq->saved_max_active == 1 || pwq->wq->rescuer)) {
		lock_map_acquire(&pwq->wq->lockdep_map);
		lock_map_release(&pwq->wq->lockdep_map);
	}
	rcu_read_unlock();
	return true;
already_gone:
<<<<<<< HEAD
	spin_unlock_irq(&pool->lock);
=======
	raw_spin_unlock_irq(&pool->lock);
>>>>>>> 815b9c8d
	rcu_read_unlock();
	return false;
}

static bool __flush_work(struct work_struct *work, bool from_cancel)
{
	struct wq_barrier barr;

	if (WARN_ON(!wq_online))
		return false;

	if (WARN_ON(!work->func))
		return false;

	if (!from_cancel) {
		lock_map_acquire(&work->lockdep_map);
		lock_map_release(&work->lockdep_map);
	}

	if (start_flush_work(work, &barr, from_cancel)) {
		wait_for_completion(&barr.done);
		destroy_work_on_stack(&barr.work);
		return true;
	} else {
		return false;
	}
}

/**
 * flush_work - wait for a work to finish executing the last queueing instance
 * @work: the work to flush
 *
 * Wait until @work has finished execution.  @work is guaranteed to be idle
 * on return if it hasn't been requeued since flush started.
 *
 * Return:
 * %true if flush_work() waited for the work to finish execution,
 * %false if it was already idle.
 */
bool flush_work(struct work_struct *work)
{
	return __flush_work(work, false);
}
EXPORT_SYMBOL_GPL(flush_work);

struct cwt_wait {
	wait_queue_entry_t		wait;
	struct work_struct	*work;
};

static int cwt_wakefn(wait_queue_entry_t *wait, unsigned mode, int sync, void *key)
{
	struct cwt_wait *cwait = container_of(wait, struct cwt_wait, wait);

	if (cwait->work != key)
		return 0;
	return autoremove_wake_function(wait, mode, sync, key);
}

static bool __cancel_work_timer(struct work_struct *work, bool is_dwork)
{
	static DECLARE_WAIT_QUEUE_HEAD(cancel_waitq);
	unsigned long flags;
	int ret;

	do {
		ret = try_to_grab_pending(work, is_dwork, &flags);
		/*
		 * If someone else is already canceling, wait for it to
		 * finish.  flush_work() doesn't work for PREEMPT_NONE
		 * because we may get scheduled between @work's completion
		 * and the other canceling task resuming and clearing
		 * CANCELING - flush_work() will return false immediately
		 * as @work is no longer busy, try_to_grab_pending() will
		 * return -ENOENT as @work is still being canceled and the
		 * other canceling task won't be able to clear CANCELING as
		 * we're hogging the CPU.
		 *
		 * Let's wait for completion using a waitqueue.  As this
		 * may lead to the thundering herd problem, use a custom
		 * wake function which matches @work along with exclusive
		 * wait and wakeup.
		 */
		if (unlikely(ret == -ENOENT)) {
			struct cwt_wait cwait;

			init_wait(&cwait.wait);
			cwait.wait.func = cwt_wakefn;
			cwait.work = work;

			prepare_to_wait_exclusive(&cancel_waitq, &cwait.wait,
						  TASK_UNINTERRUPTIBLE);
			if (work_is_canceling(work))
				schedule();
			finish_wait(&cancel_waitq, &cwait.wait);
		}
	} while (unlikely(ret < 0));

	/* tell other tasks trying to grab @work to back off */
	mark_work_canceling(work);
	local_unlock_irqrestore(pendingb_lock, flags);

	/*
	 * This allows canceling during early boot.  We know that @work
	 * isn't executing.
	 */
	if (wq_online)
		__flush_work(work, true);

	clear_work_data(work);

	/*
	 * Paired with prepare_to_wait() above so that either
	 * waitqueue_active() is visible here or !work_is_canceling() is
	 * visible there.
	 */
	smp_mb();
	if (waitqueue_active(&cancel_waitq))
		__wake_up(&cancel_waitq, TASK_NORMAL, 1, work);

	return ret;
}

/**
 * cancel_work_sync - cancel a work and wait for it to finish
 * @work: the work to cancel
 *
 * Cancel @work and wait for its execution to finish.  This function
 * can be used even if the work re-queues itself or migrates to
 * another workqueue.  On return from this function, @work is
 * guaranteed to be not pending or executing on any CPU.
 *
 * cancel_work_sync(&delayed_work->work) must not be used for
 * delayed_work's.  Use cancel_delayed_work_sync() instead.
 *
 * The caller must ensure that the workqueue on which @work was last
 * queued can't be destroyed before this function returns.
 *
 * Return:
 * %true if @work was pending, %false otherwise.
 */
bool cancel_work_sync(struct work_struct *work)
{
	return __cancel_work_timer(work, false);
}
EXPORT_SYMBOL_GPL(cancel_work_sync);

/**
 * flush_delayed_work - wait for a dwork to finish executing the last queueing
 * @dwork: the delayed work to flush
 *
 * Delayed timer is cancelled and the pending work is queued for
 * immediate execution.  Like flush_work(), this function only
 * considers the last queueing instance of @dwork.
 *
 * Return:
 * %true if flush_work() waited for the work to finish execution,
 * %false if it was already idle.
 */
bool flush_delayed_work(struct delayed_work *dwork)
{
	local_lock_irq(pendingb_lock);
	if (del_timer_sync(&dwork->timer))
		__queue_work(dwork->cpu, dwork->wq, &dwork->work);
	local_unlock_irq(pendingb_lock);
	return flush_work(&dwork->work);
}
EXPORT_SYMBOL(flush_delayed_work);

/**
 * flush_rcu_work - wait for a rwork to finish executing the last queueing
 * @rwork: the rcu work to flush
 *
 * Return:
 * %true if flush_rcu_work() waited for the work to finish execution,
 * %false if it was already idle.
 */
bool flush_rcu_work(struct rcu_work *rwork)
{
	if (test_bit(WORK_STRUCT_PENDING_BIT, work_data_bits(&rwork->work))) {
		rcu_barrier();
		flush_work(&rwork->work);
		return true;
	} else {
		return flush_work(&rwork->work);
	}
}
EXPORT_SYMBOL(flush_rcu_work);

static bool __cancel_work(struct work_struct *work, bool is_dwork)
{
	unsigned long flags;
	int ret;

	do {
		ret = try_to_grab_pending(work, is_dwork, &flags);
	} while (unlikely(ret == -EAGAIN));

	if (unlikely(ret < 0))
		return false;

	set_work_pool_and_clear_pending(work, get_work_pool_id(work));
	local_unlock_irqrestore(pendingb_lock, flags);
	return ret;
}

/**
 * cancel_delayed_work - cancel a delayed work
 * @dwork: delayed_work to cancel
 *
 * Kill off a pending delayed_work.
 *
 * Return: %true if @dwork was pending and canceled; %false if it wasn't
 * pending.
 *
 * Note:
 * The work callback function may still be running on return, unless
 * it returns %true and the work doesn't re-arm itself.  Explicitly flush or
 * use cancel_delayed_work_sync() to wait on it.
 *
 * This function is safe to call from any context including IRQ handler.
 */
bool cancel_delayed_work(struct delayed_work *dwork)
{
	return __cancel_work(&dwork->work, true);
}
EXPORT_SYMBOL(cancel_delayed_work);

/**
 * cancel_delayed_work_sync - cancel a delayed work and wait for it to finish
 * @dwork: the delayed work cancel
 *
 * This is cancel_work_sync() for delayed works.
 *
 * Return:
 * %true if @dwork was pending, %false otherwise.
 */
bool cancel_delayed_work_sync(struct delayed_work *dwork)
{
	return __cancel_work_timer(&dwork->work, true);
}
EXPORT_SYMBOL(cancel_delayed_work_sync);

/**
 * schedule_on_each_cpu - execute a function synchronously on each online CPU
 * @func: the function to call
 *
 * schedule_on_each_cpu() executes @func on each online CPU using the
 * system workqueue and blocks until all CPUs have completed.
 * schedule_on_each_cpu() is very slow.
 *
 * Return:
 * 0 on success, -errno on failure.
 */
int schedule_on_each_cpu(work_func_t func)
{
	int cpu;
	struct work_struct __percpu *works;

	works = alloc_percpu(struct work_struct);
	if (!works)
		return -ENOMEM;

	get_online_cpus();

	for_each_online_cpu(cpu) {
		struct work_struct *work = per_cpu_ptr(works, cpu);

		INIT_WORK(work, func);
		schedule_work_on(cpu, work);
	}

	for_each_online_cpu(cpu)
		flush_work(per_cpu_ptr(works, cpu));

	put_online_cpus();
	free_percpu(works);
	return 0;
}

/**
 * execute_in_process_context - reliably execute the routine with user context
 * @fn:		the function to execute
 * @ew:		guaranteed storage for the execute work structure (must
 *		be available when the work executes)
 *
 * Executes the function immediately if process context is available,
 * otherwise schedules the function for delayed execution.
 *
 * Return:	0 - function was executed
 *		1 - function was scheduled for execution
 */
int execute_in_process_context(work_func_t fn, struct execute_work *ew)
{
	if (!in_interrupt()) {
		fn(&ew->work);
		return 0;
	}

	INIT_WORK(&ew->work, fn);
	schedule_work(&ew->work);

	return 1;
}
EXPORT_SYMBOL_GPL(execute_in_process_context);

/**
 * free_workqueue_attrs - free a workqueue_attrs
 * @attrs: workqueue_attrs to free
 *
 * Undo alloc_workqueue_attrs().
 */
static void free_workqueue_attrs(struct workqueue_attrs *attrs)
{
	if (attrs) {
		free_cpumask_var(attrs->cpumask);
		kfree(attrs);
	}
}

/**
 * alloc_workqueue_attrs - allocate a workqueue_attrs
 *
 * Allocate a new workqueue_attrs, initialize with default settings and
 * return it.
 *
 * Return: The allocated new workqueue_attr on success. %NULL on failure.
 */
static struct workqueue_attrs *alloc_workqueue_attrs(void)
{
	struct workqueue_attrs *attrs;

	attrs = kzalloc(sizeof(*attrs), GFP_KERNEL);
	if (!attrs)
		goto fail;
	if (!alloc_cpumask_var(&attrs->cpumask, GFP_KERNEL))
		goto fail;

	cpumask_copy(attrs->cpumask, cpu_possible_mask);
	return attrs;
fail:
	free_workqueue_attrs(attrs);
	return NULL;
}

static void copy_workqueue_attrs(struct workqueue_attrs *to,
				 const struct workqueue_attrs *from)
{
	to->nice = from->nice;
	cpumask_copy(to->cpumask, from->cpumask);
	/*
	 * Unlike hash and equality test, this function doesn't ignore
	 * ->no_numa as it is used for both pool and wq attrs.  Instead,
	 * get_unbound_pool() explicitly clears ->no_numa after copying.
	 */
	to->no_numa = from->no_numa;
}

/* hash value of the content of @attr */
static u32 wqattrs_hash(const struct workqueue_attrs *attrs)
{
	u32 hash = 0;

	hash = jhash_1word(attrs->nice, hash);
	hash = jhash(cpumask_bits(attrs->cpumask),
		     BITS_TO_LONGS(nr_cpumask_bits) * sizeof(long), hash);
	return hash;
}

/* content equality test */
static bool wqattrs_equal(const struct workqueue_attrs *a,
			  const struct workqueue_attrs *b)
{
	if (a->nice != b->nice)
		return false;
	if (!cpumask_equal(a->cpumask, b->cpumask))
		return false;
	return true;
}

/**
 * init_worker_pool - initialize a newly zalloc'd worker_pool
 * @pool: worker_pool to initialize
 *
 * Initialize a newly zalloc'd @pool.  It also allocates @pool->attrs.
 *
 * Return: 0 on success, -errno on failure.  Even on failure, all fields
 * inside @pool proper are initialized and put_unbound_pool() can be called
 * on @pool safely to release it.
 */
static int init_worker_pool(struct worker_pool *pool)
{
	raw_spin_lock_init(&pool->lock);
	pool->id = -1;
	pool->cpu = -1;
	pool->node = NUMA_NO_NODE;
	pool->flags |= POOL_DISASSOCIATED;
	pool->watchdog_ts = jiffies;
	INIT_LIST_HEAD(&pool->worklist);
	INIT_LIST_HEAD(&pool->idle_list);
	hash_init(pool->busy_hash);

	timer_setup(&pool->idle_timer, idle_worker_timeout, TIMER_DEFERRABLE);

	timer_setup(&pool->mayday_timer, pool_mayday_timeout, 0);

	INIT_LIST_HEAD(&pool->workers);

	ida_init(&pool->worker_ida);
	INIT_HLIST_NODE(&pool->hash_node);
	pool->refcnt = 1;

	/* shouldn't fail above this point */
	pool->attrs = alloc_workqueue_attrs();
	if (!pool->attrs)
		return -ENOMEM;
	return 0;
}

static void rcu_free_wq(struct rcu_head *rcu)
{
	struct workqueue_struct *wq =
		container_of(rcu, struct workqueue_struct, rcu);

	if (!(wq->flags & WQ_UNBOUND))
		free_percpu(wq->cpu_pwqs);
	else
		free_workqueue_attrs(wq->unbound_attrs);

	kfree(wq->rescuer);
	kfree(wq);
}

static void rcu_free_pool(struct rcu_head *rcu)
{
	struct worker_pool *pool = container_of(rcu, struct worker_pool, rcu);

	ida_destroy(&pool->worker_ida);
	free_workqueue_attrs(pool->attrs);
	kfree(pool);
}

/**
 * put_unbound_pool - put a worker_pool
 * @pool: worker_pool to put
 *
 * Put @pool.  If its refcnt reaches zero, it gets destroyed in RCU
 * safe manner.  get_unbound_pool() calls this function on its failure path
 * and this function should be able to release pools which went through,
 * successfully or not, init_worker_pool().
 *
 * Should be called with wq_pool_mutex held.
 */
static void put_unbound_pool(struct worker_pool *pool)
{
	DECLARE_COMPLETION_ONSTACK(detach_completion);
	struct worker *worker;

	lockdep_assert_held(&wq_pool_mutex);

	if (--pool->refcnt)
		return;

	/* sanity checks */
	if (WARN_ON(!(pool->cpu < 0)) ||
	    WARN_ON(!list_empty(&pool->worklist)))
		return;

	/* release id and unhash */
	if (pool->id >= 0)
		idr_remove(&worker_pool_idr, pool->id);
	hash_del(&pool->hash_node);

	/*
	 * Become the manager and destroy all workers.  This prevents
	 * @pool's workers from blocking on attach_mutex.  We're the last
	 * manager and @pool gets freed with the flag set.
	 */
	raw_spin_lock_irq(&pool->lock);
	swait_event_lock_irq(wq_manager_wait,
			    !(pool->flags & POOL_MANAGER_ACTIVE), pool->lock);
	pool->flags |= POOL_MANAGER_ACTIVE;

	while ((worker = first_idle_worker(pool)))
		destroy_worker(worker);
	WARN_ON(pool->nr_workers || pool->nr_idle);
	raw_spin_unlock_irq(&pool->lock);

	mutex_lock(&wq_pool_attach_mutex);
	if (!list_empty(&pool->workers))
		pool->detach_completion = &detach_completion;
	mutex_unlock(&wq_pool_attach_mutex);

	if (pool->detach_completion)
		wait_for_completion(pool->detach_completion);

	/* shut down the timers */
	del_timer_sync(&pool->idle_timer);
	del_timer_sync(&pool->mayday_timer);

	/* RCU protected to allow dereferences from get_work_pool() */
	call_rcu(&pool->rcu, rcu_free_pool);
}

/**
 * get_unbound_pool - get a worker_pool with the specified attributes
 * @attrs: the attributes of the worker_pool to get
 *
 * Obtain a worker_pool which has the same attributes as @attrs, bump the
 * reference count and return it.  If there already is a matching
 * worker_pool, it will be used; otherwise, this function attempts to
 * create a new one.
 *
 * Should be called with wq_pool_mutex held.
 *
 * Return: On success, a worker_pool with the same attributes as @attrs.
 * On failure, %NULL.
 */
static struct worker_pool *get_unbound_pool(const struct workqueue_attrs *attrs)
{
	u32 hash = wqattrs_hash(attrs);
	struct worker_pool *pool;
	int node;
	int target_node = NUMA_NO_NODE;

	lockdep_assert_held(&wq_pool_mutex);

	/* do we already have a matching pool? */
	hash_for_each_possible(unbound_pool_hash, pool, hash_node, hash) {
		if (wqattrs_equal(pool->attrs, attrs)) {
			pool->refcnt++;
			return pool;
		}
	}

	/* if cpumask is contained inside a NUMA node, we belong to that node */
	if (wq_numa_enabled) {
		for_each_node(node) {
			if (cpumask_subset(attrs->cpumask,
					   wq_numa_possible_cpumask[node])) {
				target_node = node;
				break;
			}
		}
	}

	/* nope, create a new one */
	pool = kzalloc_node(sizeof(*pool), GFP_KERNEL, target_node);
	if (!pool || init_worker_pool(pool) < 0)
		goto fail;

	lockdep_set_subclass(&pool->lock, 1);	/* see put_pwq() */
	copy_workqueue_attrs(pool->attrs, attrs);
	pool->node = target_node;

	/*
	 * no_numa isn't a worker_pool attribute, always clear it.  See
	 * 'struct workqueue_attrs' comments for detail.
	 */
	pool->attrs->no_numa = false;

	if (worker_pool_assign_id(pool) < 0)
		goto fail;

	/* create and start the initial worker */
	if (wq_online && !create_worker(pool))
		goto fail;

	/* install */
	hash_add(unbound_pool_hash, &pool->hash_node, hash);

	return pool;
fail:
	if (pool)
		put_unbound_pool(pool);
	return NULL;
}

static void rcu_free_pwq(struct rcu_head *rcu)
{
	kmem_cache_free(pwq_cache,
			container_of(rcu, struct pool_workqueue, rcu));
}

/*
 * Scheduled on system_wq by put_pwq() when an unbound pwq hits zero refcnt
 * and needs to be destroyed.
 */
static void pwq_unbound_release_workfn(struct work_struct *work)
{
	struct pool_workqueue *pwq = container_of(work, struct pool_workqueue,
						  unbound_release_work);
	struct workqueue_struct *wq = pwq->wq;
	struct worker_pool *pool = pwq->pool;
	bool is_last;

	if (WARN_ON_ONCE(!(wq->flags & WQ_UNBOUND)))
		return;

	mutex_lock(&wq->mutex);
	list_del_rcu(&pwq->pwqs_node);
	is_last = list_empty(&wq->pwqs);
	mutex_unlock(&wq->mutex);

	mutex_lock(&wq_pool_mutex);
	put_unbound_pool(pool);
	mutex_unlock(&wq_pool_mutex);

	call_rcu(&pwq->rcu, rcu_free_pwq);

	/*
	 * If we're the last pwq going away, @wq is already dead and no one
	 * is gonna access it anymore.  Schedule RCU free.
	 */
	if (is_last)
		call_rcu(&wq->rcu, rcu_free_wq);
}

/**
 * pwq_adjust_max_active - update a pwq's max_active to the current setting
 * @pwq: target pool_workqueue
 *
 * If @pwq isn't freezing, set @pwq->max_active to the associated
 * workqueue's saved_max_active and activate delayed work items
 * accordingly.  If @pwq is freezing, clear @pwq->max_active to zero.
 */
static void pwq_adjust_max_active(struct pool_workqueue *pwq)
{
	struct workqueue_struct *wq = pwq->wq;
	bool freezable = wq->flags & WQ_FREEZABLE;
	unsigned long flags;

	/* for @wq->saved_max_active */
	lockdep_assert_held(&wq->mutex);

	/* fast exit for non-freezable wqs */
	if (!freezable && pwq->max_active == wq->saved_max_active)
		return;

	/* this function can be called during early boot w/ irq disabled */
	raw_spin_lock_irqsave(&pwq->pool->lock, flags);

	/*
	 * During [un]freezing, the caller is responsible for ensuring that
	 * this function is called at least once after @workqueue_freezing
	 * is updated and visible.
	 */
	if (!freezable || !workqueue_freezing) {
		pwq->max_active = wq->saved_max_active;

		while (!list_empty(&pwq->delayed_works) &&
		       pwq->nr_active < pwq->max_active)
			pwq_activate_first_delayed(pwq);

		/*
		 * Need to kick a worker after thawed or an unbound wq's
		 * max_active is bumped.  It's a slow path.  Do it always.
		 */
		wake_up_worker(pwq->pool);
	} else {
		pwq->max_active = 0;
	}

	raw_spin_unlock_irqrestore(&pwq->pool->lock, flags);
}

/* initialize newly alloced @pwq which is associated with @wq and @pool */
static void init_pwq(struct pool_workqueue *pwq, struct workqueue_struct *wq,
		     struct worker_pool *pool)
{
	BUG_ON((unsigned long)pwq & WORK_STRUCT_FLAG_MASK);

	memset(pwq, 0, sizeof(*pwq));

	pwq->pool = pool;
	pwq->wq = wq;
	pwq->flush_color = -1;
	pwq->refcnt = 1;
	INIT_LIST_HEAD(&pwq->delayed_works);
	INIT_LIST_HEAD(&pwq->pwqs_node);
	INIT_LIST_HEAD(&pwq->mayday_node);
	INIT_WORK(&pwq->unbound_release_work, pwq_unbound_release_workfn);
}

/* sync @pwq with the current state of its associated wq and link it */
static void link_pwq(struct pool_workqueue *pwq)
{
	struct workqueue_struct *wq = pwq->wq;

	lockdep_assert_held(&wq->mutex);

	/* may be called multiple times, ignore if already linked */
	if (!list_empty(&pwq->pwqs_node))
		return;

	/* set the matching work_color */
	pwq->work_color = wq->work_color;

	/* sync max_active to the current setting */
	pwq_adjust_max_active(pwq);

	/* link in @pwq */
	list_add_rcu(&pwq->pwqs_node, &wq->pwqs);
}

/* obtain a pool matching @attr and create a pwq associating the pool and @wq */
static struct pool_workqueue *alloc_unbound_pwq(struct workqueue_struct *wq,
					const struct workqueue_attrs *attrs)
{
	struct worker_pool *pool;
	struct pool_workqueue *pwq;

	lockdep_assert_held(&wq_pool_mutex);

	pool = get_unbound_pool(attrs);
	if (!pool)
		return NULL;

	pwq = kmem_cache_alloc_node(pwq_cache, GFP_KERNEL, pool->node);
	if (!pwq) {
		put_unbound_pool(pool);
		return NULL;
	}

	init_pwq(pwq, wq, pool);
	return pwq;
}

/**
 * wq_calc_node_cpumask - calculate a wq_attrs' cpumask for the specified node
 * @attrs: the wq_attrs of the default pwq of the target workqueue
 * @node: the target NUMA node
 * @cpu_going_down: if >= 0, the CPU to consider as offline
 * @cpumask: outarg, the resulting cpumask
 *
 * Calculate the cpumask a workqueue with @attrs should use on @node.  If
 * @cpu_going_down is >= 0, that cpu is considered offline during
 * calculation.  The result is stored in @cpumask.
 *
 * If NUMA affinity is not enabled, @attrs->cpumask is always used.  If
 * enabled and @node has online CPUs requested by @attrs, the returned
 * cpumask is the intersection of the possible CPUs of @node and
 * @attrs->cpumask.
 *
 * The caller is responsible for ensuring that the cpumask of @node stays
 * stable.
 *
 * Return: %true if the resulting @cpumask is different from @attrs->cpumask,
 * %false if equal.
 */
static bool wq_calc_node_cpumask(const struct workqueue_attrs *attrs, int node,
				 int cpu_going_down, cpumask_t *cpumask)
{
	if (!wq_numa_enabled || attrs->no_numa)
		goto use_dfl;

	/* does @node have any online CPUs @attrs wants? */
	cpumask_and(cpumask, cpumask_of_node(node), attrs->cpumask);
	if (cpu_going_down >= 0)
		cpumask_clear_cpu(cpu_going_down, cpumask);

	if (cpumask_empty(cpumask))
		goto use_dfl;

	/* yeap, return possible CPUs in @node that @attrs wants */
	cpumask_and(cpumask, attrs->cpumask, wq_numa_possible_cpumask[node]);

	if (cpumask_empty(cpumask)) {
		pr_warn_once("WARNING: workqueue cpumask: online intersect > "
				"possible intersect\n");
		return false;
	}

	return !cpumask_equal(cpumask, attrs->cpumask);

use_dfl:
	cpumask_copy(cpumask, attrs->cpumask);
	return false;
}

/* install @pwq into @wq's numa_pwq_tbl[] for @node and return the old pwq */
static struct pool_workqueue *numa_pwq_tbl_install(struct workqueue_struct *wq,
						   int node,
						   struct pool_workqueue *pwq)
{
	struct pool_workqueue *old_pwq;

	lockdep_assert_held(&wq_pool_mutex);
	lockdep_assert_held(&wq->mutex);

	/* link_pwq() can handle duplicate calls */
	link_pwq(pwq);

	old_pwq = rcu_access_pointer(wq->numa_pwq_tbl[node]);
	rcu_assign_pointer(wq->numa_pwq_tbl[node], pwq);
	return old_pwq;
}

/* context to store the prepared attrs & pwqs before applying */
struct apply_wqattrs_ctx {
	struct workqueue_struct	*wq;		/* target workqueue */
	struct workqueue_attrs	*attrs;		/* attrs to apply */
	struct list_head	list;		/* queued for batching commit */
	struct pool_workqueue	*dfl_pwq;
	struct pool_workqueue	*pwq_tbl[];
};

/* free the resources after success or abort */
static void apply_wqattrs_cleanup(struct apply_wqattrs_ctx *ctx)
{
	if (ctx) {
		int node;

		for_each_node(node)
			put_pwq_unlocked(ctx->pwq_tbl[node]);
		put_pwq_unlocked(ctx->dfl_pwq);

		free_workqueue_attrs(ctx->attrs);

		kfree(ctx);
	}
}

/* allocate the attrs and pwqs for later installation */
static struct apply_wqattrs_ctx *
apply_wqattrs_prepare(struct workqueue_struct *wq,
		      const struct workqueue_attrs *attrs)
{
	struct apply_wqattrs_ctx *ctx;
	struct workqueue_attrs *new_attrs, *tmp_attrs;
	int node;

	lockdep_assert_held(&wq_pool_mutex);

	ctx = kzalloc(struct_size(ctx, pwq_tbl, nr_node_ids), GFP_KERNEL);

	new_attrs = alloc_workqueue_attrs();
	tmp_attrs = alloc_workqueue_attrs();
	if (!ctx || !new_attrs || !tmp_attrs)
		goto out_free;

	/*
	 * Calculate the attrs of the default pwq.
	 * If the user configured cpumask doesn't overlap with the
	 * wq_unbound_cpumask, we fallback to the wq_unbound_cpumask.
	 */
	copy_workqueue_attrs(new_attrs, attrs);
	cpumask_and(new_attrs->cpumask, new_attrs->cpumask, wq_unbound_cpumask);
	if (unlikely(cpumask_empty(new_attrs->cpumask)))
		cpumask_copy(new_attrs->cpumask, wq_unbound_cpumask);

	/*
	 * We may create multiple pwqs with differing cpumasks.  Make a
	 * copy of @new_attrs which will be modified and used to obtain
	 * pools.
	 */
	copy_workqueue_attrs(tmp_attrs, new_attrs);

	/*
	 * If something goes wrong during CPU up/down, we'll fall back to
	 * the default pwq covering whole @attrs->cpumask.  Always create
	 * it even if we don't use it immediately.
	 */
	ctx->dfl_pwq = alloc_unbound_pwq(wq, new_attrs);
	if (!ctx->dfl_pwq)
		goto out_free;

	for_each_node(node) {
		if (wq_calc_node_cpumask(new_attrs, node, -1, tmp_attrs->cpumask)) {
			ctx->pwq_tbl[node] = alloc_unbound_pwq(wq, tmp_attrs);
			if (!ctx->pwq_tbl[node])
				goto out_free;
		} else {
			ctx->dfl_pwq->refcnt++;
			ctx->pwq_tbl[node] = ctx->dfl_pwq;
		}
	}

	/* save the user configured attrs and sanitize it. */
	copy_workqueue_attrs(new_attrs, attrs);
	cpumask_and(new_attrs->cpumask, new_attrs->cpumask, cpu_possible_mask);
	ctx->attrs = new_attrs;

	ctx->wq = wq;
	free_workqueue_attrs(tmp_attrs);
	return ctx;

out_free:
	free_workqueue_attrs(tmp_attrs);
	free_workqueue_attrs(new_attrs);
	apply_wqattrs_cleanup(ctx);
	return NULL;
}

/* set attrs and install prepared pwqs, @ctx points to old pwqs on return */
static void apply_wqattrs_commit(struct apply_wqattrs_ctx *ctx)
{
	int node;

	/* all pwqs have been created successfully, let's install'em */
	mutex_lock(&ctx->wq->mutex);

	copy_workqueue_attrs(ctx->wq->unbound_attrs, ctx->attrs);

	/* save the previous pwq and install the new one */
	for_each_node(node)
		ctx->pwq_tbl[node] = numa_pwq_tbl_install(ctx->wq, node,
							  ctx->pwq_tbl[node]);

	/* @dfl_pwq might not have been used, ensure it's linked */
	link_pwq(ctx->dfl_pwq);
	swap(ctx->wq->dfl_pwq, ctx->dfl_pwq);

	mutex_unlock(&ctx->wq->mutex);
}

static void apply_wqattrs_lock(void)
{
	/* CPUs should stay stable across pwq creations and installations */
	get_online_cpus();
	mutex_lock(&wq_pool_mutex);
}

static void apply_wqattrs_unlock(void)
{
	mutex_unlock(&wq_pool_mutex);
	put_online_cpus();
}

static int apply_workqueue_attrs_locked(struct workqueue_struct *wq,
					const struct workqueue_attrs *attrs)
{
	struct apply_wqattrs_ctx *ctx;

	/* only unbound workqueues can change attributes */
	if (WARN_ON(!(wq->flags & WQ_UNBOUND)))
		return -EINVAL;

	/* creating multiple pwqs breaks ordering guarantee */
	if (!list_empty(&wq->pwqs)) {
		if (WARN_ON(wq->flags & __WQ_ORDERED_EXPLICIT))
			return -EINVAL;

		wq->flags &= ~__WQ_ORDERED;
	}

	ctx = apply_wqattrs_prepare(wq, attrs);
	if (!ctx)
		return -ENOMEM;

	/* the ctx has been prepared successfully, let's commit it */
	apply_wqattrs_commit(ctx);
	apply_wqattrs_cleanup(ctx);

	return 0;
}

/**
 * apply_workqueue_attrs - apply new workqueue_attrs to an unbound workqueue
 * @wq: the target workqueue
 * @attrs: the workqueue_attrs to apply, allocated with alloc_workqueue_attrs()
 *
 * Apply @attrs to an unbound workqueue @wq.  Unless disabled, on NUMA
 * machines, this function maps a separate pwq to each NUMA node with
 * possibles CPUs in @attrs->cpumask so that work items are affine to the
 * NUMA node it was issued on.  Older pwqs are released as in-flight work
 * items finish.  Note that a work item which repeatedly requeues itself
 * back-to-back will stay on its current pwq.
 *
 * Performs GFP_KERNEL allocations.
 *
 * Return: 0 on success and -errno on failure.
 */
static int apply_workqueue_attrs(struct workqueue_struct *wq,
			  const struct workqueue_attrs *attrs)
{
	int ret;

	apply_wqattrs_lock();
	ret = apply_workqueue_attrs_locked(wq, attrs);
	apply_wqattrs_unlock();

	return ret;
}

/**
 * wq_update_unbound_numa - update NUMA affinity of a wq for CPU hot[un]plug
 * @wq: the target workqueue
 * @cpu: the CPU coming up or going down
 * @online: whether @cpu is coming up or going down
 *
 * This function is to be called from %CPU_DOWN_PREPARE, %CPU_ONLINE and
 * %CPU_DOWN_FAILED.  @cpu is being hot[un]plugged, update NUMA affinity of
 * @wq accordingly.
 *
 * If NUMA affinity can't be adjusted due to memory allocation failure, it
 * falls back to @wq->dfl_pwq which may not be optimal but is always
 * correct.
 *
 * Note that when the last allowed CPU of a NUMA node goes offline for a
 * workqueue with a cpumask spanning multiple nodes, the workers which were
 * already executing the work items for the workqueue will lose their CPU
 * affinity and may execute on any CPU.  This is similar to how per-cpu
 * workqueues behave on CPU_DOWN.  If a workqueue user wants strict
 * affinity, it's the user's responsibility to flush the work item from
 * CPU_DOWN_PREPARE.
 */
static void wq_update_unbound_numa(struct workqueue_struct *wq, int cpu,
				   bool online)
{
	int node = cpu_to_node(cpu);
	int cpu_off = online ? -1 : cpu;
	struct pool_workqueue *old_pwq = NULL, *pwq;
	struct workqueue_attrs *target_attrs;
	cpumask_t *cpumask;

	lockdep_assert_held(&wq_pool_mutex);

	if (!wq_numa_enabled || !(wq->flags & WQ_UNBOUND) ||
	    wq->unbound_attrs->no_numa)
		return;

	/*
	 * We don't wanna alloc/free wq_attrs for each wq for each CPU.
	 * Let's use a preallocated one.  The following buf is protected by
	 * CPU hotplug exclusion.
	 */
	target_attrs = wq_update_unbound_numa_attrs_buf;
	cpumask = target_attrs->cpumask;

	copy_workqueue_attrs(target_attrs, wq->unbound_attrs);
	pwq = unbound_pwq_by_node(wq, node);

	/*
	 * Let's determine what needs to be done.  If the target cpumask is
	 * different from the default pwq's, we need to compare it to @pwq's
	 * and create a new one if they don't match.  If the target cpumask
	 * equals the default pwq's, the default pwq should be used.
	 */
	if (wq_calc_node_cpumask(wq->dfl_pwq->pool->attrs, node, cpu_off, cpumask)) {
		if (cpumask_equal(cpumask, pwq->pool->attrs->cpumask))
			return;
	} else {
		goto use_dfl_pwq;
	}

	/* create a new pwq */
	pwq = alloc_unbound_pwq(wq, target_attrs);
	if (!pwq) {
		pr_warn("workqueue: allocation failed while updating NUMA affinity of \"%s\"\n",
			wq->name);
		goto use_dfl_pwq;
	}

	/* Install the new pwq. */
	mutex_lock(&wq->mutex);
	old_pwq = numa_pwq_tbl_install(wq, node, pwq);
	goto out_unlock;

use_dfl_pwq:
	mutex_lock(&wq->mutex);
	raw_spin_lock_irq(&wq->dfl_pwq->pool->lock);
	get_pwq(wq->dfl_pwq);
	raw_spin_unlock_irq(&wq->dfl_pwq->pool->lock);
	old_pwq = numa_pwq_tbl_install(wq, node, wq->dfl_pwq);
out_unlock:
	mutex_unlock(&wq->mutex);
	put_pwq_unlocked(old_pwq);
}

static int alloc_and_link_pwqs(struct workqueue_struct *wq)
{
	bool highpri = wq->flags & WQ_HIGHPRI;
	int cpu, ret;

	if (!(wq->flags & WQ_UNBOUND)) {
		wq->cpu_pwqs = alloc_percpu(struct pool_workqueue);
		if (!wq->cpu_pwqs)
			return -ENOMEM;

		for_each_possible_cpu(cpu) {
			struct pool_workqueue *pwq =
				per_cpu_ptr(wq->cpu_pwqs, cpu);
			struct worker_pool *cpu_pools =
				per_cpu(cpu_worker_pools, cpu);

			init_pwq(pwq, wq, &cpu_pools[highpri]);

			mutex_lock(&wq->mutex);
			link_pwq(pwq);
			mutex_unlock(&wq->mutex);
		}
		return 0;
	} else if (wq->flags & __WQ_ORDERED) {
		ret = apply_workqueue_attrs(wq, ordered_wq_attrs[highpri]);
		/* there should only be single pwq for ordering guarantee */
		WARN(!ret && (wq->pwqs.next != &wq->dfl_pwq->pwqs_node ||
			      wq->pwqs.prev != &wq->dfl_pwq->pwqs_node),
		     "ordering guarantee broken for workqueue %s\n", wq->name);
		return ret;
	} else {
		return apply_workqueue_attrs(wq, unbound_std_wq_attrs[highpri]);
	}
}

static int wq_clamp_max_active(int max_active, unsigned int flags,
			       const char *name)
{
	int lim = flags & WQ_UNBOUND ? WQ_UNBOUND_MAX_ACTIVE : WQ_MAX_ACTIVE;

	if (max_active < 1 || max_active > lim)
		pr_warn("workqueue: max_active %d requested for %s is out of range, clamping between %d and %d\n",
			max_active, name, 1, lim);

	return clamp_val(max_active, 1, lim);
}

/*
 * Workqueues which may be used during memory reclaim should have a rescuer
 * to guarantee forward progress.
 */
static int init_rescuer(struct workqueue_struct *wq)
{
	struct worker *rescuer;
	int ret;

	if (!(wq->flags & WQ_MEM_RECLAIM))
		return 0;

	rescuer = alloc_worker(NUMA_NO_NODE);
	if (!rescuer)
		return -ENOMEM;

	rescuer->rescue_wq = wq;
	rescuer->task = kthread_create(rescuer_thread, rescuer, "%s", wq->name);
	ret = PTR_ERR_OR_ZERO(rescuer->task);
	if (ret) {
		kfree(rescuer);
		return ret;
	}

	wq->rescuer = rescuer;
	kthread_bind_mask(rescuer->task, cpu_possible_mask);
	wake_up_process(rescuer->task);

	return 0;
}

struct workqueue_struct *__alloc_workqueue_key(const char *fmt,
					       unsigned int flags,
					       int max_active,
					       struct lock_class_key *key,
					       const char *lock_name, ...)
{
	size_t tbl_size = 0;
	va_list args;
	struct workqueue_struct *wq;
	struct pool_workqueue *pwq;

	/*
	 * Unbound && max_active == 1 used to imply ordered, which is no
	 * longer the case on NUMA machines due to per-node pools.  While
	 * alloc_ordered_workqueue() is the right way to create an ordered
	 * workqueue, keep the previous behavior to avoid subtle breakages
	 * on NUMA.
	 */
	if ((flags & WQ_UNBOUND) && max_active == 1)
		flags |= __WQ_ORDERED;

	/* see the comment above the definition of WQ_POWER_EFFICIENT */
	if ((flags & WQ_POWER_EFFICIENT) && wq_power_efficient)
		flags |= WQ_UNBOUND;

	/* allocate wq and format name */
	if (flags & WQ_UNBOUND)
		tbl_size = nr_node_ids * sizeof(wq->numa_pwq_tbl[0]);

	wq = kzalloc(sizeof(*wq) + tbl_size, GFP_KERNEL);
	if (!wq)
		return NULL;

	if (flags & WQ_UNBOUND) {
		wq->unbound_attrs = alloc_workqueue_attrs();
		if (!wq->unbound_attrs)
			goto err_free_wq;
	}

	va_start(args, lock_name);
	vsnprintf(wq->name, sizeof(wq->name), fmt, args);
	va_end(args);

	max_active = max_active ?: WQ_DFL_ACTIVE;
	max_active = wq_clamp_max_active(max_active, flags, wq->name);

	/* init wq */
	wq->flags = flags;
	wq->saved_max_active = max_active;
	mutex_init(&wq->mutex);
	atomic_set(&wq->nr_pwqs_to_flush, 0);
	INIT_LIST_HEAD(&wq->pwqs);
	INIT_LIST_HEAD(&wq->flusher_queue);
	INIT_LIST_HEAD(&wq->flusher_overflow);
	INIT_LIST_HEAD(&wq->maydays);

	lockdep_init_map(&wq->lockdep_map, lock_name, key, 0);
	INIT_LIST_HEAD(&wq->list);

	if (alloc_and_link_pwqs(wq) < 0)
		goto err_free_wq;

	if (wq_online && init_rescuer(wq) < 0)
		goto err_destroy;

	if ((wq->flags & WQ_SYSFS) && workqueue_sysfs_register(wq))
		goto err_destroy;

	/*
	 * wq_pool_mutex protects global freeze state and workqueues list.
	 * Grab it, adjust max_active and add the new @wq to workqueues
	 * list.
	 */
	mutex_lock(&wq_pool_mutex);

	mutex_lock(&wq->mutex);
	for_each_pwq(pwq, wq)
		pwq_adjust_max_active(pwq);
	mutex_unlock(&wq->mutex);

	list_add_tail_rcu(&wq->list, &workqueues);

	mutex_unlock(&wq_pool_mutex);

	return wq;

err_free_wq:
	free_workqueue_attrs(wq->unbound_attrs);
	kfree(wq);
	return NULL;
err_destroy:
	destroy_workqueue(wq);
	return NULL;
}
EXPORT_SYMBOL_GPL(__alloc_workqueue_key);

/**
 * destroy_workqueue - safely terminate a workqueue
 * @wq: target workqueue
 *
 * Safely destroy a workqueue. All work currently pending will be done first.
 */
void destroy_workqueue(struct workqueue_struct *wq)
{
	struct pool_workqueue *pwq;
	int node;

	/*
	 * Remove it from sysfs first so that sanity check failure doesn't
	 * lead to sysfs name conflicts.
	 */
	workqueue_sysfs_unregister(wq);

	/* drain it before proceeding with destruction */
	drain_workqueue(wq);

	/* kill rescuer, if sanity checks fail, leave it w/o rescuer */
	if (wq->rescuer) {
		struct worker *rescuer = wq->rescuer;

		/* this prevents new queueing */
		raw_spin_lock_irq(&wq_mayday_lock);
		wq->rescuer = NULL;
		raw_spin_unlock_irq(&wq_mayday_lock);

		/* rescuer will empty maydays list before exiting */
		kthread_stop(rescuer->task);
		kfree(rescuer);
	}

	/* sanity checks */
	mutex_lock(&wq->mutex);
	for_each_pwq(pwq, wq) {
		int i;

		for (i = 0; i < WORK_NR_COLORS; i++) {
			if (WARN_ON(pwq->nr_in_flight[i])) {
				mutex_unlock(&wq->mutex);
				show_workqueue_state();
				return;
			}
		}

		if (WARN_ON((pwq != wq->dfl_pwq) && (pwq->refcnt > 1)) ||
		    WARN_ON(pwq->nr_active) ||
		    WARN_ON(!list_empty(&pwq->delayed_works))) {
			mutex_unlock(&wq->mutex);
			show_workqueue_state();
			return;
		}
	}
	mutex_unlock(&wq->mutex);

	/*
	 * wq list is used to freeze wq, remove from list after
	 * flushing is complete in case freeze races us.
	 */
	mutex_lock(&wq_pool_mutex);
	list_del_rcu(&wq->list);
	mutex_unlock(&wq_pool_mutex);

	if (!(wq->flags & WQ_UNBOUND)) {
		/*
		 * The base ref is never dropped on per-cpu pwqs.  Directly
		 * schedule RCU free.
		 */
		call_rcu(&wq->rcu, rcu_free_wq);
	} else {
		/*
		 * We're the sole accessor of @wq at this point.  Directly
		 * access numa_pwq_tbl[] and dfl_pwq to put the base refs.
		 * @wq will be freed when the last pwq is released.
		 */
		for_each_node(node) {
			pwq = rcu_access_pointer(wq->numa_pwq_tbl[node]);
			RCU_INIT_POINTER(wq->numa_pwq_tbl[node], NULL);
			put_pwq_unlocked(pwq);
		}

		/*
		 * Put dfl_pwq.  @wq may be freed any time after dfl_pwq is
		 * put.  Don't access it afterwards.
		 */
		pwq = wq->dfl_pwq;
		wq->dfl_pwq = NULL;
		put_pwq_unlocked(pwq);
	}
}
EXPORT_SYMBOL_GPL(destroy_workqueue);

/**
 * workqueue_set_max_active - adjust max_active of a workqueue
 * @wq: target workqueue
 * @max_active: new max_active value.
 *
 * Set max_active of @wq to @max_active.
 *
 * CONTEXT:
 * Don't call from IRQ context.
 */
void workqueue_set_max_active(struct workqueue_struct *wq, int max_active)
{
	struct pool_workqueue *pwq;

	/* disallow meddling with max_active for ordered workqueues */
	if (WARN_ON(wq->flags & __WQ_ORDERED_EXPLICIT))
		return;

	max_active = wq_clamp_max_active(max_active, wq->flags, wq->name);

	mutex_lock(&wq->mutex);

	wq->flags &= ~__WQ_ORDERED;
	wq->saved_max_active = max_active;

	for_each_pwq(pwq, wq)
		pwq_adjust_max_active(pwq);

	mutex_unlock(&wq->mutex);
}
EXPORT_SYMBOL_GPL(workqueue_set_max_active);

/**
 * current_work - retrieve %current task's work struct
 *
 * Determine if %current task is a workqueue worker and what it's working on.
 * Useful to find out the context that the %current task is running in.
 *
 * Return: work struct if %current task is a workqueue worker, %NULL otherwise.
 */
struct work_struct *current_work(void)
{
	struct worker *worker = current_wq_worker();

	return worker ? worker->current_work : NULL;
}
EXPORT_SYMBOL(current_work);

/**
 * current_is_workqueue_rescuer - is %current workqueue rescuer?
 *
 * Determine whether %current is a workqueue rescuer.  Can be used from
 * work functions to determine whether it's being run off the rescuer task.
 *
 * Return: %true if %current is a workqueue rescuer. %false otherwise.
 */
bool current_is_workqueue_rescuer(void)
{
	struct worker *worker = current_wq_worker();

	return worker && worker->rescue_wq;
}

/**
 * workqueue_congested - test whether a workqueue is congested
 * @cpu: CPU in question
 * @wq: target workqueue
 *
 * Test whether @wq's cpu workqueue for @cpu is congested.  There is
 * no synchronization around this function and the test result is
 * unreliable and only useful as advisory hints or for debugging.
 *
 * If @cpu is WORK_CPU_UNBOUND, the test is performed on the local CPU.
 * Note that both per-cpu and unbound workqueues may be associated with
 * multiple pool_workqueues which have separate congested states.  A
 * workqueue being congested on one CPU doesn't mean the workqueue is also
 * contested on other CPUs / NUMA nodes.
 *
 * Return:
 * %true if congested, %false otherwise.
 */
bool workqueue_congested(int cpu, struct workqueue_struct *wq)
{
	struct pool_workqueue *pwq;
	bool ret;

	rcu_read_lock();
	preempt_disable();

	if (cpu == WORK_CPU_UNBOUND)
		cpu = smp_processor_id();

	if (!(wq->flags & WQ_UNBOUND))
		pwq = per_cpu_ptr(wq->cpu_pwqs, cpu);
	else
		pwq = unbound_pwq_by_node(wq, cpu_to_node(cpu));

	ret = !list_empty(&pwq->delayed_works);
	preempt_enable();
	rcu_read_unlock();

	return ret;
}
EXPORT_SYMBOL_GPL(workqueue_congested);

/**
 * work_busy - test whether a work is currently pending or running
 * @work: the work to be tested
 *
 * Test whether @work is currently pending or running.  There is no
 * synchronization around this function and the test result is
 * unreliable and only useful as advisory hints or for debugging.
 *
 * Return:
 * OR'd bitmask of WORK_BUSY_* bits.
 */
unsigned int work_busy(struct work_struct *work)
{
	struct worker_pool *pool;
	unsigned long flags;
	unsigned int ret = 0;

	if (work_pending(work))
		ret |= WORK_BUSY_PENDING;

	rcu_read_lock();
	pool = get_work_pool(work);
	if (pool) {
<<<<<<< HEAD
		spin_lock_irqsave(&pool->lock, flags);
		if (find_worker_executing_work(pool, work))
			ret |= WORK_BUSY_RUNNING;
		spin_unlock_irqrestore(&pool->lock, flags);
=======
		raw_spin_lock_irqsave(&pool->lock, flags);
		if (find_worker_executing_work(pool, work))
			ret |= WORK_BUSY_RUNNING;
		raw_spin_unlock_irqrestore(&pool->lock, flags);
>>>>>>> 815b9c8d
	}
	rcu_read_unlock();

	return ret;
}
EXPORT_SYMBOL_GPL(work_busy);

/**
 * set_worker_desc - set description for the current work item
 * @fmt: printf-style format string
 * @...: arguments for the format string
 *
 * This function can be called by a running work function to describe what
 * the work item is about.  If the worker task gets dumped, this
 * information will be printed out together to help debugging.  The
 * description can be at most WORKER_DESC_LEN including the trailing '\0'.
 */
void set_worker_desc(const char *fmt, ...)
{
	struct worker *worker = current_wq_worker();
	va_list args;

	if (worker) {
		va_start(args, fmt);
		vsnprintf(worker->desc, sizeof(worker->desc), fmt, args);
		va_end(args);
	}
}
EXPORT_SYMBOL_GPL(set_worker_desc);

/**
 * print_worker_info - print out worker information and description
 * @log_lvl: the log level to use when printing
 * @task: target task
 *
 * If @task is a worker and currently executing a work item, print out the
 * name of the workqueue being serviced and worker description set with
 * set_worker_desc() by the currently executing work item.
 *
 * This function can be safely called on any task as long as the
 * task_struct itself is accessible.  While safe, this function isn't
 * synchronized and may print out mixups or garbages of limited length.
 */
void print_worker_info(const char *log_lvl, struct task_struct *task)
{
	work_func_t *fn = NULL;
	char name[WQ_NAME_LEN] = { };
	char desc[WORKER_DESC_LEN] = { };
	struct pool_workqueue *pwq = NULL;
	struct workqueue_struct *wq = NULL;
	struct worker *worker;

	if (!(task->flags & PF_WQ_WORKER))
		return;

	/*
	 * This function is called without any synchronization and @task
	 * could be in any state.  Be careful with dereferences.
	 */
	worker = kthread_probe_data(task);

	/*
	 * Carefully copy the associated workqueue's workfn, name and desc.
	 * Keep the original last '\0' in case the original is garbage.
	 */
	probe_kernel_read(&fn, &worker->current_func, sizeof(fn));
	probe_kernel_read(&pwq, &worker->current_pwq, sizeof(pwq));
	probe_kernel_read(&wq, &pwq->wq, sizeof(wq));
	probe_kernel_read(name, wq->name, sizeof(name) - 1);
	probe_kernel_read(desc, worker->desc, sizeof(desc) - 1);

	if (fn || name[0] || desc[0]) {
		printk("%sWorkqueue: %s %pf", log_lvl, name, fn);
		if (strcmp(name, desc))
			pr_cont(" (%s)", desc);
		pr_cont("\n");
	}
}

static void pr_cont_pool_info(struct worker_pool *pool)
{
	pr_cont(" cpus=%*pbl", nr_cpumask_bits, pool->attrs->cpumask);
	if (pool->node != NUMA_NO_NODE)
		pr_cont(" node=%d", pool->node);
	pr_cont(" flags=0x%x nice=%d", pool->flags, pool->attrs->nice);
}

static void pr_cont_work(bool comma, struct work_struct *work)
{
	if (work->func == wq_barrier_func) {
		struct wq_barrier *barr;

		barr = container_of(work, struct wq_barrier, work);

		pr_cont("%s BAR(%d)", comma ? "," : "",
			task_pid_nr(barr->task));
	} else {
		pr_cont("%s %pf", comma ? "," : "", work->func);
	}
}

static void show_pwq(struct pool_workqueue *pwq)
{
	struct worker_pool *pool = pwq->pool;
	struct work_struct *work;
	struct worker *worker;
	bool has_in_flight = false, has_pending = false;
	int bkt;

	pr_info("  pwq %d:", pool->id);
	pr_cont_pool_info(pool);

	pr_cont(" active=%d/%d refcnt=%d%s\n",
		pwq->nr_active, pwq->max_active, pwq->refcnt,
		!list_empty(&pwq->mayday_node) ? " MAYDAY" : "");

	hash_for_each(pool->busy_hash, bkt, worker, hentry) {
		if (worker->current_pwq == pwq) {
			has_in_flight = true;
			break;
		}
	}
	if (has_in_flight) {
		bool comma = false;

		pr_info("    in-flight:");
		hash_for_each(pool->busy_hash, bkt, worker, hentry) {
			if (worker->current_pwq != pwq)
				continue;

			pr_cont("%s %d%s:%pf", comma ? "," : "",
				task_pid_nr(worker->task),
				worker == pwq->wq->rescuer ? "(RESCUER)" : "",
				worker->current_func);
			list_for_each_entry(work, &worker->scheduled, entry)
				pr_cont_work(false, work);
			comma = true;
		}
		pr_cont("\n");
	}

	list_for_each_entry(work, &pool->worklist, entry) {
		if (get_work_pwq(work) == pwq) {
			has_pending = true;
			break;
		}
	}
	if (has_pending) {
		bool comma = false;

		pr_info("    pending:");
		list_for_each_entry(work, &pool->worklist, entry) {
			if (get_work_pwq(work) != pwq)
				continue;

			pr_cont_work(comma, work);
			comma = !(*work_data_bits(work) & WORK_STRUCT_LINKED);
		}
		pr_cont("\n");
	}

	if (!list_empty(&pwq->delayed_works)) {
		bool comma = false;

		pr_info("    delayed:");
		list_for_each_entry(work, &pwq->delayed_works, entry) {
			pr_cont_work(comma, work);
			comma = !(*work_data_bits(work) & WORK_STRUCT_LINKED);
		}
		pr_cont("\n");
	}
}

/**
 * show_workqueue_state - dump workqueue state
 *
 * Called from a sysrq handler or try_to_freeze_tasks() and prints out
 * all busy workqueues and pools.
 */
void show_workqueue_state(void)
{
	struct workqueue_struct *wq;
	struct worker_pool *pool;
	unsigned long flags;
	int pi;

	rcu_read_lock();

	pr_info("Showing busy workqueues and worker pools:\n");

	list_for_each_entry_rcu(wq, &workqueues, list) {
		struct pool_workqueue *pwq;
		bool idle = true;

		for_each_pwq(pwq, wq) {
			if (pwq->nr_active || !list_empty(&pwq->delayed_works)) {
				idle = false;
				break;
			}
		}
		if (idle)
			continue;

		pr_info("workqueue %s: flags=0x%x\n", wq->name, wq->flags);

		for_each_pwq(pwq, wq) {
			raw_spin_lock_irqsave(&pwq->pool->lock, flags);
			if (pwq->nr_active || !list_empty(&pwq->delayed_works))
				show_pwq(pwq);
			raw_spin_unlock_irqrestore(&pwq->pool->lock, flags);
			/*
			 * We could be printing a lot from atomic context, e.g.
			 * sysrq-t -> show_workqueue_state(). Avoid triggering
			 * hard lockup.
			 */
			touch_nmi_watchdog();
		}
	}

	for_each_pool(pool, pi) {
		struct worker *worker;
		bool first = true;

		raw_spin_lock_irqsave(&pool->lock, flags);
		if (pool->nr_workers == pool->nr_idle)
			goto next_pool;

		pr_info("pool %d:", pool->id);
		pr_cont_pool_info(pool);
		pr_cont(" hung=%us workers=%d",
			jiffies_to_msecs(jiffies - pool->watchdog_ts) / 1000,
			pool->nr_workers);
		if (pool->manager)
			pr_cont(" manager: %d",
				task_pid_nr(pool->manager->task));
		list_for_each_entry(worker, &pool->idle_list, entry) {
			pr_cont(" %s%d", first ? "idle: " : "",
				task_pid_nr(worker->task));
			first = false;
		}
		pr_cont("\n");
	next_pool:
		raw_spin_unlock_irqrestore(&pool->lock, flags);
		/*
		 * We could be printing a lot from atomic context, e.g.
		 * sysrq-t -> show_workqueue_state(). Avoid triggering
		 * hard lockup.
		 */
		touch_nmi_watchdog();
	}

	rcu_read_unlock();
}

/* used to show worker information through /proc/PID/{comm,stat,status} */
void wq_worker_comm(char *buf, size_t size, struct task_struct *task)
{
	int off;

	/* always show the actual comm */
	off = strscpy(buf, task->comm, size);
	if (off < 0)
		return;

	/* stabilize PF_WQ_WORKER and worker pool association */
	mutex_lock(&wq_pool_attach_mutex);

	if (task->flags & PF_WQ_WORKER) {
		struct worker *worker = kthread_data(task);
		struct worker_pool *pool = worker->pool;

		if (pool) {
			raw_spin_lock_irq(&pool->lock);
			/*
			 * ->desc tracks information (wq name or
			 * set_worker_desc()) for the latest execution.  If
			 * current, prepend '+', otherwise '-'.
			 */
			if (worker->desc[0] != '\0') {
				if (worker->current_work)
					scnprintf(buf + off, size - off, "+%s",
						  worker->desc);
				else
					scnprintf(buf + off, size - off, "-%s",
						  worker->desc);
			}
			raw_spin_unlock_irq(&pool->lock);
		}
	}

	mutex_unlock(&wq_pool_attach_mutex);
}

#ifdef CONFIG_SMP

/*
 * CPU hotplug.
 *
 * There are two challenges in supporting CPU hotplug.  Firstly, there
 * are a lot of assumptions on strong associations among work, pwq and
 * pool which make migrating pending and scheduled works very
 * difficult to implement without impacting hot paths.  Secondly,
 * worker pools serve mix of short, long and very long running works making
 * blocked draining impractical.
 *
 * This is solved by allowing the pools to be disassociated from the CPU
 * running as an unbound one and allowing it to be reattached later if the
 * cpu comes back online.
 */

static void unbind_workers(int cpu)
{
	struct worker_pool *pool;
	struct worker *worker;

	for_each_cpu_worker_pool(pool, cpu) {
		mutex_lock(&wq_pool_attach_mutex);
		raw_spin_lock_irq(&pool->lock);

		/*
		 * We've blocked all attach/detach operations. Make all workers
		 * unbound and set DISASSOCIATED.  Before this, all workers
		 * except for the ones which are still executing works from
		 * before the last CPU down must be on the cpu.  After
		 * this, they may become diasporas.
		 */
		for_each_pool_worker(worker, pool)
			worker->flags |= WORKER_UNBOUND;

		pool->flags |= POOL_DISASSOCIATED;

		raw_spin_unlock_irq(&pool->lock);
		mutex_unlock(&wq_pool_attach_mutex);

		/*
		 * Call schedule() so that we cross rq->lock and thus can
		 * guarantee sched callbacks see the %WORKER_UNBOUND flag.
		 * This is necessary as scheduler callbacks may be invoked
		 * from other cpus.
		 */
		schedule();

		/*
		 * Sched callbacks are disabled now.  Zap nr_running.
		 * After this, nr_running stays zero and need_more_worker()
		 * and keep_working() are always true as long as the
		 * worklist is not empty.  This pool now behaves as an
		 * unbound (in terms of concurrency management) pool which
		 * are served by workers tied to the pool.
		 */
		atomic_set(&pool->nr_running, 0);

		/*
		 * With concurrency management just turned off, a busy
		 * worker blocking could lead to lengthy stalls.  Kick off
		 * unbound chain execution of currently pending work items.
		 */
		raw_spin_lock_irq(&pool->lock);
		wake_up_worker(pool);
		raw_spin_unlock_irq(&pool->lock);
	}
}

/**
 * rebind_workers - rebind all workers of a pool to the associated CPU
 * @pool: pool of interest
 *
 * @pool->cpu is coming online.  Rebind all workers to the CPU.
 */
static void rebind_workers(struct worker_pool *pool)
{
	struct worker *worker;

	lockdep_assert_held(&wq_pool_attach_mutex);

	/*
	 * Restore CPU affinity of all workers.  As all idle workers should
	 * be on the run-queue of the associated CPU before any local
	 * wake-ups for concurrency management happen, restore CPU affinity
	 * of all workers first and then clear UNBOUND.  As we're called
	 * from CPU_ONLINE, the following shouldn't fail.
	 */
	for_each_pool_worker(worker, pool)
		WARN_ON_ONCE(set_cpus_allowed_ptr(worker->task,
						  pool->attrs->cpumask) < 0);

	raw_spin_lock_irq(&pool->lock);

	pool->flags &= ~POOL_DISASSOCIATED;

	for_each_pool_worker(worker, pool) {
		unsigned int worker_flags = worker->flags;

		/*
		 * A bound idle worker should actually be on the runqueue
		 * of the associated CPU for local wake-ups targeting it to
		 * work.  Kick all idle workers so that they migrate to the
		 * associated CPU.  Doing this in the same loop as
		 * replacing UNBOUND with REBOUND is safe as no worker will
		 * be bound before @pool->lock is released.
		 */
		if (worker_flags & WORKER_IDLE)
			wake_up_process(worker->task);

		/*
		 * We want to clear UNBOUND but can't directly call
		 * worker_clr_flags() or adjust nr_running.  Atomically
		 * replace UNBOUND with another NOT_RUNNING flag REBOUND.
		 * @worker will clear REBOUND using worker_clr_flags() when
		 * it initiates the next execution cycle thus restoring
		 * concurrency management.  Note that when or whether
		 * @worker clears REBOUND doesn't affect correctness.
		 *
		 * WRITE_ONCE() is necessary because @worker->flags may be
		 * tested without holding any lock in
		 * wq_worker_waking_up().  Without it, NOT_RUNNING test may
		 * fail incorrectly leading to premature concurrency
		 * management operations.
		 */
		WARN_ON_ONCE(!(worker_flags & WORKER_UNBOUND));
		worker_flags |= WORKER_REBOUND;
		worker_flags &= ~WORKER_UNBOUND;
		WRITE_ONCE(worker->flags, worker_flags);
	}

	raw_spin_unlock_irq(&pool->lock);
}

/**
 * restore_unbound_workers_cpumask - restore cpumask of unbound workers
 * @pool: unbound pool of interest
 * @cpu: the CPU which is coming up
 *
 * An unbound pool may end up with a cpumask which doesn't have any online
 * CPUs.  When a worker of such pool get scheduled, the scheduler resets
 * its cpus_allowed.  If @cpu is in @pool's cpumask which didn't have any
 * online CPU before, cpus_allowed of all its workers should be restored.
 */
static void restore_unbound_workers_cpumask(struct worker_pool *pool, int cpu)
{
	static cpumask_t cpumask;
	struct worker *worker;

	lockdep_assert_held(&wq_pool_attach_mutex);

	/* is @cpu allowed for @pool? */
	if (!cpumask_test_cpu(cpu, pool->attrs->cpumask))
		return;

	cpumask_and(&cpumask, pool->attrs->cpumask, cpu_online_mask);

	/* as we're called from CPU_ONLINE, the following shouldn't fail */
	for_each_pool_worker(worker, pool)
		WARN_ON_ONCE(set_cpus_allowed_ptr(worker->task, &cpumask) < 0);
}

int workqueue_prepare_cpu(unsigned int cpu)
{
	struct worker_pool *pool;

	for_each_cpu_worker_pool(pool, cpu) {
		if (pool->nr_workers)
			continue;
		if (!create_worker(pool))
			return -ENOMEM;
	}
	return 0;
}

int workqueue_online_cpu(unsigned int cpu)
{
	struct worker_pool *pool;
	struct workqueue_struct *wq;
	int pi;

	mutex_lock(&wq_pool_mutex);

	for_each_pool(pool, pi) {
		mutex_lock(&wq_pool_attach_mutex);

		if (pool->cpu == cpu)
			rebind_workers(pool);
		else if (pool->cpu < 0)
			restore_unbound_workers_cpumask(pool, cpu);

		mutex_unlock(&wq_pool_attach_mutex);
	}

	/* update NUMA affinity of unbound workqueues */
	list_for_each_entry(wq, &workqueues, list)
		wq_update_unbound_numa(wq, cpu, true);

	mutex_unlock(&wq_pool_mutex);
	return 0;
}

int workqueue_offline_cpu(unsigned int cpu)
{
	struct workqueue_struct *wq;

	/* unbinding per-cpu workers should happen on the local CPU */
	if (WARN_ON(cpu != smp_processor_id()))
		return -1;

	unbind_workers(cpu);

	/* update NUMA affinity of unbound workqueues */
	mutex_lock(&wq_pool_mutex);
	list_for_each_entry(wq, &workqueues, list)
		wq_update_unbound_numa(wq, cpu, false);
	mutex_unlock(&wq_pool_mutex);

	return 0;
}

struct work_for_cpu {
	struct work_struct work;
	long (*fn)(void *);
	void *arg;
	long ret;
};

static void work_for_cpu_fn(struct work_struct *work)
{
	struct work_for_cpu *wfc = container_of(work, struct work_for_cpu, work);

	wfc->ret = wfc->fn(wfc->arg);
}

/**
 * work_on_cpu - run a function in thread context on a particular cpu
 * @cpu: the cpu to run on
 * @fn: the function to run
 * @arg: the function arg
 *
 * It is up to the caller to ensure that the cpu doesn't go offline.
 * The caller must not hold any locks which would prevent @fn from completing.
 *
 * Return: The value @fn returns.
 */
long work_on_cpu(int cpu, long (*fn)(void *), void *arg)
{
	struct work_for_cpu wfc = { .fn = fn, .arg = arg };

	INIT_WORK_ONSTACK(&wfc.work, work_for_cpu_fn);
	schedule_work_on(cpu, &wfc.work);
	flush_work(&wfc.work);
	destroy_work_on_stack(&wfc.work);
	return wfc.ret;
}
EXPORT_SYMBOL_GPL(work_on_cpu);

/**
 * work_on_cpu_safe - run a function in thread context on a particular cpu
 * @cpu: the cpu to run on
 * @fn:  the function to run
 * @arg: the function argument
 *
 * Disables CPU hotplug and calls work_on_cpu(). The caller must not hold
 * any locks which would prevent @fn from completing.
 *
 * Return: The value @fn returns.
 */
long work_on_cpu_safe(int cpu, long (*fn)(void *), void *arg)
{
	long ret = -ENODEV;

	get_online_cpus();
	if (cpu_online(cpu))
		ret = work_on_cpu(cpu, fn, arg);
	put_online_cpus();
	return ret;
}
EXPORT_SYMBOL_GPL(work_on_cpu_safe);
#endif /* CONFIG_SMP */

#ifdef CONFIG_FREEZER

/**
 * freeze_workqueues_begin - begin freezing workqueues
 *
 * Start freezing workqueues.  After this function returns, all freezable
 * workqueues will queue new works to their delayed_works list instead of
 * pool->worklist.
 *
 * CONTEXT:
 * Grabs and releases wq_pool_mutex, wq->mutex and pool->lock's.
 */
void freeze_workqueues_begin(void)
{
	struct workqueue_struct *wq;
	struct pool_workqueue *pwq;

	mutex_lock(&wq_pool_mutex);

	WARN_ON_ONCE(workqueue_freezing);
	workqueue_freezing = true;

	list_for_each_entry(wq, &workqueues, list) {
		mutex_lock(&wq->mutex);
		for_each_pwq(pwq, wq)
			pwq_adjust_max_active(pwq);
		mutex_unlock(&wq->mutex);
	}

	mutex_unlock(&wq_pool_mutex);
}

/**
 * freeze_workqueues_busy - are freezable workqueues still busy?
 *
 * Check whether freezing is complete.  This function must be called
 * between freeze_workqueues_begin() and thaw_workqueues().
 *
 * CONTEXT:
 * Grabs and releases wq_pool_mutex.
 *
 * Return:
 * %true if some freezable workqueues are still busy.  %false if freezing
 * is complete.
 */
bool freeze_workqueues_busy(void)
{
	bool busy = false;
	struct workqueue_struct *wq;
	struct pool_workqueue *pwq;

	mutex_lock(&wq_pool_mutex);

	WARN_ON_ONCE(!workqueue_freezing);

	list_for_each_entry(wq, &workqueues, list) {
		if (!(wq->flags & WQ_FREEZABLE))
			continue;
		/*
		 * nr_active is monotonically decreasing.  It's safe
		 * to peek without lock.
		 */
		rcu_read_lock();
		for_each_pwq(pwq, wq) {
			WARN_ON_ONCE(pwq->nr_active < 0);
			if (pwq->nr_active) {
				busy = true;
				rcu_read_unlock();
				goto out_unlock;
			}
		}
		rcu_read_unlock();
	}
out_unlock:
	mutex_unlock(&wq_pool_mutex);
	return busy;
}

/**
 * thaw_workqueues - thaw workqueues
 *
 * Thaw workqueues.  Normal queueing is restored and all collected
 * frozen works are transferred to their respective pool worklists.
 *
 * CONTEXT:
 * Grabs and releases wq_pool_mutex, wq->mutex and pool->lock's.
 */
void thaw_workqueues(void)
{
	struct workqueue_struct *wq;
	struct pool_workqueue *pwq;

	mutex_lock(&wq_pool_mutex);

	if (!workqueue_freezing)
		goto out_unlock;

	workqueue_freezing = false;

	/* restore max_active and repopulate worklist */
	list_for_each_entry(wq, &workqueues, list) {
		mutex_lock(&wq->mutex);
		for_each_pwq(pwq, wq)
			pwq_adjust_max_active(pwq);
		mutex_unlock(&wq->mutex);
	}

out_unlock:
	mutex_unlock(&wq_pool_mutex);
}
#endif /* CONFIG_FREEZER */

static int workqueue_apply_unbound_cpumask(void)
{
	LIST_HEAD(ctxs);
	int ret = 0;
	struct workqueue_struct *wq;
	struct apply_wqattrs_ctx *ctx, *n;

	lockdep_assert_held(&wq_pool_mutex);

	list_for_each_entry(wq, &workqueues, list) {
		if (!(wq->flags & WQ_UNBOUND))
			continue;
		/* creating multiple pwqs breaks ordering guarantee */
		if (wq->flags & __WQ_ORDERED)
			continue;

		ctx = apply_wqattrs_prepare(wq, wq->unbound_attrs);
		if (!ctx) {
			ret = -ENOMEM;
			break;
		}

		list_add_tail(&ctx->list, &ctxs);
	}

	list_for_each_entry_safe(ctx, n, &ctxs, list) {
		if (!ret)
			apply_wqattrs_commit(ctx);
		apply_wqattrs_cleanup(ctx);
	}

	return ret;
}

/**
 *  workqueue_set_unbound_cpumask - Set the low-level unbound cpumask
 *  @cpumask: the cpumask to set
 *
 *  The low-level workqueues cpumask is a global cpumask that limits
 *  the affinity of all unbound workqueues.  This function check the @cpumask
 *  and apply it to all unbound workqueues and updates all pwqs of them.
 *
 *  Retun:	0	- Success
 *  		-EINVAL	- Invalid @cpumask
 *  		-ENOMEM	- Failed to allocate memory for attrs or pwqs.
 */
int workqueue_set_unbound_cpumask(cpumask_var_t cpumask)
{
	int ret = -EINVAL;
	cpumask_var_t saved_cpumask;

	if (!zalloc_cpumask_var(&saved_cpumask, GFP_KERNEL))
		return -ENOMEM;

	/*
	 * Not excluding isolated cpus on purpose.
	 * If the user wishes to include them, we allow that.
	 */
	cpumask_and(cpumask, cpumask, cpu_possible_mask);
	if (!cpumask_empty(cpumask)) {
		apply_wqattrs_lock();

		/* save the old wq_unbound_cpumask. */
		cpumask_copy(saved_cpumask, wq_unbound_cpumask);

		/* update wq_unbound_cpumask at first and apply it to wqs. */
		cpumask_copy(wq_unbound_cpumask, cpumask);
		ret = workqueue_apply_unbound_cpumask();

		/* restore the wq_unbound_cpumask when failed. */
		if (ret < 0)
			cpumask_copy(wq_unbound_cpumask, saved_cpumask);

		apply_wqattrs_unlock();
	}

	free_cpumask_var(saved_cpumask);
	return ret;
}

#ifdef CONFIG_SYSFS
/*
 * Workqueues with WQ_SYSFS flag set is visible to userland via
 * /sys/bus/workqueue/devices/WQ_NAME.  All visible workqueues have the
 * following attributes.
 *
 *  per_cpu	RO bool	: whether the workqueue is per-cpu or unbound
 *  max_active	RW int	: maximum number of in-flight work items
 *
 * Unbound workqueues have the following extra attributes.
 *
 *  pool_ids	RO int	: the associated pool IDs for each node
 *  nice	RW int	: nice value of the workers
 *  cpumask	RW mask	: bitmask of allowed CPUs for the workers
 *  numa	RW bool	: whether enable NUMA affinity
 */
struct wq_device {
	struct workqueue_struct		*wq;
	struct device			dev;
};

static struct workqueue_struct *dev_to_wq(struct device *dev)
{
	struct wq_device *wq_dev = container_of(dev, struct wq_device, dev);

	return wq_dev->wq;
}

static ssize_t per_cpu_show(struct device *dev, struct device_attribute *attr,
			    char *buf)
{
	struct workqueue_struct *wq = dev_to_wq(dev);

	return scnprintf(buf, PAGE_SIZE, "%d\n", (bool)!(wq->flags & WQ_UNBOUND));
}
static DEVICE_ATTR_RO(per_cpu);

static ssize_t max_active_show(struct device *dev,
			       struct device_attribute *attr, char *buf)
{
	struct workqueue_struct *wq = dev_to_wq(dev);

	return scnprintf(buf, PAGE_SIZE, "%d\n", wq->saved_max_active);
}

static ssize_t max_active_store(struct device *dev,
				struct device_attribute *attr, const char *buf,
				size_t count)
{
	struct workqueue_struct *wq = dev_to_wq(dev);
	int val;

	if (sscanf(buf, "%d", &val) != 1 || val <= 0)
		return -EINVAL;

	workqueue_set_max_active(wq, val);
	return count;
}
static DEVICE_ATTR_RW(max_active);

static struct attribute *wq_sysfs_attrs[] = {
	&dev_attr_per_cpu.attr,
	&dev_attr_max_active.attr,
	NULL,
};
ATTRIBUTE_GROUPS(wq_sysfs);

static ssize_t wq_pool_ids_show(struct device *dev,
				struct device_attribute *attr, char *buf)
{
	struct workqueue_struct *wq = dev_to_wq(dev);
	const char *delim = "";
	int node, written = 0;

	get_online_cpus();
	rcu_read_lock();
	for_each_node(node) {
		written += scnprintf(buf + written, PAGE_SIZE - written,
				     "%s%d:%d", delim, node,
				     unbound_pwq_by_node(wq, node)->pool->id);
		delim = " ";
	}
	written += scnprintf(buf + written, PAGE_SIZE - written, "\n");
	rcu_read_unlock();
	put_online_cpus();

	return written;
}

static ssize_t wq_nice_show(struct device *dev, struct device_attribute *attr,
			    char *buf)
{
	struct workqueue_struct *wq = dev_to_wq(dev);
	int written;

	mutex_lock(&wq->mutex);
	written = scnprintf(buf, PAGE_SIZE, "%d\n", wq->unbound_attrs->nice);
	mutex_unlock(&wq->mutex);

	return written;
}

/* prepare workqueue_attrs for sysfs store operations */
static struct workqueue_attrs *wq_sysfs_prep_attrs(struct workqueue_struct *wq)
{
	struct workqueue_attrs *attrs;

	lockdep_assert_held(&wq_pool_mutex);

	attrs = alloc_workqueue_attrs();
	if (!attrs)
		return NULL;

	copy_workqueue_attrs(attrs, wq->unbound_attrs);
	return attrs;
}

static ssize_t wq_nice_store(struct device *dev, struct device_attribute *attr,
			     const char *buf, size_t count)
{
	struct workqueue_struct *wq = dev_to_wq(dev);
	struct workqueue_attrs *attrs;
	int ret = -ENOMEM;

	apply_wqattrs_lock();

	attrs = wq_sysfs_prep_attrs(wq);
	if (!attrs)
		goto out_unlock;

	if (sscanf(buf, "%d", &attrs->nice) == 1 &&
	    attrs->nice >= MIN_NICE && attrs->nice <= MAX_NICE)
		ret = apply_workqueue_attrs_locked(wq, attrs);
	else
		ret = -EINVAL;

out_unlock:
	apply_wqattrs_unlock();
	free_workqueue_attrs(attrs);
	return ret ?: count;
}

static ssize_t wq_cpumask_show(struct device *dev,
			       struct device_attribute *attr, char *buf)
{
	struct workqueue_struct *wq = dev_to_wq(dev);
	int written;

	mutex_lock(&wq->mutex);
	written = scnprintf(buf, PAGE_SIZE, "%*pb\n",
			    cpumask_pr_args(wq->unbound_attrs->cpumask));
	mutex_unlock(&wq->mutex);
	return written;
}

static ssize_t wq_cpumask_store(struct device *dev,
				struct device_attribute *attr,
				const char *buf, size_t count)
{
	struct workqueue_struct *wq = dev_to_wq(dev);
	struct workqueue_attrs *attrs;
	int ret = -ENOMEM;

	apply_wqattrs_lock();

	attrs = wq_sysfs_prep_attrs(wq);
	if (!attrs)
		goto out_unlock;

	ret = cpumask_parse(buf, attrs->cpumask);
	if (!ret)
		ret = apply_workqueue_attrs_locked(wq, attrs);

out_unlock:
	apply_wqattrs_unlock();
	free_workqueue_attrs(attrs);
	return ret ?: count;
}

static ssize_t wq_numa_show(struct device *dev, struct device_attribute *attr,
			    char *buf)
{
	struct workqueue_struct *wq = dev_to_wq(dev);
	int written;

	mutex_lock(&wq->mutex);
	written = scnprintf(buf, PAGE_SIZE, "%d\n",
			    !wq->unbound_attrs->no_numa);
	mutex_unlock(&wq->mutex);

	return written;
}

static ssize_t wq_numa_store(struct device *dev, struct device_attribute *attr,
			     const char *buf, size_t count)
{
	struct workqueue_struct *wq = dev_to_wq(dev);
	struct workqueue_attrs *attrs;
	int v, ret = -ENOMEM;

	apply_wqattrs_lock();

	attrs = wq_sysfs_prep_attrs(wq);
	if (!attrs)
		goto out_unlock;

	ret = -EINVAL;
	if (sscanf(buf, "%d", &v) == 1) {
		attrs->no_numa = !v;
		ret = apply_workqueue_attrs_locked(wq, attrs);
	}

out_unlock:
	apply_wqattrs_unlock();
	free_workqueue_attrs(attrs);
	return ret ?: count;
}

static struct device_attribute wq_sysfs_unbound_attrs[] = {
	__ATTR(pool_ids, 0444, wq_pool_ids_show, NULL),
	__ATTR(nice, 0644, wq_nice_show, wq_nice_store),
	__ATTR(cpumask, 0644, wq_cpumask_show, wq_cpumask_store),
	__ATTR(numa, 0644, wq_numa_show, wq_numa_store),
	__ATTR_NULL,
};

static struct bus_type wq_subsys = {
	.name				= "workqueue",
	.dev_groups			= wq_sysfs_groups,
};

static ssize_t wq_unbound_cpumask_show(struct device *dev,
		struct device_attribute *attr, char *buf)
{
	int written;

	mutex_lock(&wq_pool_mutex);
	written = scnprintf(buf, PAGE_SIZE, "%*pb\n",
			    cpumask_pr_args(wq_unbound_cpumask));
	mutex_unlock(&wq_pool_mutex);

	return written;
}

static ssize_t wq_unbound_cpumask_store(struct device *dev,
		struct device_attribute *attr, const char *buf, size_t count)
{
	cpumask_var_t cpumask;
	int ret;

	if (!zalloc_cpumask_var(&cpumask, GFP_KERNEL))
		return -ENOMEM;

	ret = cpumask_parse(buf, cpumask);
	if (!ret)
		ret = workqueue_set_unbound_cpumask(cpumask);

	free_cpumask_var(cpumask);
	return ret ? ret : count;
}

static struct device_attribute wq_sysfs_cpumask_attr =
	__ATTR(cpumask, 0644, wq_unbound_cpumask_show,
	       wq_unbound_cpumask_store);

static int __init wq_sysfs_init(void)
{
	int err;

	err = subsys_virtual_register(&wq_subsys, NULL);
	if (err)
		return err;

	return device_create_file(wq_subsys.dev_root, &wq_sysfs_cpumask_attr);
}
core_initcall(wq_sysfs_init);

static void wq_device_release(struct device *dev)
{
	struct wq_device *wq_dev = container_of(dev, struct wq_device, dev);

	kfree(wq_dev);
}

/**
 * workqueue_sysfs_register - make a workqueue visible in sysfs
 * @wq: the workqueue to register
 *
 * Expose @wq in sysfs under /sys/bus/workqueue/devices.
 * alloc_workqueue*() automatically calls this function if WQ_SYSFS is set
 * which is the preferred method.
 *
 * Workqueue user should use this function directly iff it wants to apply
 * workqueue_attrs before making the workqueue visible in sysfs; otherwise,
 * apply_workqueue_attrs() may race against userland updating the
 * attributes.
 *
 * Return: 0 on success, -errno on failure.
 */
int workqueue_sysfs_register(struct workqueue_struct *wq)
{
	struct wq_device *wq_dev;
	int ret;

	/*
	 * Adjusting max_active or creating new pwqs by applying
	 * attributes breaks ordering guarantee.  Disallow exposing ordered
	 * workqueues.
	 */
	if (WARN_ON(wq->flags & __WQ_ORDERED_EXPLICIT))
		return -EINVAL;

	wq->wq_dev = wq_dev = kzalloc(sizeof(*wq_dev), GFP_KERNEL);
	if (!wq_dev)
		return -ENOMEM;

	wq_dev->wq = wq;
	wq_dev->dev.bus = &wq_subsys;
	wq_dev->dev.release = wq_device_release;
	dev_set_name(&wq_dev->dev, "%s", wq->name);

	/*
	 * unbound_attrs are created separately.  Suppress uevent until
	 * everything is ready.
	 */
	dev_set_uevent_suppress(&wq_dev->dev, true);

	ret = device_register(&wq_dev->dev);
	if (ret) {
		put_device(&wq_dev->dev);
		wq->wq_dev = NULL;
		return ret;
	}

	if (wq->flags & WQ_UNBOUND) {
		struct device_attribute *attr;

		for (attr = wq_sysfs_unbound_attrs; attr->attr.name; attr++) {
			ret = device_create_file(&wq_dev->dev, attr);
			if (ret) {
				device_unregister(&wq_dev->dev);
				wq->wq_dev = NULL;
				return ret;
			}
		}
	}

	dev_set_uevent_suppress(&wq_dev->dev, false);
	kobject_uevent(&wq_dev->dev.kobj, KOBJ_ADD);
	return 0;
}

/**
 * workqueue_sysfs_unregister - undo workqueue_sysfs_register()
 * @wq: the workqueue to unregister
 *
 * If @wq is registered to sysfs by workqueue_sysfs_register(), unregister.
 */
static void workqueue_sysfs_unregister(struct workqueue_struct *wq)
{
	struct wq_device *wq_dev = wq->wq_dev;

	if (!wq->wq_dev)
		return;

	wq->wq_dev = NULL;
	device_unregister(&wq_dev->dev);
}
#else	/* CONFIG_SYSFS */
static void workqueue_sysfs_unregister(struct workqueue_struct *wq)	{ }
#endif	/* CONFIG_SYSFS */

/*
 * Workqueue watchdog.
 *
 * Stall may be caused by various bugs - missing WQ_MEM_RECLAIM, illegal
 * flush dependency, a concurrency managed work item which stays RUNNING
 * indefinitely.  Workqueue stalls can be very difficult to debug as the
 * usual warning mechanisms don't trigger and internal workqueue state is
 * largely opaque.
 *
 * Workqueue watchdog monitors all worker pools periodically and dumps
 * state if some pools failed to make forward progress for a while where
 * forward progress is defined as the first item on ->worklist changing.
 *
 * This mechanism is controlled through the kernel parameter
 * "workqueue.watchdog_thresh" which can be updated at runtime through the
 * corresponding sysfs parameter file.
 */
#ifdef CONFIG_WQ_WATCHDOG

static unsigned long wq_watchdog_thresh = 30;
static struct timer_list wq_watchdog_timer;

static unsigned long wq_watchdog_touched = INITIAL_JIFFIES;
static DEFINE_PER_CPU(unsigned long, wq_watchdog_touched_cpu) = INITIAL_JIFFIES;

static void wq_watchdog_reset_touched(void)
{
	int cpu;

	wq_watchdog_touched = jiffies;
	for_each_possible_cpu(cpu)
		per_cpu(wq_watchdog_touched_cpu, cpu) = jiffies;
}

static void wq_watchdog_timer_fn(struct timer_list *unused)
{
	unsigned long thresh = READ_ONCE(wq_watchdog_thresh) * HZ;
	bool lockup_detected = false;
	struct worker_pool *pool;
	int pi;

	if (!thresh)
		return;

	rcu_read_lock();

	for_each_pool(pool, pi) {
		unsigned long pool_ts, touched, ts;

		if (list_empty(&pool->worklist))
			continue;

		/* get the latest of pool and touched timestamps */
		pool_ts = READ_ONCE(pool->watchdog_ts);
		touched = READ_ONCE(wq_watchdog_touched);

		if (time_after(pool_ts, touched))
			ts = pool_ts;
		else
			ts = touched;

		if (pool->cpu >= 0) {
			unsigned long cpu_touched =
				READ_ONCE(per_cpu(wq_watchdog_touched_cpu,
						  pool->cpu));
			if (time_after(cpu_touched, ts))
				ts = cpu_touched;
		}

		/* did we stall? */
		if (time_after(jiffies, ts + thresh)) {
			lockup_detected = true;
			pr_emerg("BUG: workqueue lockup - pool");
			pr_cont_pool_info(pool);
			pr_cont(" stuck for %us!\n",
				jiffies_to_msecs(jiffies - pool_ts) / 1000);
		}
	}

	rcu_read_unlock();

	if (lockup_detected)
		show_workqueue_state();

	wq_watchdog_reset_touched();
	mod_timer(&wq_watchdog_timer, jiffies + thresh);
}

notrace void wq_watchdog_touch(int cpu)
{
	if (cpu >= 0)
		per_cpu(wq_watchdog_touched_cpu, cpu) = jiffies;
	else
		wq_watchdog_touched = jiffies;
}

static void wq_watchdog_set_thresh(unsigned long thresh)
{
	wq_watchdog_thresh = 0;
	del_timer_sync(&wq_watchdog_timer);

	if (thresh) {
		wq_watchdog_thresh = thresh;
		wq_watchdog_reset_touched();
		mod_timer(&wq_watchdog_timer, jiffies + thresh * HZ);
	}
}

static int wq_watchdog_param_set_thresh(const char *val,
					const struct kernel_param *kp)
{
	unsigned long thresh;
	int ret;

	ret = kstrtoul(val, 0, &thresh);
	if (ret)
		return ret;

	if (system_wq)
		wq_watchdog_set_thresh(thresh);
	else
		wq_watchdog_thresh = thresh;

	return 0;
}

static const struct kernel_param_ops wq_watchdog_thresh_ops = {
	.set	= wq_watchdog_param_set_thresh,
	.get	= param_get_ulong,
};

module_param_cb(watchdog_thresh, &wq_watchdog_thresh_ops, &wq_watchdog_thresh,
		0644);

static void wq_watchdog_init(void)
{
	timer_setup(&wq_watchdog_timer, wq_watchdog_timer_fn, TIMER_DEFERRABLE);
	wq_watchdog_set_thresh(wq_watchdog_thresh);
}

#else	/* CONFIG_WQ_WATCHDOG */

static inline void wq_watchdog_init(void) { }

#endif	/* CONFIG_WQ_WATCHDOG */

static void __init wq_numa_init(void)
{
	cpumask_var_t *tbl;
	int node, cpu;

	if (num_possible_nodes() <= 1)
		return;

	if (wq_disable_numa) {
		pr_info("workqueue: NUMA affinity support disabled\n");
		return;
	}

	wq_update_unbound_numa_attrs_buf = alloc_workqueue_attrs();
	BUG_ON(!wq_update_unbound_numa_attrs_buf);

	/*
	 * We want masks of possible CPUs of each node which isn't readily
	 * available.  Build one from cpu_to_node() which should have been
	 * fully initialized by now.
	 */
	tbl = kcalloc(nr_node_ids, sizeof(tbl[0]), GFP_KERNEL);
	BUG_ON(!tbl);

	for_each_node(node)
		BUG_ON(!zalloc_cpumask_var_node(&tbl[node], GFP_KERNEL,
				node_online(node) ? node : NUMA_NO_NODE));

	for_each_possible_cpu(cpu) {
		node = cpu_to_node(cpu);
		if (WARN_ON(node == NUMA_NO_NODE)) {
			pr_warn("workqueue: NUMA node mapping not available for cpu%d, disabling NUMA support\n", cpu);
			/* happens iff arch is bonkers, let's just proceed */
			return;
		}
		cpumask_set_cpu(cpu, tbl[node]);
	}

	wq_numa_possible_cpumask = tbl;
	wq_numa_enabled = true;
}

/**
 * workqueue_init_early - early init for workqueue subsystem
 *
 * This is the first half of two-staged workqueue subsystem initialization
 * and invoked as soon as the bare basics - memory allocation, cpumasks and
 * idr are up.  It sets up all the data structures and system workqueues
 * and allows early boot code to create workqueues and queue/cancel work
 * items.  Actual work item execution starts only after kthreads can be
 * created and scheduled right before early initcalls.
 */
int __init workqueue_init_early(void)
{
	int std_nice[NR_STD_WORKER_POOLS] = { 0, HIGHPRI_NICE_LEVEL };
	int hk_flags = HK_FLAG_DOMAIN | HK_FLAG_WQ;
	int i, cpu;

	WARN_ON(__alignof__(struct pool_workqueue) < __alignof__(long long));

	BUG_ON(!alloc_cpumask_var(&wq_unbound_cpumask, GFP_KERNEL));
	cpumask_copy(wq_unbound_cpumask, housekeeping_cpumask(hk_flags));

	pwq_cache = KMEM_CACHE(pool_workqueue, SLAB_PANIC);

	/* initialize CPU pools */
	for_each_possible_cpu(cpu) {
		struct worker_pool *pool;

		i = 0;
		for_each_cpu_worker_pool(pool, cpu) {
			BUG_ON(init_worker_pool(pool));
			pool->cpu = cpu;
			cpumask_copy(pool->attrs->cpumask, cpumask_of(cpu));
			pool->attrs->nice = std_nice[i++];
			pool->node = cpu_to_node(cpu);

			/* alloc pool ID */
			mutex_lock(&wq_pool_mutex);
			BUG_ON(worker_pool_assign_id(pool));
			mutex_unlock(&wq_pool_mutex);
		}
	}

	/* create default unbound and ordered wq attrs */
	for (i = 0; i < NR_STD_WORKER_POOLS; i++) {
		struct workqueue_attrs *attrs;

		BUG_ON(!(attrs = alloc_workqueue_attrs()));
		attrs->nice = std_nice[i];
		unbound_std_wq_attrs[i] = attrs;

		/*
		 * An ordered wq should have only one pwq as ordering is
		 * guaranteed by max_active which is enforced by pwqs.
		 * Turn off NUMA so that dfl_pwq is used for all nodes.
		 */
		BUG_ON(!(attrs = alloc_workqueue_attrs()));
		attrs->nice = std_nice[i];
		attrs->no_numa = true;
		ordered_wq_attrs[i] = attrs;
	}

	system_wq = alloc_workqueue("events", 0, 0);
	system_highpri_wq = alloc_workqueue("events_highpri", WQ_HIGHPRI, 0);
	system_long_wq = alloc_workqueue("events_long", 0, 0);
	system_unbound_wq = alloc_workqueue("events_unbound", WQ_UNBOUND,
					    WQ_UNBOUND_MAX_ACTIVE);
	system_freezable_wq = alloc_workqueue("events_freezable",
					      WQ_FREEZABLE, 0);
	system_power_efficient_wq = alloc_workqueue("events_power_efficient",
					      WQ_POWER_EFFICIENT, 0);
	system_freezable_power_efficient_wq = alloc_workqueue("events_freezable_power_efficient",
					      WQ_FREEZABLE | WQ_POWER_EFFICIENT,
					      0);
	BUG_ON(!system_wq || !system_highpri_wq || !system_long_wq ||
	       !system_unbound_wq || !system_freezable_wq ||
	       !system_power_efficient_wq ||
	       !system_freezable_power_efficient_wq);

	return 0;
}

/**
 * workqueue_init - bring workqueue subsystem fully online
 *
 * This is the latter half of two-staged workqueue subsystem initialization
 * and invoked as soon as kthreads can be created and scheduled.
 * Workqueues have been created and work items queued on them, but there
 * are no kworkers executing the work items yet.  Populate the worker pools
 * with the initial workers and enable future kworker creations.
 */
int __init workqueue_init(void)
{
	struct workqueue_struct *wq;
	struct worker_pool *pool;
	int cpu, bkt;

	/*
	 * It'd be simpler to initialize NUMA in workqueue_init_early() but
	 * CPU to node mapping may not be available that early on some
	 * archs such as power and arm64.  As per-cpu pools created
	 * previously could be missing node hint and unbound pools NUMA
	 * affinity, fix them up.
	 *
	 * Also, while iterating workqueues, create rescuers if requested.
	 */
	wq_numa_init();

	mutex_lock(&wq_pool_mutex);

	for_each_possible_cpu(cpu) {
		for_each_cpu_worker_pool(pool, cpu) {
			pool->node = cpu_to_node(cpu);
		}
	}

	list_for_each_entry(wq, &workqueues, list) {
		wq_update_unbound_numa(wq, smp_processor_id(), true);
		WARN(init_rescuer(wq),
		     "workqueue: failed to create early rescuer for %s",
		     wq->name);
	}

	mutex_unlock(&wq_pool_mutex);

	/* create the initial workers */
	for_each_online_cpu(cpu) {
		for_each_cpu_worker_pool(pool, cpu) {
			pool->flags &= ~POOL_DISASSOCIATED;
			BUG_ON(!create_worker(pool));
		}
	}

	hash_for_each(unbound_pool_hash, bkt, pool, hash_node)
		BUG_ON(!create_worker(pool));

	wq_online = true;
	wq_watchdog_init();

	return 0;
}<|MERGE_RESOLUTION|>--- conflicted
+++ resolved
@@ -49,8 +49,6 @@
 #include <linux/uaccess.h>
 #include <linux/sched/isolation.h>
 #include <linux/nmi.h>
-#include <linux/locallock.h>
-#include <linux/delay.h>
 
 #include "workqueue_internal.h"
 
@@ -125,11 +123,6 @@
  *    cpu or grabbing pool->lock is enough for read access.  If
  *    POOL_DISASSOCIATED is set, it's identical to L.
  *
- *    On RT we need the extra protection via rt_lock_idle_list() for
- *    the list manipulations against read access from
- *    wq_worker_sleeping(). All other places are nicely serialized via
- *    pool->lock.
- *
  * A: wq_pool_attach_mutex protected.
  *
  * PL: wq_pool_mutex protected.
@@ -357,8 +350,6 @@
 struct workqueue_struct *system_freezable_power_efficient_wq __read_mostly;
 EXPORT_SYMBOL_GPL(system_freezable_power_efficient_wq);
 
-static DEFINE_LOCAL_IRQ_LOCK(pendingb_lock);
-
 static int worker_thread(void *__worker);
 static void workqueue_sysfs_unregister(struct workqueue_struct *wq);
 
@@ -434,31 +425,6 @@
 	list_for_each_entry_rcu((pwq), &(wq)->pwqs, pwqs_node)		\
 		if (({ assert_rcu_or_wq_mutex(wq); false; })) { }	\
 		else
-
-#ifdef CONFIG_PREEMPT_RT_BASE
-static inline void rt_lock_idle_list(struct worker_pool *pool)
-{
-	preempt_disable();
-}
-static inline void rt_unlock_idle_list(struct worker_pool *pool)
-{
-	preempt_enable();
-}
-static inline void sched_lock_idle_list(struct worker_pool *pool) { }
-static inline void sched_unlock_idle_list(struct worker_pool *pool) { }
-#else
-static inline void rt_lock_idle_list(struct worker_pool *pool) { }
-static inline void rt_unlock_idle_list(struct worker_pool *pool) { }
-static inline void sched_lock_idle_list(struct worker_pool *pool)
-{
-	spin_lock_irq(&pool->lock);
-}
-static inline void sched_unlock_idle_list(struct worker_pool *pool)
-{
-	spin_unlock_irq(&pool->lock);
-}
-#endif
-
 
 #ifdef CONFIG_DEBUG_OBJECTS_WORK
 
@@ -866,16 +832,10 @@
  */
 static void wake_up_worker(struct worker_pool *pool)
 {
-	struct worker *worker;
-
-	rt_lock_idle_list(pool);
-
-	worker = first_idle_worker(pool);
+	struct worker *worker = first_idle_worker(pool);
 
 	if (likely(worker))
 		wake_up_process(worker->task);
-
-	rt_unlock_idle_list(pool);
 }
 
 /**
@@ -904,11 +864,7 @@
  */
 void wq_worker_sleeping(struct task_struct *task)
 {
-<<<<<<< HEAD
-	struct worker *worker = kthread_data(task);
-=======
 	struct worker *next, *worker = kthread_data(task);
->>>>>>> 815b9c8d
 	struct worker_pool *pool;
 
 	/*
@@ -925,30 +881,26 @@
 		return;
 
 	worker->sleeping = 1;
-<<<<<<< HEAD
-=======
 	raw_spin_lock_irq(&pool->lock);
->>>>>>> 815b9c8d
 
 	/*
 	 * The counterpart of the following dec_and_test, implied mb,
 	 * worklist not empty test sequence is in insert_work().
 	 * Please read comment there.
+	 *
+	 * NOT_RUNNING is clear.  This means that we're bound to and
+	 * running on the local cpu w/ rq lock held and preemption
+	 * disabled, which in turn means that none else could be
+	 * manipulating idle_list, so dereferencing idle_list without pool
+	 * lock is safe.
 	 */
 	if (atomic_dec_and_test(&pool->nr_running) &&
 	    !list_empty(&pool->worklist)) {
-<<<<<<< HEAD
-		sched_lock_idle_list(pool);
-		wake_up_worker(pool);
-		sched_unlock_idle_list(pool);
-	}
-=======
 		next = first_idle_worker(pool);
 		if (next)
 			wake_up_process(next->task);
 	}
 	raw_spin_unlock_irq(&pool->lock);
->>>>>>> 815b9c8d
 }
 
 /**
@@ -1145,17 +1097,9 @@
 		 * As both pwqs and pools are RCU protected, the
 		 * following lock operations are safe.
 		 */
-<<<<<<< HEAD
-		rcu_read_lock();
-		local_spin_lock_irq(pendingb_lock, &pwq->pool->lock);
-		put_pwq(pwq);
-		local_spin_unlock_irq(pendingb_lock, &pwq->pool->lock);
-		rcu_read_unlock();
-=======
 		raw_spin_lock_irq(&pwq->pool->lock);
 		put_pwq(pwq);
 		raw_spin_unlock_irq(&pwq->pool->lock);
->>>>>>> 815b9c8d
 	}
 }
 
@@ -1259,7 +1203,7 @@
 	struct worker_pool *pool;
 	struct pool_workqueue *pwq;
 
-	local_lock_irqsave(pendingb_lock, *flags);
+	local_irq_save(*flags);
 
 	/* try to steal the timer if it exists */
 	if (is_dwork) {
@@ -1316,25 +1260,17 @@
 		/* work->data points to pwq iff queued, point to pool */
 		set_work_pool_and_keep_pending(work, pool->id);
 
-<<<<<<< HEAD
-		spin_unlock(&pool->lock);
-=======
 		raw_spin_unlock(&pool->lock);
->>>>>>> 815b9c8d
 		rcu_read_unlock();
 		return 1;
 	}
 	raw_spin_unlock(&pool->lock);
 fail:
 	rcu_read_unlock();
-<<<<<<< HEAD
-	local_unlock_irqrestore(pendingb_lock, *flags);
-=======
 	local_irq_restore(*flags);
->>>>>>> 815b9c8d
 	if (work_is_canceling(work))
 		return -ENOENT;
-	cpu_chill();
+	cpu_relax();
 	return -EAGAIN;
 }
 
@@ -1436,13 +1372,7 @@
 	 * queued or lose PENDING.  Grabbing PENDING and queueing should
 	 * happen with IRQ disabled.
 	 */
-#ifndef CONFIG_PREEMPT_RT_FULL
-	/*
-	 * nort: On RT the "interrupts-disabled" rule has been replaced with
-	 * pendingb_lock.
-	 */
 	lockdep_assert_irqs_disabled();
-#endif
 
 	debug_work_activate(work);
 
@@ -1529,11 +1459,7 @@
 	insert_work(pwq, work, worklist, work_flags);
 
 out:
-<<<<<<< HEAD
-	spin_unlock(&pwq->pool->lock);
-=======
 	raw_spin_unlock(&pwq->pool->lock);
->>>>>>> 815b9c8d
 	rcu_read_unlock();
 }
 
@@ -1554,14 +1480,14 @@
 	bool ret = false;
 	unsigned long flags;
 
-	local_lock_irqsave(pendingb_lock,flags);
+	local_irq_save(flags);
 
 	if (!test_and_set_bit(WORK_STRUCT_PENDING_BIT, work_data_bits(work))) {
 		__queue_work(cpu, wq, work);
 		ret = true;
 	}
 
-	local_unlock_irqrestore(pendingb_lock, flags);
+	local_irq_restore(flags);
 	return ret;
 }
 EXPORT_SYMBOL(queue_work_on);
@@ -1571,17 +1497,9 @@
 	struct delayed_work *dwork = from_timer(dwork, t, timer);
 	unsigned long flags;
 
-<<<<<<< HEAD
-	/* XXX */
-	/* local_lock(pendingb_lock); */
-	/* should have been called from irqsafe timer with irq already off */
-	__queue_work(dwork->cpu, dwork->wq, &dwork->work);
-	/* local_unlock(pendingb_lock); */
-=======
 	local_irq_save(flags);
 	__queue_work(dwork->cpu, dwork->wq, &dwork->work);
 	local_irq_restore(flags);
->>>>>>> 815b9c8d
 }
 EXPORT_SYMBOL(delayed_work_timer_fn);
 
@@ -1636,14 +1554,14 @@
 	unsigned long flags;
 
 	/* read the comment in __queue_work() */
-	local_lock_irqsave(pendingb_lock, flags);
+	local_irq_save(flags);
 
 	if (!test_and_set_bit(WORK_STRUCT_PENDING_BIT, work_data_bits(work))) {
 		__queue_delayed_work(cpu, wq, dwork, delay);
 		ret = true;
 	}
 
-	local_unlock_irqrestore(pendingb_lock, flags);
+	local_irq_restore(flags);
 	return ret;
 }
 EXPORT_SYMBOL(queue_delayed_work_on);
@@ -1678,7 +1596,7 @@
 
 	if (likely(ret >= 0)) {
 		__queue_delayed_work(cpu, wq, dwork, delay);
-		local_unlock_irqrestore(pendingb_lock, flags);
+		local_irq_restore(flags);
 	}
 
 	/* -ENOENT from try_to_grab_pending() becomes %true */
@@ -1689,12 +1607,11 @@
 static void rcu_work_rcufn(struct rcu_head *rcu)
 {
 	struct rcu_work *rwork = container_of(rcu, struct rcu_work, rcu);
-	unsigned long flags;
 
 	/* read the comment in __queue_work() */
-	local_lock_irqsave(pendingb_lock, flags);
+	local_irq_disable();
 	__queue_work(WORK_CPU_UNBOUND, rwork->wq, &rwork->work);
-	local_unlock_irqrestore(pendingb_lock, flags);
+	local_irq_enable();
 }
 
 /**
@@ -1746,9 +1663,7 @@
 	worker->last_active = jiffies;
 
 	/* idle_list is LIFO */
-	rt_lock_idle_list(pool);
 	list_add(&worker->entry, &pool->idle_list);
-	rt_unlock_idle_list(pool);
 
 	if (too_many_workers(pool) && !timer_pending(&pool->idle_timer))
 		mod_timer(&pool->idle_timer, jiffies + IDLE_WORKER_TIMEOUT);
@@ -1781,9 +1696,7 @@
 		return;
 	worker_clr_flags(worker, WORKER_IDLE);
 	pool->nr_idle--;
-	rt_lock_idle_list(pool);
 	list_del_init(&worker->entry);
-	rt_unlock_idle_list(pool);
 }
 
 static struct worker *alloc_worker(int node)
@@ -1951,9 +1864,7 @@
 	pool->nr_workers--;
 	pool->nr_idle--;
 
-	rt_lock_idle_list(pool);
 	list_del_init(&worker->entry);
-	rt_unlock_idle_list(pool);
 	worker->flags |= WORKER_DIE;
 	wake_up_process(worker->task);
 }
@@ -2959,11 +2870,7 @@
 		return false;
 	}
 
-<<<<<<< HEAD
-	spin_lock_irq(&pool->lock);
-=======
 	raw_spin_lock_irq(&pool->lock);
->>>>>>> 815b9c8d
 	/* see the comment in try_to_grab_pending() with the same code */
 	pwq = get_work_pwq(work);
 	if (pwq) {
@@ -2998,11 +2905,7 @@
 	rcu_read_unlock();
 	return true;
 already_gone:
-<<<<<<< HEAD
-	spin_unlock_irq(&pool->lock);
-=======
 	raw_spin_unlock_irq(&pool->lock);
->>>>>>> 815b9c8d
 	rcu_read_unlock();
 	return false;
 }
@@ -3103,7 +3006,7 @@
 
 	/* tell other tasks trying to grab @work to back off */
 	mark_work_canceling(work);
-	local_unlock_irqrestore(pendingb_lock, flags);
+	local_irq_restore(flags);
 
 	/*
 	 * This allows canceling during early boot.  We know that @work
@@ -3164,10 +3067,10 @@
  */
 bool flush_delayed_work(struct delayed_work *dwork)
 {
-	local_lock_irq(pendingb_lock);
+	local_irq_disable();
 	if (del_timer_sync(&dwork->timer))
 		__queue_work(dwork->cpu, dwork->wq, &dwork->work);
-	local_unlock_irq(pendingb_lock);
+	local_irq_enable();
 	return flush_work(&dwork->work);
 }
 EXPORT_SYMBOL(flush_delayed_work);
@@ -3205,7 +3108,7 @@
 		return false;
 
 	set_work_pool_and_clear_pending(work, get_work_pool_id(work));
-	local_unlock_irqrestore(pendingb_lock, flags);
+	local_irq_restore(flags);
 	return ret;
 }
 
@@ -4469,17 +4372,10 @@
 	rcu_read_lock();
 	pool = get_work_pool(work);
 	if (pool) {
-<<<<<<< HEAD
-		spin_lock_irqsave(&pool->lock, flags);
-		if (find_worker_executing_work(pool, work))
-			ret |= WORK_BUSY_RUNNING;
-		spin_unlock_irqrestore(&pool->lock, flags);
-=======
 		raw_spin_lock_irqsave(&pool->lock, flags);
 		if (find_worker_executing_work(pool, work))
 			ret |= WORK_BUSY_RUNNING;
 		raw_spin_unlock_irqrestore(&pool->lock, flags);
->>>>>>> 815b9c8d
 	}
 	rcu_read_unlock();
 
