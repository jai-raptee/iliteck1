/*
 *	Linux INET6 implementation
 *	FIB front-end.
 *
 *	Authors:
 *	Pedro Roque		<roque@di.fc.ul.pt>
 *
 *	This program is free software; you can redistribute it and/or
 *      modify it under the terms of the GNU General Public License
 *      as published by the Free Software Foundation; either version
 *      2 of the License, or (at your option) any later version.
 */

/*	Changes:
 *
 *	YOSHIFUJI Hideaki @USAGI
 *		reworked default router selection.
 *		- respect outgoing interface
 *		- select from (probably) reachable routers (i.e.
 *		routers in REACHABLE, STALE, DELAY or PROBE states).
 *		- always select the same router if it is (probably)
 *		reachable.  otherwise, round-robin the list.
 *	Ville Nuorvala
 *		Fixed routing subtrees.
 */

#define pr_fmt(fmt) "IPv6: " fmt

#include <linux/capability.h>
#include <linux/errno.h>
#include <linux/export.h>
#include <linux/types.h>
#include <linux/times.h>
#include <linux/socket.h>
#include <linux/sockios.h>
#include <linux/net.h>
#include <linux/route.h>
#include <linux/netdevice.h>
#include <linux/in6.h>
#include <linux/mroute6.h>
#include <linux/init.h>
#include <linux/if_arp.h>
#include <linux/proc_fs.h>
#include <linux/seq_file.h>
#include <linux/nsproxy.h>
#include <linux/slab.h>
#include <net/net_namespace.h>
#include <net/snmp.h>
#include <net/ipv6.h>
#include <net/ip6_fib.h>
#include <net/ip6_route.h>
#include <net/ndisc.h>
#include <net/addrconf.h>
#include <net/tcp.h>
#include <linux/rtnetlink.h>
#include <net/dst.h>
#include <net/dst_metadata.h>
#include <net/xfrm.h>
#include <net/netevent.h>
#include <net/netlink.h>
#include <net/nexthop.h>
#include <net/lwtunnel.h>
#include <net/ip_tunnels.h>

#include <asm/uaccess.h>

#ifdef CONFIG_SYSCTL
#include <linux/sysctl.h>
#endif

enum rt6_nud_state {
	RT6_NUD_FAIL_HARD = -3,
	RT6_NUD_FAIL_PROBE = -2,
	RT6_NUD_FAIL_DO_RR = -1,
	RT6_NUD_SUCCEED = 1
};

static void ip6_rt_copy_init(struct rt6_info *rt, struct rt6_info *ort);
static struct dst_entry	*ip6_dst_check(struct dst_entry *dst, u32 cookie);
static unsigned int	 ip6_default_advmss(const struct dst_entry *dst);
static unsigned int	 ip6_mtu(const struct dst_entry *dst);
static struct dst_entry *ip6_negative_advice(struct dst_entry *);
static void		ip6_dst_destroy(struct dst_entry *);
static void		ip6_dst_ifdown(struct dst_entry *,
				       struct net_device *dev, int how);
static int		 ip6_dst_gc(struct dst_ops *ops);

static int		ip6_pkt_discard(struct sk_buff *skb);
static int		ip6_pkt_discard_out(struct sock *sk, struct sk_buff *skb);
static int		ip6_pkt_prohibit(struct sk_buff *skb);
static int		ip6_pkt_prohibit_out(struct sock *sk, struct sk_buff *skb);
static void		ip6_link_failure(struct sk_buff *skb);
static void		ip6_rt_update_pmtu(struct dst_entry *dst, struct sock *sk,
					   struct sk_buff *skb, u32 mtu);
static void		rt6_do_redirect(struct dst_entry *dst, struct sock *sk,
					struct sk_buff *skb);
static void		rt6_dst_from_metrics_check(struct rt6_info *rt);
static int rt6_score_route(struct rt6_info *rt, int oif, int strict);

#ifdef CONFIG_IPV6_ROUTE_INFO
static struct rt6_info *rt6_add_route_info(struct net *net,
					   const struct in6_addr *prefix, int prefixlen,
					   const struct in6_addr *gwaddr, int ifindex,
					   unsigned int pref);
static struct rt6_info *rt6_get_route_info(struct net *net,
					   const struct in6_addr *prefix, int prefixlen,
					   const struct in6_addr *gwaddr, int ifindex);
#endif

struct uncached_list {
	spinlock_t		lock;
	struct list_head	head;
};

static DEFINE_PER_CPU_ALIGNED(struct uncached_list, rt6_uncached_list);

static void rt6_uncached_list_add(struct rt6_info *rt)
{
	struct uncached_list *ul = raw_cpu_ptr(&rt6_uncached_list);

	rt->dst.flags |= DST_NOCACHE;
	rt->rt6i_uncached_list = ul;

	spin_lock_bh(&ul->lock);
	list_add_tail(&rt->rt6i_uncached, &ul->head);
	spin_unlock_bh(&ul->lock);
}

static void rt6_uncached_list_del(struct rt6_info *rt)
{
	if (!list_empty(&rt->rt6i_uncached)) {
		struct uncached_list *ul = rt->rt6i_uncached_list;

		spin_lock_bh(&ul->lock);
		list_del(&rt->rt6i_uncached);
		spin_unlock_bh(&ul->lock);
	}
}

static void rt6_uncached_list_flush_dev(struct net *net, struct net_device *dev)
{
	struct net_device *loopback_dev = net->loopback_dev;
	int cpu;

	for_each_possible_cpu(cpu) {
		struct uncached_list *ul = per_cpu_ptr(&rt6_uncached_list, cpu);
		struct rt6_info *rt;

		spin_lock_bh(&ul->lock);
		list_for_each_entry(rt, &ul->head, rt6i_uncached) {
			struct inet6_dev *rt_idev = rt->rt6i_idev;
			struct net_device *rt_dev = rt->dst.dev;

			if (rt_idev && (rt_idev->dev == dev || !dev) &&
			    rt_idev->dev != loopback_dev) {
				rt->rt6i_idev = in6_dev_get(loopback_dev);
				in6_dev_put(rt_idev);
			}

			if (rt_dev && (rt_dev == dev || !dev) &&
			    rt_dev != loopback_dev) {
				rt->dst.dev = loopback_dev;
				dev_hold(rt->dst.dev);
				dev_put(rt_dev);
			}
		}
		spin_unlock_bh(&ul->lock);
	}
}

static u32 *rt6_pcpu_cow_metrics(struct rt6_info *rt)
{
	return dst_metrics_write_ptr(rt->dst.from);
}

static u32 *ipv6_cow_metrics(struct dst_entry *dst, unsigned long old)
{
	struct rt6_info *rt = (struct rt6_info *)dst;

	if (rt->rt6i_flags & RTF_PCPU)
		return rt6_pcpu_cow_metrics(rt);
	else if (rt->rt6i_flags & RTF_CACHE)
		return NULL;
	else
		return dst_cow_metrics_generic(dst, old);
}

static inline const void *choose_neigh_daddr(struct rt6_info *rt,
					     struct sk_buff *skb,
					     const void *daddr)
{
	struct in6_addr *p = &rt->rt6i_gateway;

	if (!ipv6_addr_any(p))
		return (const void *) p;
	else if (skb)
		return &ipv6_hdr(skb)->daddr;
	return daddr;
}

static struct neighbour *ip6_neigh_lookup(const struct dst_entry *dst,
					  struct sk_buff *skb,
					  const void *daddr)
{
	struct rt6_info *rt = (struct rt6_info *) dst;
	struct neighbour *n;

	daddr = choose_neigh_daddr(rt, skb, daddr);
	n = __ipv6_neigh_lookup(dst->dev, daddr);
	if (n)
		return n;
	return neigh_create(&nd_tbl, daddr, dst->dev);
}

static struct dst_ops ip6_dst_ops_template = {
	.family			=	AF_INET6,
	.gc			=	ip6_dst_gc,
	.gc_thresh		=	1024,
	.check			=	ip6_dst_check,
	.default_advmss		=	ip6_default_advmss,
	.mtu			=	ip6_mtu,
	.cow_metrics		=	ipv6_cow_metrics,
	.destroy		=	ip6_dst_destroy,
	.ifdown			=	ip6_dst_ifdown,
	.negative_advice	=	ip6_negative_advice,
	.link_failure		=	ip6_link_failure,
	.update_pmtu		=	ip6_rt_update_pmtu,
	.redirect		=	rt6_do_redirect,
	.local_out		=	__ip6_local_out,
	.neigh_lookup		=	ip6_neigh_lookup,
};

static unsigned int ip6_blackhole_mtu(const struct dst_entry *dst)
{
	unsigned int mtu = dst_metric_raw(dst, RTAX_MTU);

	return mtu ? : dst->dev->mtu;
}

static void ip6_rt_blackhole_update_pmtu(struct dst_entry *dst, struct sock *sk,
					 struct sk_buff *skb, u32 mtu)
{
}

static void ip6_rt_blackhole_redirect(struct dst_entry *dst, struct sock *sk,
				      struct sk_buff *skb)
{
}

static u32 *ip6_rt_blackhole_cow_metrics(struct dst_entry *dst,
					 unsigned long old)
{
	return NULL;
}

static struct dst_ops ip6_dst_blackhole_ops = {
	.family			=	AF_INET6,
	.destroy		=	ip6_dst_destroy,
	.check			=	ip6_dst_check,
	.mtu			=	ip6_blackhole_mtu,
	.default_advmss		=	ip6_default_advmss,
	.update_pmtu		=	ip6_rt_blackhole_update_pmtu,
	.redirect		=	ip6_rt_blackhole_redirect,
	.cow_metrics		=	ip6_rt_blackhole_cow_metrics,
	.neigh_lookup		=	ip6_neigh_lookup,
};

static const u32 ip6_template_metrics[RTAX_MAX] = {
	[RTAX_HOPLIMIT - 1] = 0,
};

static const struct rt6_info ip6_null_entry_template = {
	.dst = {
		.__refcnt	= ATOMIC_INIT(1),
		.__use		= 1,
		.obsolete	= DST_OBSOLETE_FORCE_CHK,
		.error		= -ENETUNREACH,
		.input		= ip6_pkt_discard,
		.output		= ip6_pkt_discard_out,
	},
	.rt6i_flags	= (RTF_REJECT | RTF_NONEXTHOP),
	.rt6i_protocol  = RTPROT_KERNEL,
	.rt6i_metric	= ~(u32) 0,
	.rt6i_ref	= ATOMIC_INIT(1),
};

#ifdef CONFIG_IPV6_MULTIPLE_TABLES

static const struct rt6_info ip6_prohibit_entry_template = {
	.dst = {
		.__refcnt	= ATOMIC_INIT(1),
		.__use		= 1,
		.obsolete	= DST_OBSOLETE_FORCE_CHK,
		.error		= -EACCES,
		.input		= ip6_pkt_prohibit,
		.output		= ip6_pkt_prohibit_out,
	},
	.rt6i_flags	= (RTF_REJECT | RTF_NONEXTHOP),
	.rt6i_protocol  = RTPROT_KERNEL,
	.rt6i_metric	= ~(u32) 0,
	.rt6i_ref	= ATOMIC_INIT(1),
};

static const struct rt6_info ip6_blk_hole_entry_template = {
	.dst = {
		.__refcnt	= ATOMIC_INIT(1),
		.__use		= 1,
		.obsolete	= DST_OBSOLETE_FORCE_CHK,
		.error		= -EINVAL,
		.input		= dst_discard,
		.output		= dst_discard_sk,
	},
	.rt6i_flags	= (RTF_REJECT | RTF_NONEXTHOP),
	.rt6i_protocol  = RTPROT_KERNEL,
	.rt6i_metric	= ~(u32) 0,
	.rt6i_ref	= ATOMIC_INIT(1),
};

#endif

/* allocate dst with ip6_dst_ops */
static struct rt6_info *__ip6_dst_alloc(struct net *net,
					struct net_device *dev,
					int flags)
{
	struct rt6_info *rt = dst_alloc(&net->ipv6.ip6_dst_ops, dev,
					0, DST_OBSOLETE_FORCE_CHK, flags);

	if (rt) {
		struct dst_entry *dst = &rt->dst;

		memset(dst + 1, 0, sizeof(*rt) - sizeof(*dst));
		INIT_LIST_HEAD(&rt->rt6i_siblings);
		INIT_LIST_HEAD(&rt->rt6i_uncached);
	}
	return rt;
}

static struct rt6_info *ip6_dst_alloc(struct net *net,
				      struct net_device *dev,
				      int flags)
{
	struct rt6_info *rt = __ip6_dst_alloc(net, dev, flags);

	if (rt) {
		rt->rt6i_pcpu = alloc_percpu_gfp(struct rt6_info *, GFP_ATOMIC);
		if (rt->rt6i_pcpu) {
			int cpu;

			for_each_possible_cpu(cpu) {
				struct rt6_info **p;

				p = per_cpu_ptr(rt->rt6i_pcpu, cpu);
				/* no one shares rt */
				*p =  NULL;
			}
		} else {
			dst_destroy((struct dst_entry *)rt);
			return NULL;
		}
	}

	return rt;
}

static void ip6_dst_destroy(struct dst_entry *dst)
{
	struct rt6_info *rt = (struct rt6_info *)dst;
	struct dst_entry *from = dst->from;
	struct inet6_dev *idev;

	dst_destroy_metrics_generic(dst);
	free_percpu(rt->rt6i_pcpu);
	rt6_uncached_list_del(rt);

	idev = rt->rt6i_idev;
	if (idev) {
		rt->rt6i_idev = NULL;
		in6_dev_put(idev);
	}

	dst->from = NULL;
	dst_release(from);
}

static void ip6_dst_ifdown(struct dst_entry *dst, struct net_device *dev,
			   int how)
{
	struct rt6_info *rt = (struct rt6_info *)dst;
	struct inet6_dev *idev = rt->rt6i_idev;
	struct net_device *loopback_dev =
		dev_net(dev)->loopback_dev;

	if (dev != loopback_dev) {
		if (idev && idev->dev == dev) {
			struct inet6_dev *loopback_idev =
				in6_dev_get(loopback_dev);
			if (loopback_idev) {
				rt->rt6i_idev = loopback_idev;
				in6_dev_put(idev);
			}
		}
	}
}

static bool rt6_check_expired(const struct rt6_info *rt)
{
	if (rt->rt6i_flags & RTF_EXPIRES) {
		if (time_after(jiffies, rt->dst.expires))
			return true;
	} else if (rt->dst.from) {
		return rt6_check_expired((struct rt6_info *) rt->dst.from);
	}
	return false;
}

/* Multipath route selection:
 *   Hash based function using packet header and flowlabel.
 * Adapted from fib_info_hashfn()
 */
static int rt6_info_hash_nhsfn(unsigned int candidate_count,
			       const struct flowi6 *fl6)
{
	unsigned int val = fl6->flowi6_proto;

	val ^= ipv6_addr_hash(&fl6->daddr);
	val ^= ipv6_addr_hash(&fl6->saddr);

	/* Work only if this not encapsulated */
	switch (fl6->flowi6_proto) {
	case IPPROTO_UDP:
	case IPPROTO_TCP:
	case IPPROTO_SCTP:
		val ^= (__force u16)fl6->fl6_sport;
		val ^= (__force u16)fl6->fl6_dport;
		break;

	case IPPROTO_ICMPV6:
		val ^= (__force u16)fl6->fl6_icmp_type;
		val ^= (__force u16)fl6->fl6_icmp_code;
		break;
	}
	/* RFC6438 recommands to use flowlabel */
	val ^= (__force u32)fl6->flowlabel;

	/* Perhaps, we need to tune, this function? */
	val = val ^ (val >> 7) ^ (val >> 12);
	return val % candidate_count;
}

static struct rt6_info *rt6_multipath_select(struct rt6_info *match,
					     struct flowi6 *fl6, int oif,
					     int strict)
{
	struct rt6_info *sibling, *next_sibling;
	int route_choosen;

	route_choosen = rt6_info_hash_nhsfn(match->rt6i_nsiblings + 1, fl6);
	/* Don't change the route, if route_choosen == 0
	 * (siblings does not include ourself)
	 */
	if (route_choosen)
		list_for_each_entry_safe(sibling, next_sibling,
				&match->rt6i_siblings, rt6i_siblings) {
			route_choosen--;
			if (route_choosen == 0) {
				if (rt6_score_route(sibling, oif, strict) < 0)
					break;
				match = sibling;
				break;
			}
		}
	return match;
}

/*
 *	Route lookup. Any table->tb6_lock is implied.
 */

static inline struct rt6_info *rt6_device_match(struct net *net,
						    struct rt6_info *rt,
						    const struct in6_addr *saddr,
						    int oif,
						    int flags)
{
	struct rt6_info *local = NULL;
	struct rt6_info *sprt;

	if (!oif && ipv6_addr_any(saddr))
		goto out;

	for (sprt = rt; sprt; sprt = sprt->dst.rt6_next) {
		struct net_device *dev = sprt->dst.dev;

		if (oif) {
			if (dev->ifindex == oif)
				return sprt;
			if (dev->flags & IFF_LOOPBACK) {
				if (!sprt->rt6i_idev ||
				    sprt->rt6i_idev->dev->ifindex != oif) {
					if (flags & RT6_LOOKUP_F_IFACE && oif)
						continue;
					if (local && (!oif ||
						      local->rt6i_idev->dev->ifindex == oif))
						continue;
				}
				local = sprt;
			}
		} else {
			if (ipv6_chk_addr(net, saddr, dev,
					  flags & RT6_LOOKUP_F_IFACE))
				return sprt;
		}
	}

	if (oif) {
		if (local)
			return local;

		if (flags & RT6_LOOKUP_F_IFACE)
			return net->ipv6.ip6_null_entry;
	}
out:
	return rt;
}

#ifdef CONFIG_IPV6_ROUTER_PREF
struct __rt6_probe_work {
	struct work_struct work;
	struct in6_addr target;
	struct net_device *dev;
};

static void rt6_probe_deferred(struct work_struct *w)
{
	struct in6_addr mcaddr;
	struct __rt6_probe_work *work =
		container_of(w, struct __rt6_probe_work, work);

	addrconf_addr_solict_mult(&work->target, &mcaddr);
	ndisc_send_ns(work->dev, NULL, &work->target, &mcaddr, NULL, NULL);
	dev_put(work->dev);
	kfree(work);
}

static void rt6_probe(struct rt6_info *rt)
{
	struct __rt6_probe_work *work;
	struct neighbour *neigh;
	/*
	 * Okay, this does not seem to be appropriate
	 * for now, however, we need to check if it
	 * is really so; aka Router Reachability Probing.
	 *
	 * Router Reachability Probe MUST be rate-limited
	 * to no more than one per minute.
	 */
	if (!rt || !(rt->rt6i_flags & RTF_GATEWAY))
		return;
	rcu_read_lock_bh();
	neigh = __ipv6_neigh_lookup_noref(rt->dst.dev, &rt->rt6i_gateway);
	if (neigh) {
		if (neigh->nud_state & NUD_VALID)
			goto out;

		work = NULL;
		write_lock(&neigh->lock);
		if (!(neigh->nud_state & NUD_VALID) &&
		    time_after(jiffies,
			       neigh->updated +
			       rt->rt6i_idev->cnf.rtr_probe_interval)) {
			work = kmalloc(sizeof(*work), GFP_ATOMIC);
			if (work)
				__neigh_set_probe_once(neigh);
		}
		write_unlock(&neigh->lock);
	} else {
		work = kmalloc(sizeof(*work), GFP_ATOMIC);
	}

	if (work) {
		INIT_WORK(&work->work, rt6_probe_deferred);
		work->target = rt->rt6i_gateway;
		dev_hold(rt->dst.dev);
		work->dev = rt->dst.dev;
		schedule_work(&work->work);
	}

out:
	rcu_read_unlock_bh();
}
#else
static inline void rt6_probe(struct rt6_info *rt)
{
}
#endif

/*
 * Default Router Selection (RFC 2461 6.3.6)
 */
static inline int rt6_check_dev(struct rt6_info *rt, int oif)
{
	struct net_device *dev = rt->dst.dev;
	if (!oif || dev->ifindex == oif)
		return 2;
	if ((dev->flags & IFF_LOOPBACK) &&
	    rt->rt6i_idev && rt->rt6i_idev->dev->ifindex == oif)
		return 1;
	return 0;
}

static inline enum rt6_nud_state rt6_check_neigh(struct rt6_info *rt)
{
	struct neighbour *neigh;
	enum rt6_nud_state ret = RT6_NUD_FAIL_HARD;

	if (rt->rt6i_flags & RTF_NONEXTHOP ||
	    !(rt->rt6i_flags & RTF_GATEWAY))
		return RT6_NUD_SUCCEED;

	rcu_read_lock_bh();
	neigh = __ipv6_neigh_lookup_noref(rt->dst.dev, &rt->rt6i_gateway);
	if (neigh) {
		read_lock(&neigh->lock);
		if (neigh->nud_state & NUD_VALID)
			ret = RT6_NUD_SUCCEED;
#ifdef CONFIG_IPV6_ROUTER_PREF
		else if (!(neigh->nud_state & NUD_FAILED))
			ret = RT6_NUD_SUCCEED;
		else
			ret = RT6_NUD_FAIL_PROBE;
#endif
		read_unlock(&neigh->lock);
	} else {
		ret = IS_ENABLED(CONFIG_IPV6_ROUTER_PREF) ?
		      RT6_NUD_SUCCEED : RT6_NUD_FAIL_DO_RR;
	}
	rcu_read_unlock_bh();

	return ret;
}

static int rt6_score_route(struct rt6_info *rt, int oif,
			   int strict)
{
	int m;

	m = rt6_check_dev(rt, oif);
	if (!m && (strict & RT6_LOOKUP_F_IFACE))
		return RT6_NUD_FAIL_HARD;
#ifdef CONFIG_IPV6_ROUTER_PREF
	m |= IPV6_DECODE_PREF(IPV6_EXTRACT_PREF(rt->rt6i_flags)) << 2;
#endif
	if (strict & RT6_LOOKUP_F_REACHABLE) {
		int n = rt6_check_neigh(rt);
		if (n < 0)
			return n;
	}
	return m;
}

static struct rt6_info *find_match(struct rt6_info *rt, int oif, int strict,
				   int *mpri, struct rt6_info *match,
				   bool *do_rr)
{
	int m;
	bool match_do_rr = false;
	struct inet6_dev *idev = rt->rt6i_idev;
	struct net_device *dev = rt->dst.dev;

	if (dev && !netif_carrier_ok(dev) &&
	    idev->cnf.ignore_routes_with_linkdown)
		goto out;

	if (rt6_check_expired(rt))
		goto out;

	m = rt6_score_route(rt, oif, strict);
	if (m == RT6_NUD_FAIL_DO_RR) {
		match_do_rr = true;
		m = 0; /* lowest valid score */
	} else if (m == RT6_NUD_FAIL_HARD) {
		goto out;
	}

	if (strict & RT6_LOOKUP_F_REACHABLE)
		rt6_probe(rt);

	/* note that m can be RT6_NUD_FAIL_PROBE at this point */
	if (m > *mpri) {
		*do_rr = match_do_rr;
		*mpri = m;
		match = rt;
	}
out:
	return match;
}

static struct rt6_info *find_rr_leaf(struct fib6_node *fn,
				     struct rt6_info *rr_head,
				     u32 metric, int oif, int strict,
				     bool *do_rr)
{
	struct rt6_info *rt, *match, *cont;
	int mpri = -1;

	match = NULL;
	cont = NULL;
	for (rt = rr_head; rt; rt = rt->dst.rt6_next) {
		if (rt->rt6i_metric != metric) {
			cont = rt;
			break;
		}

		match = find_match(rt, oif, strict, &mpri, match, do_rr);
	}

	for (rt = fn->leaf; rt && rt != rr_head; rt = rt->dst.rt6_next) {
		if (rt->rt6i_metric != metric) {
			cont = rt;
			break;
		}

		match = find_match(rt, oif, strict, &mpri, match, do_rr);
	}

	if (match || !cont)
		return match;

	for (rt = cont; rt; rt = rt->dst.rt6_next)
		match = find_match(rt, oif, strict, &mpri, match, do_rr);

	return match;
}

static struct rt6_info *rt6_select(struct fib6_node *fn, int oif, int strict)
{
	struct rt6_info *match, *rt0;
	struct net *net;
	bool do_rr = false;

	rt0 = fn->rr_ptr;
	if (!rt0)
		fn->rr_ptr = rt0 = fn->leaf;

	match = find_rr_leaf(fn, rt0, rt0->rt6i_metric, oif, strict,
			     &do_rr);

	if (do_rr) {
		struct rt6_info *next = rt0->dst.rt6_next;

		/* no entries matched; do round-robin */
		if (!next || next->rt6i_metric != rt0->rt6i_metric)
			next = fn->leaf;

		if (next != rt0)
			fn->rr_ptr = next;
	}

	net = dev_net(rt0->dst.dev);
	return match ? match : net->ipv6.ip6_null_entry;
}

static bool rt6_is_gw_or_nonexthop(const struct rt6_info *rt)
{
	return (rt->rt6i_flags & (RTF_NONEXTHOP | RTF_GATEWAY));
}

#ifdef CONFIG_IPV6_ROUTE_INFO
int rt6_route_rcv(struct net_device *dev, u8 *opt, int len,
		  const struct in6_addr *gwaddr)
{
	struct net *net = dev_net(dev);
	struct route_info *rinfo = (struct route_info *) opt;
	struct in6_addr prefix_buf, *prefix;
	unsigned int pref;
	unsigned long lifetime;
	struct rt6_info *rt;

	if (len < sizeof(struct route_info)) {
		return -EINVAL;
	}

	/* Sanity check for prefix_len and length */
	if (rinfo->length > 3) {
		return -EINVAL;
	} else if (rinfo->prefix_len > 128) {
		return -EINVAL;
	} else if (rinfo->prefix_len > 64) {
		if (rinfo->length < 2) {
			return -EINVAL;
		}
	} else if (rinfo->prefix_len > 0) {
		if (rinfo->length < 1) {
			return -EINVAL;
		}
	}

	pref = rinfo->route_pref;
	if (pref == ICMPV6_ROUTER_PREF_INVALID)
		return -EINVAL;

	lifetime = addrconf_timeout_fixup(ntohl(rinfo->lifetime), HZ);

	if (rinfo->length == 3)
		prefix = (struct in6_addr *)rinfo->prefix;
	else {
		/* this function is safe */
		ipv6_addr_prefix(&prefix_buf,
				 (struct in6_addr *)rinfo->prefix,
				 rinfo->prefix_len);
		prefix = &prefix_buf;
	}

	if (rinfo->prefix_len == 0)
		rt = rt6_get_dflt_router(gwaddr, dev);
	else
		rt = rt6_get_route_info(net, prefix, rinfo->prefix_len,
					gwaddr, dev->ifindex);

	if (rt && !lifetime) {
		ip6_del_rt(rt);
		rt = NULL;
	}

	if (!rt && lifetime)
		rt = rt6_add_route_info(net, prefix, rinfo->prefix_len, gwaddr, dev->ifindex,
					pref);
	else if (rt)
		rt->rt6i_flags = RTF_ROUTEINFO |
				 (rt->rt6i_flags & ~RTF_PREF_MASK) | RTF_PREF(pref);

	if (rt) {
		if (!addrconf_finite_timeout(lifetime))
			rt6_clean_expires(rt);
		else
			rt6_set_expires(rt, jiffies + HZ * lifetime);

		ip6_rt_put(rt);
	}
	return 0;
}
#endif

static struct fib6_node* fib6_backtrack(struct fib6_node *fn,
					struct in6_addr *saddr)
{
	struct fib6_node *pn;
	while (1) {
		if (fn->fn_flags & RTN_TL_ROOT)
			return NULL;
		pn = fn->parent;
		if (FIB6_SUBTREE(pn) && FIB6_SUBTREE(pn) != fn)
			fn = fib6_lookup(FIB6_SUBTREE(pn), NULL, saddr);
		else
			fn = pn;
		if (fn->fn_flags & RTN_RTINFO)
			return fn;
	}
}

static struct rt6_info *ip6_pol_route_lookup(struct net *net,
					     struct fib6_table *table,
					     struct flowi6 *fl6, int flags)
{
	struct fib6_node *fn;
	struct rt6_info *rt;

	read_lock_bh(&table->tb6_lock);
	fn = fib6_lookup(&table->tb6_root, &fl6->daddr, &fl6->saddr);
restart:
	rt = fn->leaf;
	rt = rt6_device_match(net, rt, &fl6->saddr, fl6->flowi6_oif, flags);
	if (rt->rt6i_nsiblings && fl6->flowi6_oif == 0)
		rt = rt6_multipath_select(rt, fl6, fl6->flowi6_oif, flags);
	if (rt == net->ipv6.ip6_null_entry) {
		fn = fib6_backtrack(fn, &fl6->saddr);
		if (fn)
			goto restart;
	}
	dst_use(&rt->dst, jiffies);
	read_unlock_bh(&table->tb6_lock);
	return rt;

}

struct dst_entry *ip6_route_lookup(struct net *net, struct flowi6 *fl6,
				    int flags)
{
	return fib6_rule_lookup(net, fl6, flags, ip6_pol_route_lookup);
}
EXPORT_SYMBOL_GPL(ip6_route_lookup);

struct rt6_info *rt6_lookup(struct net *net, const struct in6_addr *daddr,
			    const struct in6_addr *saddr, int oif, int strict)
{
	struct flowi6 fl6 = {
		.flowi6_oif = oif,
		.daddr = *daddr,
	};
	struct dst_entry *dst;
	int flags = strict ? RT6_LOOKUP_F_IFACE : 0;

	if (saddr) {
		memcpy(&fl6.saddr, saddr, sizeof(*saddr));
		flags |= RT6_LOOKUP_F_HAS_SADDR;
	}

	dst = fib6_rule_lookup(net, &fl6, flags, ip6_pol_route_lookup);
	if (dst->error == 0)
		return (struct rt6_info *) dst;

	dst_release(dst);

	return NULL;
}
EXPORT_SYMBOL(rt6_lookup);

/* ip6_ins_rt is called with FREE table->tb6_lock.
   It takes new route entry, the addition fails by any reason the
   route is freed. In any case, if caller does not hold it, it may
   be destroyed.
 */

static int __ip6_ins_rt(struct rt6_info *rt, struct nl_info *info,
			struct mx6_config *mxc)
{
	int err;
	struct fib6_table *table;

	table = rt->rt6i_table;
	write_lock_bh(&table->tb6_lock);
	err = fib6_add(&table->tb6_root, rt, info, mxc);
	write_unlock_bh(&table->tb6_lock);

	return err;
}

int ip6_ins_rt(struct rt6_info *rt)
{
	struct nl_info info = {	.nl_net = dev_net(rt->dst.dev), };
	struct mx6_config mxc = { .mx = NULL, };

	return __ip6_ins_rt(rt, &info, &mxc);
}

static struct rt6_info *ip6_rt_cache_alloc(struct rt6_info *ort,
					   const struct in6_addr *daddr,
					   const struct in6_addr *saddr)
{
	struct rt6_info *rt;

	/*
	 *	Clone the route.
	 */

	if (ort->rt6i_flags & (RTF_CACHE | RTF_PCPU))
		ort = (struct rt6_info *)ort->dst.from;

	rt = __ip6_dst_alloc(dev_net(ort->dst.dev), ort->dst.dev, 0);

	if (!rt)
		return NULL;

	ip6_rt_copy_init(rt, ort);
	rt->rt6i_flags |= RTF_CACHE;
	rt->rt6i_metric = 0;
	rt->dst.flags |= DST_HOST;
	rt->rt6i_dst.addr = *daddr;
	rt->rt6i_dst.plen = 128;

	if (!rt6_is_gw_or_nonexthop(ort)) {
		if (ort->rt6i_dst.plen != 128 &&
		    ipv6_addr_equal(&ort->rt6i_dst.addr, daddr))
			rt->rt6i_flags |= RTF_ANYCAST;
#ifdef CONFIG_IPV6_SUBTREES
		if (rt->rt6i_src.plen && saddr) {
			rt->rt6i_src.addr = *saddr;
			rt->rt6i_src.plen = 128;
		}
#endif
	}

	return rt;
}

static struct rt6_info *ip6_rt_pcpu_alloc(struct rt6_info *rt)
{
	struct rt6_info *pcpu_rt;

	pcpu_rt = __ip6_dst_alloc(dev_net(rt->dst.dev),
				  rt->dst.dev, rt->dst.flags);

	if (!pcpu_rt)
		return NULL;
	ip6_rt_copy_init(pcpu_rt, rt);
	pcpu_rt->rt6i_protocol = rt->rt6i_protocol;
	pcpu_rt->rt6i_flags |= RTF_PCPU;
	return pcpu_rt;
}

/* It should be called with read_lock_bh(&tb6_lock) acquired */
static struct rt6_info *rt6_get_pcpu_route(struct rt6_info *rt)
{
	struct rt6_info *pcpu_rt, **p;

	p = this_cpu_ptr(rt->rt6i_pcpu);
	pcpu_rt = *p;

	if (pcpu_rt) {
		dst_hold(&pcpu_rt->dst);
		rt6_dst_from_metrics_check(pcpu_rt);
	}
	return pcpu_rt;
}

static struct rt6_info *rt6_make_pcpu_route(struct rt6_info *rt)
{
	struct fib6_table *table = rt->rt6i_table;
	struct rt6_info *pcpu_rt, *prev, **p;

	pcpu_rt = ip6_rt_pcpu_alloc(rt);
	if (!pcpu_rt) {
		struct net *net = dev_net(rt->dst.dev);

		dst_hold(&net->ipv6.ip6_null_entry->dst);
		return net->ipv6.ip6_null_entry;
	}

	read_lock_bh(&table->tb6_lock);
	if (rt->rt6i_pcpu) {
		p = this_cpu_ptr(rt->rt6i_pcpu);
		prev = cmpxchg(p, NULL, pcpu_rt);
		if (prev) {
			/* If someone did it before us, return prev instead */
			dst_destroy(&pcpu_rt->dst);
			pcpu_rt = prev;
		}
	} else {
		/* rt has been removed from the fib6 tree
		 * before we have a chance to acquire the read_lock.
		 * In this case, don't brother to create a pcpu rt
		 * since rt is going away anyway.  The next
		 * dst_check() will trigger a re-lookup.
		 */
		dst_destroy(&pcpu_rt->dst);
		pcpu_rt = rt;
	}
	dst_hold(&pcpu_rt->dst);
	rt6_dst_from_metrics_check(pcpu_rt);
	read_unlock_bh(&table->tb6_lock);
	return pcpu_rt;
}

static struct rt6_info *ip6_pol_route(struct net *net, struct fib6_table *table, int oif,
				      struct flowi6 *fl6, int flags)
{
	struct fib6_node *fn, *saved_fn;
	struct rt6_info *rt;
	int strict = 0;

	strict |= flags & RT6_LOOKUP_F_IFACE;
	if (net->ipv6.devconf_all->forwarding == 0)
		strict |= RT6_LOOKUP_F_REACHABLE;

	read_lock_bh(&table->tb6_lock);

	fn = fib6_lookup(&table->tb6_root, &fl6->daddr, &fl6->saddr);
	saved_fn = fn;

redo_rt6_select:
	rt = rt6_select(fn, oif, strict);
	if (rt->rt6i_nsiblings)
		rt = rt6_multipath_select(rt, fl6, oif, strict);
	if (rt == net->ipv6.ip6_null_entry) {
		fn = fib6_backtrack(fn, &fl6->saddr);
		if (fn)
			goto redo_rt6_select;
		else if (strict & RT6_LOOKUP_F_REACHABLE) {
			/* also consider unreachable route */
			strict &= ~RT6_LOOKUP_F_REACHABLE;
			fn = saved_fn;
			goto redo_rt6_select;
		}
	}


	if (rt == net->ipv6.ip6_null_entry || (rt->rt6i_flags & RTF_CACHE)) {
		dst_use(&rt->dst, jiffies);
		read_unlock_bh(&table->tb6_lock);

		rt6_dst_from_metrics_check(rt);
		return rt;
	} else if (unlikely((fl6->flowi6_flags & FLOWI_FLAG_KNOWN_NH) &&
			    !(rt->rt6i_flags & RTF_GATEWAY))) {
		/* Create a RTF_CACHE clone which will not be
		 * owned by the fib6 tree.  It is for the special case where
		 * the daddr in the skb during the neighbor look-up is different
		 * from the fl6->daddr used to look-up route here.
		 */

		struct rt6_info *uncached_rt;

		dst_use(&rt->dst, jiffies);
		read_unlock_bh(&table->tb6_lock);

		uncached_rt = ip6_rt_cache_alloc(rt, &fl6->daddr, NULL);
		dst_release(&rt->dst);

		if (uncached_rt)
			rt6_uncached_list_add(uncached_rt);
		else
			uncached_rt = net->ipv6.ip6_null_entry;

		dst_hold(&uncached_rt->dst);
		return uncached_rt;

	} else {
		/* Get a percpu copy */

		struct rt6_info *pcpu_rt;

		rt->dst.lastuse = jiffies;
		rt->dst.__use++;
		pcpu_rt = rt6_get_pcpu_route(rt);

		if (pcpu_rt) {
			read_unlock_bh(&table->tb6_lock);
		} else {
			/* We have to do the read_unlock first
			 * because rt6_make_pcpu_route() may trigger
			 * ip6_dst_gc() which will take the write_lock.
			 */
			dst_hold(&rt->dst);
			read_unlock_bh(&table->tb6_lock);
			pcpu_rt = rt6_make_pcpu_route(rt);
			dst_release(&rt->dst);
		}

		return pcpu_rt;

	}
}

static struct rt6_info *ip6_pol_route_input(struct net *net, struct fib6_table *table,
					    struct flowi6 *fl6, int flags)
{
	return ip6_pol_route(net, table, fl6->flowi6_iif, fl6, flags);
}

static struct dst_entry *ip6_route_input_lookup(struct net *net,
						struct net_device *dev,
						struct flowi6 *fl6, int flags)
{
	if (rt6_need_strict(&fl6->daddr) && dev->type != ARPHRD_PIMREG)
		flags |= RT6_LOOKUP_F_IFACE;

	return fib6_rule_lookup(net, fl6, flags, ip6_pol_route_input);
}

void ip6_route_input(struct sk_buff *skb)
{
	const struct ipv6hdr *iph = ipv6_hdr(skb);
	struct net *net = dev_net(skb->dev);
	int flags = RT6_LOOKUP_F_HAS_SADDR;
	struct ip_tunnel_info *tun_info;
	struct flowi6 fl6 = {
		.flowi6_iif = skb->dev->ifindex,
		.daddr = iph->daddr,
		.saddr = iph->saddr,
		.flowlabel = ip6_flowinfo(iph),
		.flowi6_mark = skb->mark,
		.flowi6_proto = iph->nexthdr,
	};

	tun_info = skb_tunnel_info(skb);
	if (tun_info && !(tun_info->mode & IP_TUNNEL_INFO_TX))
		fl6.flowi6_tun_key.tun_id = tun_info->key.tun_id;
	skb_dst_drop(skb);
	skb_dst_set(skb, ip6_route_input_lookup(net, skb->dev, &fl6, flags));
}

static struct rt6_info *ip6_pol_route_output(struct net *net, struct fib6_table *table,
					     struct flowi6 *fl6, int flags)
{
	return ip6_pol_route(net, table, fl6->flowi6_oif, fl6, flags);
}

struct dst_entry *ip6_route_output(struct net *net, const struct sock *sk,
				    struct flowi6 *fl6)
{
	int flags = 0;

	fl6->flowi6_iif = LOOPBACK_IFINDEX;

	if ((sk && sk->sk_bound_dev_if) || rt6_need_strict(&fl6->daddr))
		flags |= RT6_LOOKUP_F_IFACE;

	if (!ipv6_addr_any(&fl6->saddr))
		flags |= RT6_LOOKUP_F_HAS_SADDR;
	else if (sk)
		flags |= rt6_srcprefs2flags(inet6_sk(sk)->srcprefs);

	return fib6_rule_lookup(net, fl6, flags, ip6_pol_route_output);
}
EXPORT_SYMBOL(ip6_route_output);

struct dst_entry *ip6_blackhole_route(struct net *net, struct dst_entry *dst_orig)
{
	struct rt6_info *rt, *ort = (struct rt6_info *) dst_orig;
	struct dst_entry *new = NULL;

	rt = dst_alloc(&ip6_dst_blackhole_ops, ort->dst.dev, 1, DST_OBSOLETE_NONE, 0);
	if (rt) {
		new = &rt->dst;

		memset(new + 1, 0, sizeof(*rt) - sizeof(*new));

		new->__use = 1;
		new->input = dst_discard;
		new->output = dst_discard_sk;

		if (dst_metrics_read_only(&ort->dst))
			new->_metrics = ort->dst._metrics;
		else
			dst_copy_metrics(new, &ort->dst);
		rt->rt6i_idev = ort->rt6i_idev;
		if (rt->rt6i_idev)
			in6_dev_hold(rt->rt6i_idev);

		rt->rt6i_gateway = ort->rt6i_gateway;
		rt->rt6i_flags = ort->rt6i_flags;
		rt->rt6i_metric = 0;

		memcpy(&rt->rt6i_dst, &ort->rt6i_dst, sizeof(struct rt6key));
#ifdef CONFIG_IPV6_SUBTREES
		memcpy(&rt->rt6i_src, &ort->rt6i_src, sizeof(struct rt6key));
#endif

		dst_free(new);
	}

	dst_release(dst_orig);
	return new ? new : ERR_PTR(-ENOMEM);
}

/*
 *	Destination cache support functions
 */

static void rt6_dst_from_metrics_check(struct rt6_info *rt)
{
	if (rt->dst.from &&
	    dst_metrics_ptr(&rt->dst) != dst_metrics_ptr(rt->dst.from))
		dst_init_metrics(&rt->dst, dst_metrics_ptr(rt->dst.from), true);
}

static struct dst_entry *rt6_check(struct rt6_info *rt, u32 cookie)
{
	if (!rt->rt6i_node || (rt->rt6i_node->fn_sernum != cookie))
		return NULL;

	if (rt6_check_expired(rt))
		return NULL;

	return &rt->dst;
}

static struct dst_entry *rt6_dst_from_check(struct rt6_info *rt, u32 cookie)
{
	if (rt->dst.obsolete == DST_OBSOLETE_FORCE_CHK &&
	    rt6_check((struct rt6_info *)(rt->dst.from), cookie))
		return &rt->dst;
	else
		return NULL;
}

static struct dst_entry *ip6_dst_check(struct dst_entry *dst, u32 cookie)
{
	struct rt6_info *rt;

	rt = (struct rt6_info *) dst;

	/* All IPV6 dsts are created with ->obsolete set to the value
	 * DST_OBSOLETE_FORCE_CHK which forces validation calls down
	 * into this function always.
	 */

	rt6_dst_from_metrics_check(rt);

	if ((rt->rt6i_flags & RTF_PCPU) || unlikely(dst->flags & DST_NOCACHE))
		return rt6_dst_from_check(rt, cookie);
	else
		return rt6_check(rt, cookie);
}

static struct dst_entry *ip6_negative_advice(struct dst_entry *dst)
{
	struct rt6_info *rt = (struct rt6_info *) dst;

	if (rt) {
		if (rt->rt6i_flags & RTF_CACHE) {
			if (rt6_check_expired(rt)) {
				ip6_del_rt(rt);
				dst = NULL;
			}
		} else {
			dst_release(dst);
			dst = NULL;
		}
	}
	return dst;
}

static void ip6_link_failure(struct sk_buff *skb)
{
	struct rt6_info *rt;

	icmpv6_send(skb, ICMPV6_DEST_UNREACH, ICMPV6_ADDR_UNREACH, 0);

	rt = (struct rt6_info *) skb_dst(skb);
	if (rt) {
		if (rt->rt6i_flags & RTF_CACHE) {
			dst_hold(&rt->dst);
			ip6_del_rt(rt);
		} else if (rt->rt6i_node && (rt->rt6i_flags & RTF_DEFAULT)) {
			rt->rt6i_node->fn_sernum = -1;
		}
	}
}

static void rt6_do_update_pmtu(struct rt6_info *rt, u32 mtu)
{
	struct net *net = dev_net(rt->dst.dev);

	rt->rt6i_flags |= RTF_MODIFIED;
	rt->rt6i_pmtu = mtu;
	rt6_update_expires(rt, net->ipv6.sysctl.ip6_rt_mtu_expires);
}

static void __ip6_rt_update_pmtu(struct dst_entry *dst, const struct sock *sk,
				 const struct ipv6hdr *iph, u32 mtu)
{
	struct rt6_info *rt6 = (struct rt6_info *)dst;

	if (rt6->rt6i_flags & RTF_LOCAL)
		return;

	dst_confirm(dst);
	mtu = max_t(u32, mtu, IPV6_MIN_MTU);
	if (mtu >= dst_mtu(dst))
		return;

	if (rt6->rt6i_flags & RTF_CACHE) {
		rt6_do_update_pmtu(rt6, mtu);
	} else {
		const struct in6_addr *daddr, *saddr;
		struct rt6_info *nrt6;

		if (iph) {
			daddr = &iph->daddr;
			saddr = &iph->saddr;
		} else if (sk) {
			daddr = &sk->sk_v6_daddr;
			saddr = &inet6_sk(sk)->saddr;
		} else {
			return;
		}
		nrt6 = ip6_rt_cache_alloc(rt6, daddr, saddr);
		if (nrt6) {
			rt6_do_update_pmtu(nrt6, mtu);

			/* ip6_ins_rt(nrt6) will bump the
			 * rt6->rt6i_node->fn_sernum
			 * which will fail the next rt6_check() and
			 * invalidate the sk->sk_dst_cache.
			 */
			ip6_ins_rt(nrt6);
		}
	}
}

static void ip6_rt_update_pmtu(struct dst_entry *dst, struct sock *sk,
			       struct sk_buff *skb, u32 mtu)
{
	__ip6_rt_update_pmtu(dst, sk, skb ? ipv6_hdr(skb) : NULL, mtu);
}

void ip6_update_pmtu(struct sk_buff *skb, struct net *net, __be32 mtu,
		     int oif, u32 mark)
{
	const struct ipv6hdr *iph = (struct ipv6hdr *) skb->data;
	struct dst_entry *dst;
	struct flowi6 fl6;

	memset(&fl6, 0, sizeof(fl6));
	fl6.flowi6_oif = oif;
	fl6.flowi6_mark = mark ? mark : IP6_REPLY_MARK(net, skb->mark);
	fl6.daddr = iph->daddr;
	fl6.saddr = iph->saddr;
	fl6.flowlabel = ip6_flowinfo(iph);

	dst = ip6_route_output(net, NULL, &fl6);
	if (!dst->error)
		__ip6_rt_update_pmtu(dst, NULL, iph, ntohl(mtu));
	dst_release(dst);
}
EXPORT_SYMBOL_GPL(ip6_update_pmtu);

void ip6_sk_update_pmtu(struct sk_buff *skb, struct sock *sk, __be32 mtu)
{
	ip6_update_pmtu(skb, sock_net(sk), mtu,
			sk->sk_bound_dev_if, sk->sk_mark);
}
EXPORT_SYMBOL_GPL(ip6_sk_update_pmtu);

/* Handle redirects */
struct ip6rd_flowi {
	struct flowi6 fl6;
	struct in6_addr gateway;
};

static struct rt6_info *__ip6_route_redirect(struct net *net,
					     struct fib6_table *table,
					     struct flowi6 *fl6,
					     int flags)
{
	struct ip6rd_flowi *rdfl = (struct ip6rd_flowi *)fl6;
	struct rt6_info *rt;
	struct fib6_node *fn;

	/* Get the "current" route for this destination and
	 * check if the redirect has come from approriate router.
	 *
	 * RFC 4861 specifies that redirects should only be
	 * accepted if they come from the nexthop to the target.
	 * Due to the way the routes are chosen, this notion
	 * is a bit fuzzy and one might need to check all possible
	 * routes.
	 */

	read_lock_bh(&table->tb6_lock);
	fn = fib6_lookup(&table->tb6_root, &fl6->daddr, &fl6->saddr);
restart:
	for (rt = fn->leaf; rt; rt = rt->dst.rt6_next) {
		if (rt6_check_expired(rt))
			continue;
		if (rt->dst.error)
			break;
		if (!(rt->rt6i_flags & RTF_GATEWAY))
			continue;
		if (fl6->flowi6_oif != rt->dst.dev->ifindex)
			continue;
		if (!ipv6_addr_equal(&rdfl->gateway, &rt->rt6i_gateway))
			continue;
		break;
	}

	if (!rt)
		rt = net->ipv6.ip6_null_entry;
	else if (rt->dst.error) {
		rt = net->ipv6.ip6_null_entry;
		goto out;
	}

	if (rt == net->ipv6.ip6_null_entry) {
		fn = fib6_backtrack(fn, &fl6->saddr);
		if (fn)
			goto restart;
	}

out:
	dst_hold(&rt->dst);

	read_unlock_bh(&table->tb6_lock);

	return rt;
};

static struct dst_entry *ip6_route_redirect(struct net *net,
					const struct flowi6 *fl6,
					const struct in6_addr *gateway)
{
	int flags = RT6_LOOKUP_F_HAS_SADDR;
	struct ip6rd_flowi rdfl;

	rdfl.fl6 = *fl6;
	rdfl.gateway = *gateway;

	return fib6_rule_lookup(net, &rdfl.fl6,
				flags, __ip6_route_redirect);
}

void ip6_redirect(struct sk_buff *skb, struct net *net, int oif, u32 mark)
{
	const struct ipv6hdr *iph = (struct ipv6hdr *) skb->data;
	struct dst_entry *dst;
	struct flowi6 fl6;

	memset(&fl6, 0, sizeof(fl6));
	fl6.flowi6_iif = LOOPBACK_IFINDEX;
	fl6.flowi6_oif = oif;
	fl6.flowi6_mark = mark;
	fl6.daddr = iph->daddr;
	fl6.saddr = iph->saddr;
	fl6.flowlabel = ip6_flowinfo(iph);

	dst = ip6_route_redirect(net, &fl6, &ipv6_hdr(skb)->saddr);
	rt6_do_redirect(dst, NULL, skb);
	dst_release(dst);
}
EXPORT_SYMBOL_GPL(ip6_redirect);

void ip6_redirect_no_header(struct sk_buff *skb, struct net *net, int oif,
			    u32 mark)
{
	const struct ipv6hdr *iph = ipv6_hdr(skb);
	const struct rd_msg *msg = (struct rd_msg *)icmp6_hdr(skb);
	struct dst_entry *dst;
	struct flowi6 fl6;

	memset(&fl6, 0, sizeof(fl6));
	fl6.flowi6_iif = LOOPBACK_IFINDEX;
	fl6.flowi6_oif = oif;
	fl6.flowi6_mark = mark;
	fl6.daddr = msg->dest;
	fl6.saddr = iph->daddr;

	dst = ip6_route_redirect(net, &fl6, &iph->saddr);
	rt6_do_redirect(dst, NULL, skb);
	dst_release(dst);
}

void ip6_sk_redirect(struct sk_buff *skb, struct sock *sk)
{
	ip6_redirect(skb, sock_net(sk), sk->sk_bound_dev_if, sk->sk_mark);
}
EXPORT_SYMBOL_GPL(ip6_sk_redirect);

static unsigned int ip6_default_advmss(const struct dst_entry *dst)
{
	struct net_device *dev = dst->dev;
	unsigned int mtu = dst_mtu(dst);
	struct net *net = dev_net(dev);

	mtu -= sizeof(struct ipv6hdr) + sizeof(struct tcphdr);

	if (mtu < net->ipv6.sysctl.ip6_rt_min_advmss)
		mtu = net->ipv6.sysctl.ip6_rt_min_advmss;

	/*
	 * Maximal non-jumbo IPv6 payload is IPV6_MAXPLEN and
	 * corresponding MSS is IPV6_MAXPLEN - tcp_header_size.
	 * IPV6_MAXPLEN is also valid and means: "any MSS,
	 * rely only on pmtu discovery"
	 */
	if (mtu > IPV6_MAXPLEN - sizeof(struct tcphdr))
		mtu = IPV6_MAXPLEN;
	return mtu;
}

static unsigned int ip6_mtu(const struct dst_entry *dst)
{
	const struct rt6_info *rt = (const struct rt6_info *)dst;
	unsigned int mtu = rt->rt6i_pmtu;
	struct inet6_dev *idev;

	if (mtu)
		goto out;

	mtu = dst_metric_raw(dst, RTAX_MTU);
	if (mtu)
		goto out;

	mtu = IPV6_MIN_MTU;

	rcu_read_lock();
	idev = __in6_dev_get(dst->dev);
	if (idev)
		mtu = idev->cnf.mtu6;
	rcu_read_unlock();

out:
	return min_t(unsigned int, mtu, IP6_MAX_MTU);
}

static struct dst_entry *icmp6_dst_gc_list;
static DEFINE_SPINLOCK(icmp6_dst_lock);

struct dst_entry *icmp6_dst_alloc(struct net_device *dev,
				  struct flowi6 *fl6)
{
	struct dst_entry *dst;
	struct rt6_info *rt;
	struct inet6_dev *idev = in6_dev_get(dev);
	struct net *net = dev_net(dev);

	if (unlikely(!idev))
		return ERR_PTR(-ENODEV);

	rt = ip6_dst_alloc(net, dev, 0);
	if (unlikely(!rt)) {
		in6_dev_put(idev);
		dst = ERR_PTR(-ENOMEM);
		goto out;
	}

	rt->dst.flags |= DST_HOST;
	rt->dst.output  = ip6_output;
	atomic_set(&rt->dst.__refcnt, 1);
	rt->rt6i_gateway  = fl6->daddr;
	rt->rt6i_dst.addr = fl6->daddr;
	rt->rt6i_dst.plen = 128;
	rt->rt6i_idev     = idev;
	dst_metric_set(&rt->dst, RTAX_HOPLIMIT, 0);

	spin_lock_bh(&icmp6_dst_lock);
	rt->dst.next = icmp6_dst_gc_list;
	icmp6_dst_gc_list = &rt->dst;
	spin_unlock_bh(&icmp6_dst_lock);

	fib6_force_start_gc(net);

	dst = xfrm_lookup(net, &rt->dst, flowi6_to_flowi(fl6), NULL, 0);

out:
	return dst;
}

int icmp6_dst_gc(void)
{
	struct dst_entry *dst, **pprev;
	int more = 0;

	spin_lock_bh(&icmp6_dst_lock);
	pprev = &icmp6_dst_gc_list;

	while ((dst = *pprev) != NULL) {
		if (!atomic_read(&dst->__refcnt)) {
			*pprev = dst->next;
			dst_free(dst);
		} else {
			pprev = &dst->next;
			++more;
		}
	}

	spin_unlock_bh(&icmp6_dst_lock);

	return more;
}

static void icmp6_clean_all(int (*func)(struct rt6_info *rt, void *arg),
			    void *arg)
{
	struct dst_entry *dst, **pprev;

	spin_lock_bh(&icmp6_dst_lock);
	pprev = &icmp6_dst_gc_list;
	while ((dst = *pprev) != NULL) {
		struct rt6_info *rt = (struct rt6_info *) dst;
		if (func(rt, arg)) {
			*pprev = dst->next;
			dst_free(dst);
		} else {
			pprev = &dst->next;
		}
	}
	spin_unlock_bh(&icmp6_dst_lock);
}

static int ip6_dst_gc(struct dst_ops *ops)
{
	struct net *net = container_of(ops, struct net, ipv6.ip6_dst_ops);
	int rt_min_interval = net->ipv6.sysctl.ip6_rt_gc_min_interval;
	int rt_max_size = net->ipv6.sysctl.ip6_rt_max_size;
	int rt_elasticity = net->ipv6.sysctl.ip6_rt_gc_elasticity;
	int rt_gc_timeout = net->ipv6.sysctl.ip6_rt_gc_timeout;
	unsigned long rt_last_gc = net->ipv6.ip6_rt_last_gc;
	int entries;

	entries = dst_entries_get_fast(ops);
	if (time_after(rt_last_gc + rt_min_interval, jiffies) &&
	    entries <= rt_max_size)
		goto out;

	net->ipv6.ip6_rt_gc_expire++;
	fib6_run_gc(net->ipv6.ip6_rt_gc_expire, net, true);
	entries = dst_entries_get_slow(ops);
	if (entries < ops->gc_thresh)
		net->ipv6.ip6_rt_gc_expire = rt_gc_timeout>>1;
out:
	net->ipv6.ip6_rt_gc_expire -= net->ipv6.ip6_rt_gc_expire>>rt_elasticity;
	return entries > rt_max_size;
}

static int ip6_convert_metrics(struct mx6_config *mxc,
			       const struct fib6_config *cfg)
{
	bool ecn_ca = false;
	struct nlattr *nla;
	int remaining;
	u32 *mp;

	if (!cfg->fc_mx)
		return 0;

	mp = kzalloc(sizeof(u32) * RTAX_MAX, GFP_KERNEL);
	if (unlikely(!mp))
		return -ENOMEM;

	nla_for_each_attr(nla, cfg->fc_mx, cfg->fc_mx_len, remaining) {
		int type = nla_type(nla);
		u32 val;

		if (!type)
			continue;
		if (unlikely(type > RTAX_MAX))
			goto err;
<<<<<<< HEAD

		if (type == RTAX_CC_ALGO) {
			char tmp[TCP_CA_NAME_MAX];

=======

		if (type == RTAX_CC_ALGO) {
			char tmp[TCP_CA_NAME_MAX];

>>>>>>> 9f30a04d
			nla_strlcpy(tmp, nla, sizeof(tmp));
			val = tcp_ca_get_key_by_name(tmp, &ecn_ca);
			if (val == TCP_CA_UNSPEC)
				goto err;
		} else {
			val = nla_get_u32(nla);
		}
		if (type == RTAX_FEATURES && (val & ~RTAX_FEATURE_MASK))
			goto err;

		mp[type - 1] = val;
		__set_bit(type - 1, mxc->mx_valid);
	}

	if (ecn_ca) {
		__set_bit(RTAX_FEATURES - 1, mxc->mx_valid);
		mp[RTAX_FEATURES - 1] |= DST_FEATURE_ECN_CA;
	}

	mxc->mx = mp;
	return 0;
 err:
	kfree(mp);
	return -EINVAL;
}

int ip6_route_info_create(struct fib6_config *cfg, struct rt6_info **rt_ret)
{
	int err;
	struct net *net = cfg->fc_nlinfo.nl_net;
	struct rt6_info *rt = NULL;
	struct net_device *dev = NULL;
	struct inet6_dev *idev = NULL;
	struct fib6_table *table;
	int addr_type;

	if (cfg->fc_dst_len > 128 || cfg->fc_src_len > 128)
		return -EINVAL;
#ifndef CONFIG_IPV6_SUBTREES
	if (cfg->fc_src_len)
		return -EINVAL;
#endif
	if (cfg->fc_ifindex) {
		err = -ENODEV;
		dev = dev_get_by_index(net, cfg->fc_ifindex);
		if (!dev)
			goto out;
		idev = in6_dev_get(dev);
		if (!idev)
			goto out;
	}

	if (cfg->fc_metric == 0)
		cfg->fc_metric = IP6_RT_PRIO_USER;

	err = -ENOBUFS;
	if (cfg->fc_nlinfo.nlh &&
	    !(cfg->fc_nlinfo.nlh->nlmsg_flags & NLM_F_CREATE)) {
		table = fib6_get_table(net, cfg->fc_table);
		if (!table) {
			pr_warn("NLM_F_CREATE should be specified when creating new route\n");
			table = fib6_new_table(net, cfg->fc_table);
		}
	} else {
		table = fib6_new_table(net, cfg->fc_table);
	}

	if (!table)
		goto out;

	rt = ip6_dst_alloc(net, NULL,
			   (cfg->fc_flags & RTF_ADDRCONF) ? 0 : DST_NOCOUNT);

	if (!rt) {
		err = -ENOMEM;
		goto out;
	}

	if (cfg->fc_flags & RTF_EXPIRES)
		rt6_set_expires(rt, jiffies +
				clock_t_to_jiffies(cfg->fc_expires));
	else
		rt6_clean_expires(rt);

	if (cfg->fc_protocol == RTPROT_UNSPEC)
		cfg->fc_protocol = RTPROT_BOOT;
	rt->rt6i_protocol = cfg->fc_protocol;

	addr_type = ipv6_addr_type(&cfg->fc_dst);

	if (addr_type & IPV6_ADDR_MULTICAST)
		rt->dst.input = ip6_mc_input;
	else if (cfg->fc_flags & RTF_LOCAL)
		rt->dst.input = ip6_input;
	else
		rt->dst.input = ip6_forward;

	rt->dst.output = ip6_output;

	if (cfg->fc_encap) {
		struct lwtunnel_state *lwtstate;

		err = lwtunnel_build_state(dev, cfg->fc_encap_type,
					   cfg->fc_encap, AF_INET6, cfg,
					   &lwtstate);
		if (err)
			goto out;
		rt->dst.lwtstate = lwtstate_get(lwtstate);
		if (lwtunnel_output_redirect(rt->dst.lwtstate)) {
			rt->dst.lwtstate->orig_output = rt->dst.output;
			rt->dst.output = lwtunnel_output;
		}
		if (lwtunnel_input_redirect(rt->dst.lwtstate)) {
			rt->dst.lwtstate->orig_input = rt->dst.input;
			rt->dst.input = lwtunnel_input;
		}
	}

	ipv6_addr_prefix(&rt->rt6i_dst.addr, &cfg->fc_dst, cfg->fc_dst_len);
	rt->rt6i_dst.plen = cfg->fc_dst_len;
	if (rt->rt6i_dst.plen == 128)
		rt->dst.flags |= DST_HOST;

#ifdef CONFIG_IPV6_SUBTREES
	ipv6_addr_prefix(&rt->rt6i_src.addr, &cfg->fc_src, cfg->fc_src_len);
	rt->rt6i_src.plen = cfg->fc_src_len;
#endif

	rt->rt6i_metric = cfg->fc_metric;

	/* We cannot add true routes via loopback here,
	   they would result in kernel looping; promote them to reject routes
	 */
	if ((cfg->fc_flags & RTF_REJECT) ||
	    (dev && (dev->flags & IFF_LOOPBACK) &&
	     !(addr_type & IPV6_ADDR_LOOPBACK) &&
	     !(cfg->fc_flags & RTF_LOCAL))) {
		/* hold loopback dev/idev if we haven't done so. */
		if (dev != net->loopback_dev) {
			if (dev) {
				dev_put(dev);
				in6_dev_put(idev);
			}
			dev = net->loopback_dev;
			dev_hold(dev);
			idev = in6_dev_get(dev);
			if (!idev) {
				err = -ENODEV;
				goto out;
			}
		}
		rt->rt6i_flags = RTF_REJECT|RTF_NONEXTHOP;
		switch (cfg->fc_type) {
		case RTN_BLACKHOLE:
			rt->dst.error = -EINVAL;
			rt->dst.output = dst_discard_sk;
			rt->dst.input = dst_discard;
			break;
		case RTN_PROHIBIT:
			rt->dst.error = -EACCES;
			rt->dst.output = ip6_pkt_prohibit_out;
			rt->dst.input = ip6_pkt_prohibit;
			break;
		case RTN_THROW:
		case RTN_UNREACHABLE:
		default:
			rt->dst.error = (cfg->fc_type == RTN_THROW) ? -EAGAIN
					: (cfg->fc_type == RTN_UNREACHABLE)
					? -EHOSTUNREACH : -ENETUNREACH;
			rt->dst.output = ip6_pkt_discard_out;
			rt->dst.input = ip6_pkt_discard;
			break;
		}
		goto install_route;
	}

	if (cfg->fc_flags & RTF_GATEWAY) {
		const struct in6_addr *gw_addr;
		int gwa_type;

		gw_addr = &cfg->fc_gateway;
		gwa_type = ipv6_addr_type(gw_addr);

		/* if gw_addr is local we will fail to detect this in case
		 * address is still TENTATIVE (DAD in progress). rt6_lookup()
		 * will return already-added prefix route via interface that
		 * prefix route was assigned to, which might be non-loopback.
		 */
		err = -EINVAL;
		if (ipv6_chk_addr_and_flags(net, gw_addr,
					    gwa_type & IPV6_ADDR_LINKLOCAL ?
					    dev : NULL, 0, 0))
			goto out;

		rt->rt6i_gateway = *gw_addr;

		if (gwa_type != (IPV6_ADDR_LINKLOCAL|IPV6_ADDR_UNICAST)) {
			struct rt6_info *grt;

			/* IPv6 strictly inhibits using not link-local
			   addresses as nexthop address.
			   Otherwise, router will not able to send redirects.
			   It is very good, but in some (rare!) circumstances
			   (SIT, PtP, NBMA NOARP links) it is handy to allow
			   some exceptions. --ANK
			 */
			if (!(gwa_type & IPV6_ADDR_UNICAST))
				goto out;

			grt = rt6_lookup(net, gw_addr, NULL, cfg->fc_ifindex, 1);

			err = -EHOSTUNREACH;
			if (!grt)
				goto out;
			if (dev) {
				if (dev != grt->dst.dev) {
					ip6_rt_put(grt);
					goto out;
				}
			} else {
				dev = grt->dst.dev;
				idev = grt->rt6i_idev;
				dev_hold(dev);
				in6_dev_hold(grt->rt6i_idev);
			}
			if (!(grt->rt6i_flags & RTF_GATEWAY))
				err = 0;
			ip6_rt_put(grt);

			if (err)
				goto out;
		}
		err = -EINVAL;
		if (!dev || (dev->flags & IFF_LOOPBACK))
			goto out;
	}

	err = -ENODEV;
	if (!dev)
		goto out;

	if (!ipv6_addr_any(&cfg->fc_prefsrc)) {
		if (!ipv6_chk_addr(net, &cfg->fc_prefsrc, dev, 0)) {
			err = -EINVAL;
			goto out;
		}
		rt->rt6i_prefsrc.addr = cfg->fc_prefsrc;
		rt->rt6i_prefsrc.plen = 128;
	} else
		rt->rt6i_prefsrc.plen = 0;

	rt->rt6i_flags = cfg->fc_flags;

install_route:
	rt->dst.dev = dev;
	rt->rt6i_idev = idev;
	rt->rt6i_table = table;

	cfg->fc_nlinfo.nl_net = dev_net(dev);

	*rt_ret = rt;

	return 0;
out:
	if (dev)
		dev_put(dev);
	if (idev)
		in6_dev_put(idev);
	if (rt)
		dst_free(&rt->dst);

	*rt_ret = NULL;

	return err;
}

int ip6_route_add(struct fib6_config *cfg)
{
	struct mx6_config mxc = { .mx = NULL, };
	struct rt6_info *rt = NULL;
	int err;

	err = ip6_route_info_create(cfg, &rt);
	if (err)
		goto out;

	err = ip6_convert_metrics(&mxc, cfg);
	if (err)
		goto out;

	err = __ip6_ins_rt(rt, &cfg->fc_nlinfo, &mxc);

	kfree(mxc.mx);

	return err;
out:
	if (rt)
		dst_free(&rt->dst);

	return err;
}

static int __ip6_del_rt(struct rt6_info *rt, struct nl_info *info)
{
	int err;
	struct fib6_table *table;
	struct net *net = dev_net(rt->dst.dev);

	if (rt == net->ipv6.ip6_null_entry ||
	    rt->dst.flags & DST_NOCACHE) {
		err = -ENOENT;
		goto out;
	}

	table = rt->rt6i_table;
	write_lock_bh(&table->tb6_lock);
	err = fib6_del(rt, info);
	write_unlock_bh(&table->tb6_lock);

out:
	ip6_rt_put(rt);
	return err;
}

int ip6_del_rt(struct rt6_info *rt)
{
	struct nl_info info = {
		.nl_net = dev_net(rt->dst.dev),
	};
	return __ip6_del_rt(rt, &info);
}

static int ip6_route_del(struct fib6_config *cfg)
{
	struct fib6_table *table;
	struct fib6_node *fn;
	struct rt6_info *rt;
	int err = -ESRCH;

	table = fib6_get_table(cfg->fc_nlinfo.nl_net, cfg->fc_table);
	if (!table)
		return err;

	read_lock_bh(&table->tb6_lock);

	fn = fib6_locate(&table->tb6_root,
			 &cfg->fc_dst, cfg->fc_dst_len,
			 &cfg->fc_src, cfg->fc_src_len);

	if (fn) {
		for (rt = fn->leaf; rt; rt = rt->dst.rt6_next) {
			if ((rt->rt6i_flags & RTF_CACHE) &&
			    !(cfg->fc_flags & RTF_CACHE))
				continue;
			if (cfg->fc_ifindex &&
			    (!rt->dst.dev ||
			     rt->dst.dev->ifindex != cfg->fc_ifindex))
				continue;
			if (cfg->fc_flags & RTF_GATEWAY &&
			    !ipv6_addr_equal(&cfg->fc_gateway, &rt->rt6i_gateway))
				continue;
			if (cfg->fc_metric && cfg->fc_metric != rt->rt6i_metric)
				continue;
			dst_hold(&rt->dst);
			read_unlock_bh(&table->tb6_lock);

			return __ip6_del_rt(rt, &cfg->fc_nlinfo);
		}
	}
	read_unlock_bh(&table->tb6_lock);

	return err;
}

static void rt6_do_redirect(struct dst_entry *dst, struct sock *sk, struct sk_buff *skb)
{
	struct net *net = dev_net(skb->dev);
	struct netevent_redirect netevent;
	struct rt6_info *rt, *nrt = NULL;
	struct ndisc_options ndopts;
	struct inet6_dev *in6_dev;
	struct neighbour *neigh;
	struct rd_msg *msg;
	int optlen, on_link;
	u8 *lladdr;

	optlen = skb_tail_pointer(skb) - skb_transport_header(skb);
	optlen -= sizeof(*msg);

	if (optlen < 0) {
		net_dbg_ratelimited("rt6_do_redirect: packet too short\n");
		return;
	}

	msg = (struct rd_msg *)icmp6_hdr(skb);

	if (ipv6_addr_is_multicast(&msg->dest)) {
		net_dbg_ratelimited("rt6_do_redirect: destination address is multicast\n");
		return;
	}

	on_link = 0;
	if (ipv6_addr_equal(&msg->dest, &msg->target)) {
		on_link = 1;
	} else if (ipv6_addr_type(&msg->target) !=
		   (IPV6_ADDR_UNICAST|IPV6_ADDR_LINKLOCAL)) {
		net_dbg_ratelimited("rt6_do_redirect: target address is not link-local unicast\n");
		return;
	}

	in6_dev = __in6_dev_get(skb->dev);
	if (!in6_dev)
		return;
	if (in6_dev->cnf.forwarding || !in6_dev->cnf.accept_redirects)
		return;

	/* RFC2461 8.1:
	 *	The IP source address of the Redirect MUST be the same as the current
	 *	first-hop router for the specified ICMP Destination Address.
	 */

	if (!ndisc_parse_options(msg->opt, optlen, &ndopts)) {
		net_dbg_ratelimited("rt6_redirect: invalid ND options\n");
		return;
	}

	lladdr = NULL;
	if (ndopts.nd_opts_tgt_lladdr) {
		lladdr = ndisc_opt_addr_data(ndopts.nd_opts_tgt_lladdr,
					     skb->dev);
		if (!lladdr) {
			net_dbg_ratelimited("rt6_redirect: invalid link-layer address length\n");
			return;
		}
	}

	rt = (struct rt6_info *) dst;
	if (rt == net->ipv6.ip6_null_entry) {
		net_dbg_ratelimited("rt6_redirect: source isn't a valid nexthop for redirect target\n");
		return;
	}

	/* Redirect received -> path was valid.
	 * Look, redirects are sent only in response to data packets,
	 * so that this nexthop apparently is reachable. --ANK
	 */
	dst_confirm(&rt->dst);

	neigh = __neigh_lookup(&nd_tbl, &msg->target, skb->dev, 1);
	if (!neigh)
		return;

	/*
	 *	We have finally decided to accept it.
	 */

	neigh_update(neigh, lladdr, NUD_STALE,
		     NEIGH_UPDATE_F_WEAK_OVERRIDE|
		     NEIGH_UPDATE_F_OVERRIDE|
		     (on_link ? 0 : (NEIGH_UPDATE_F_OVERRIDE_ISROUTER|
				     NEIGH_UPDATE_F_ISROUTER))
		     );

	nrt = ip6_rt_cache_alloc(rt, &msg->dest, NULL);
	if (!nrt)
		goto out;

	nrt->rt6i_flags = RTF_GATEWAY|RTF_UP|RTF_DYNAMIC|RTF_CACHE;
	if (on_link)
		nrt->rt6i_flags &= ~RTF_GATEWAY;

	nrt->rt6i_gateway = *(struct in6_addr *)neigh->primary_key;

	if (ip6_ins_rt(nrt))
		goto out;

	netevent.old = &rt->dst;
	netevent.new = &nrt->dst;
	netevent.daddr = &msg->dest;
	netevent.neigh = neigh;
	call_netevent_notifiers(NETEVENT_REDIRECT, &netevent);

	if (rt->rt6i_flags & RTF_CACHE) {
		rt = (struct rt6_info *) dst_clone(&rt->dst);
		ip6_del_rt(rt);
	}

out:
	neigh_release(neigh);
}

/*
 *	Misc support functions
 */

static void rt6_set_from(struct rt6_info *rt, struct rt6_info *from)
{
	BUG_ON(from->dst.from);

	rt->rt6i_flags &= ~RTF_EXPIRES;
	dst_hold(&from->dst);
	rt->dst.from = &from->dst;
	dst_init_metrics(&rt->dst, dst_metrics_ptr(&from->dst), true);
}

static void ip6_rt_copy_init(struct rt6_info *rt, struct rt6_info *ort)
{
	rt->dst.input = ort->dst.input;
	rt->dst.output = ort->dst.output;
	rt->rt6i_dst = ort->rt6i_dst;
	rt->dst.error = ort->dst.error;
	rt->rt6i_idev = ort->rt6i_idev;
	if (rt->rt6i_idev)
		in6_dev_hold(rt->rt6i_idev);
	rt->dst.lastuse = jiffies;
	rt->rt6i_gateway = ort->rt6i_gateway;
	rt->rt6i_flags = ort->rt6i_flags;
	rt6_set_from(rt, ort);
	rt->rt6i_metric = ort->rt6i_metric;
#ifdef CONFIG_IPV6_SUBTREES
	rt->rt6i_src = ort->rt6i_src;
#endif
	rt->rt6i_prefsrc = ort->rt6i_prefsrc;
	rt->rt6i_table = ort->rt6i_table;
	rt->dst.lwtstate = lwtstate_get(ort->dst.lwtstate);
}

#ifdef CONFIG_IPV6_ROUTE_INFO
static struct rt6_info *rt6_get_route_info(struct net *net,
					   const struct in6_addr *prefix, int prefixlen,
					   const struct in6_addr *gwaddr, int ifindex)
{
	struct fib6_node *fn;
	struct rt6_info *rt = NULL;
	struct fib6_table *table;

	table = fib6_get_table(net, RT6_TABLE_INFO);
	if (!table)
		return NULL;

	read_lock_bh(&table->tb6_lock);
	fn = fib6_locate(&table->tb6_root, prefix, prefixlen, NULL, 0);
	if (!fn)
		goto out;

	for (rt = fn->leaf; rt; rt = rt->dst.rt6_next) {
		if (rt->dst.dev->ifindex != ifindex)
			continue;
		if ((rt->rt6i_flags & (RTF_ROUTEINFO|RTF_GATEWAY)) != (RTF_ROUTEINFO|RTF_GATEWAY))
			continue;
		if (!ipv6_addr_equal(&rt->rt6i_gateway, gwaddr))
			continue;
		dst_hold(&rt->dst);
		break;
	}
out:
	read_unlock_bh(&table->tb6_lock);
	return rt;
}

static struct rt6_info *rt6_add_route_info(struct net *net,
					   const struct in6_addr *prefix, int prefixlen,
					   const struct in6_addr *gwaddr, int ifindex,
					   unsigned int pref)
{
	struct fib6_config cfg = {
		.fc_table	= RT6_TABLE_INFO,
		.fc_metric	= IP6_RT_PRIO_USER,
		.fc_ifindex	= ifindex,
		.fc_dst_len	= prefixlen,
		.fc_flags	= RTF_GATEWAY | RTF_ADDRCONF | RTF_ROUTEINFO |
				  RTF_UP | RTF_PREF(pref),
		.fc_nlinfo.portid = 0,
		.fc_nlinfo.nlh = NULL,
		.fc_nlinfo.nl_net = net,
	};

	cfg.fc_dst = *prefix;
	cfg.fc_gateway = *gwaddr;

	/* We should treat it as a default route if prefix length is 0. */
	if (!prefixlen)
		cfg.fc_flags |= RTF_DEFAULT;

	ip6_route_add(&cfg);

	return rt6_get_route_info(net, prefix, prefixlen, gwaddr, ifindex);
}
#endif

struct rt6_info *rt6_get_dflt_router(const struct in6_addr *addr, struct net_device *dev)
{
	struct rt6_info *rt;
	struct fib6_table *table;

	table = fib6_get_table(dev_net(dev), RT6_TABLE_DFLT);
	if (!table)
		return NULL;

	read_lock_bh(&table->tb6_lock);
	for (rt = table->tb6_root.leaf; rt; rt = rt->dst.rt6_next) {
		if (dev == rt->dst.dev &&
		    ((rt->rt6i_flags & (RTF_ADDRCONF | RTF_DEFAULT)) == (RTF_ADDRCONF | RTF_DEFAULT)) &&
		    ipv6_addr_equal(&rt->rt6i_gateway, addr))
			break;
	}
	if (rt)
		dst_hold(&rt->dst);
	read_unlock_bh(&table->tb6_lock);
	return rt;
}

struct rt6_info *rt6_add_dflt_router(const struct in6_addr *gwaddr,
				     struct net_device *dev,
				     unsigned int pref)
{
	struct fib6_config cfg = {
		.fc_table	= RT6_TABLE_DFLT,
		.fc_metric	= IP6_RT_PRIO_USER,
		.fc_ifindex	= dev->ifindex,
		.fc_flags	= RTF_GATEWAY | RTF_ADDRCONF | RTF_DEFAULT |
				  RTF_UP | RTF_EXPIRES | RTF_PREF(pref),
		.fc_nlinfo.portid = 0,
		.fc_nlinfo.nlh = NULL,
		.fc_nlinfo.nl_net = dev_net(dev),
	};

	cfg.fc_gateway = *gwaddr;

	ip6_route_add(&cfg);

	return rt6_get_dflt_router(gwaddr, dev);
}

void rt6_purge_dflt_routers(struct net *net)
{
	struct rt6_info *rt;
	struct fib6_table *table;

	/* NOTE: Keep consistent with rt6_get_dflt_router */
	table = fib6_get_table(net, RT6_TABLE_DFLT);
	if (!table)
		return;

restart:
	read_lock_bh(&table->tb6_lock);
	for (rt = table->tb6_root.leaf; rt; rt = rt->dst.rt6_next) {
		if (rt->rt6i_flags & (RTF_DEFAULT | RTF_ADDRCONF) &&
		    (!rt->rt6i_idev || rt->rt6i_idev->cnf.accept_ra != 2)) {
			dst_hold(&rt->dst);
			read_unlock_bh(&table->tb6_lock);
			ip6_del_rt(rt);
			goto restart;
		}
	}
	read_unlock_bh(&table->tb6_lock);
}

static void rtmsg_to_fib6_config(struct net *net,
				 struct in6_rtmsg *rtmsg,
				 struct fib6_config *cfg)
{
	memset(cfg, 0, sizeof(*cfg));

	cfg->fc_table = RT6_TABLE_MAIN;
	cfg->fc_ifindex = rtmsg->rtmsg_ifindex;
	cfg->fc_metric = rtmsg->rtmsg_metric;
	cfg->fc_expires = rtmsg->rtmsg_info;
	cfg->fc_dst_len = rtmsg->rtmsg_dst_len;
	cfg->fc_src_len = rtmsg->rtmsg_src_len;
	cfg->fc_flags = rtmsg->rtmsg_flags;

	cfg->fc_nlinfo.nl_net = net;

	cfg->fc_dst = rtmsg->rtmsg_dst;
	cfg->fc_src = rtmsg->rtmsg_src;
	cfg->fc_gateway = rtmsg->rtmsg_gateway;
}

int ipv6_route_ioctl(struct net *net, unsigned int cmd, void __user *arg)
{
	struct fib6_config cfg;
	struct in6_rtmsg rtmsg;
	int err;

	switch (cmd) {
	case SIOCADDRT:		/* Add a route */
	case SIOCDELRT:		/* Delete a route */
		if (!ns_capable(net->user_ns, CAP_NET_ADMIN))
			return -EPERM;
		err = copy_from_user(&rtmsg, arg,
				     sizeof(struct in6_rtmsg));
		if (err)
			return -EFAULT;

		rtmsg_to_fib6_config(net, &rtmsg, &cfg);

		rtnl_lock();
		switch (cmd) {
		case SIOCADDRT:
			err = ip6_route_add(&cfg);
			break;
		case SIOCDELRT:
			err = ip6_route_del(&cfg);
			break;
		default:
			err = -EINVAL;
		}
		rtnl_unlock();

		return err;
	}

	return -EINVAL;
}

/*
 *	Drop the packet on the floor
 */

static int ip6_pkt_drop(struct sk_buff *skb, u8 code, int ipstats_mib_noroutes)
{
	int type;
	struct dst_entry *dst = skb_dst(skb);
	switch (ipstats_mib_noroutes) {
	case IPSTATS_MIB_INNOROUTES:
		type = ipv6_addr_type(&ipv6_hdr(skb)->daddr);
		if (type == IPV6_ADDR_ANY) {
			IP6_INC_STATS(dev_net(dst->dev), ip6_dst_idev(dst),
				      IPSTATS_MIB_INADDRERRORS);
			break;
		}
		/* FALLTHROUGH */
	case IPSTATS_MIB_OUTNOROUTES:
		IP6_INC_STATS(dev_net(dst->dev), ip6_dst_idev(dst),
			      ipstats_mib_noroutes);
		break;
	}
	icmpv6_send(skb, ICMPV6_DEST_UNREACH, code, 0);
	kfree_skb(skb);
	return 0;
}

static int ip6_pkt_discard(struct sk_buff *skb)
{
	return ip6_pkt_drop(skb, ICMPV6_NOROUTE, IPSTATS_MIB_INNOROUTES);
}

static int ip6_pkt_discard_out(struct sock *sk, struct sk_buff *skb)
{
	skb->dev = skb_dst(skb)->dev;
	return ip6_pkt_drop(skb, ICMPV6_NOROUTE, IPSTATS_MIB_OUTNOROUTES);
}

static int ip6_pkt_prohibit(struct sk_buff *skb)
{
	return ip6_pkt_drop(skb, ICMPV6_ADM_PROHIBITED, IPSTATS_MIB_INNOROUTES);
}

static int ip6_pkt_prohibit_out(struct sock *sk, struct sk_buff *skb)
{
	skb->dev = skb_dst(skb)->dev;
	return ip6_pkt_drop(skb, ICMPV6_ADM_PROHIBITED, IPSTATS_MIB_OUTNOROUTES);
}

/*
 *	Allocate a dst for local (unicast / anycast) address.
 */

struct rt6_info *addrconf_dst_alloc(struct inet6_dev *idev,
				    const struct in6_addr *addr,
				    bool anycast)
{
	struct net *net = dev_net(idev->dev);
	struct rt6_info *rt = ip6_dst_alloc(net, net->loopback_dev,
					    DST_NOCOUNT);
	if (!rt)
		return ERR_PTR(-ENOMEM);

	in6_dev_hold(idev);

	rt->dst.flags |= DST_HOST;
	rt->dst.input = ip6_input;
	rt->dst.output = ip6_output;
	rt->rt6i_idev = idev;

	rt->rt6i_flags = RTF_UP | RTF_NONEXTHOP;
	if (anycast)
		rt->rt6i_flags |= RTF_ANYCAST;
	else
		rt->rt6i_flags |= RTF_LOCAL;

	rt->rt6i_gateway  = *addr;
	rt->rt6i_dst.addr = *addr;
	rt->rt6i_dst.plen = 128;
	rt->rt6i_table = fib6_get_table(net, RT6_TABLE_LOCAL);
	rt->dst.flags |= DST_NOCACHE;

	atomic_set(&rt->dst.__refcnt, 1);

	return rt;
}

int ip6_route_get_saddr(struct net *net,
			struct rt6_info *rt,
			const struct in6_addr *daddr,
			unsigned int prefs,
			struct in6_addr *saddr)
{
	struct inet6_dev *idev =
		rt ? ip6_dst_idev((struct dst_entry *)rt) : NULL;
	int err = 0;
	if (rt && rt->rt6i_prefsrc.plen)
		*saddr = rt->rt6i_prefsrc.addr;
	else
		err = ipv6_dev_get_saddr(net, idev ? idev->dev : NULL,
					 daddr, prefs, saddr);
	return err;
}

/* remove deleted ip from prefsrc entries */
struct arg_dev_net_ip {
	struct net_device *dev;
	struct net *net;
	struct in6_addr *addr;
};

static int fib6_remove_prefsrc(struct rt6_info *rt, void *arg)
{
	struct net_device *dev = ((struct arg_dev_net_ip *)arg)->dev;
	struct net *net = ((struct arg_dev_net_ip *)arg)->net;
	struct in6_addr *addr = ((struct arg_dev_net_ip *)arg)->addr;

	if (((void *)rt->dst.dev == dev || !dev) &&
	    rt != net->ipv6.ip6_null_entry &&
	    ipv6_addr_equal(addr, &rt->rt6i_prefsrc.addr)) {
		/* remove prefsrc entry */
		rt->rt6i_prefsrc.plen = 0;
	}
	return 0;
}

void rt6_remove_prefsrc(struct inet6_ifaddr *ifp)
{
	struct net *net = dev_net(ifp->idev->dev);
	struct arg_dev_net_ip adni = {
		.dev = ifp->idev->dev,
		.net = net,
		.addr = &ifp->addr,
	};
	fib6_clean_all(net, fib6_remove_prefsrc, &adni);
}

#define RTF_RA_ROUTER		(RTF_ADDRCONF | RTF_DEFAULT | RTF_GATEWAY)
#define RTF_CACHE_GATEWAY	(RTF_GATEWAY | RTF_CACHE)

/* Remove routers and update dst entries when gateway turn into host. */
static int fib6_clean_tohost(struct rt6_info *rt, void *arg)
{
	struct in6_addr *gateway = (struct in6_addr *)arg;

	if ((((rt->rt6i_flags & RTF_RA_ROUTER) == RTF_RA_ROUTER) ||
	     ((rt->rt6i_flags & RTF_CACHE_GATEWAY) == RTF_CACHE_GATEWAY)) &&
	     ipv6_addr_equal(gateway, &rt->rt6i_gateway)) {
		return -1;
	}
	return 0;
}

void rt6_clean_tohost(struct net *net, struct in6_addr *gateway)
{
	fib6_clean_all(net, fib6_clean_tohost, gateway);
}

struct arg_dev_net {
	struct net_device *dev;
	struct net *net;
};

static int fib6_ifdown(struct rt6_info *rt, void *arg)
{
	const struct arg_dev_net *adn = arg;
	const struct net_device *dev = adn->dev;

	if ((rt->dst.dev == dev || !dev) &&
	    rt != adn->net->ipv6.ip6_null_entry)
		return -1;

	return 0;
}

void rt6_ifdown(struct net *net, struct net_device *dev)
{
	struct arg_dev_net adn = {
		.dev = dev,
		.net = net,
	};

	fib6_clean_all(net, fib6_ifdown, &adn);
	icmp6_clean_all(fib6_ifdown, &adn);
	rt6_uncached_list_flush_dev(net, dev);
}

struct rt6_mtu_change_arg {
	struct net_device *dev;
	unsigned int mtu;
};

static int rt6_mtu_change_route(struct rt6_info *rt, void *p_arg)
{
	struct rt6_mtu_change_arg *arg = (struct rt6_mtu_change_arg *) p_arg;
	struct inet6_dev *idev;

	/* In IPv6 pmtu discovery is not optional,
	   so that RTAX_MTU lock cannot disable it.
	   We still use this lock to block changes
	   caused by addrconf/ndisc.
	*/

	idev = __in6_dev_get(arg->dev);
	if (!idev)
		return 0;

	/* For administrative MTU increase, there is no way to discover
	   IPv6 PMTU increase, so PMTU increase should be updated here.
	   Since RFC 1981 doesn't include administrative MTU increase
	   update PMTU increase is a MUST. (i.e. jumbo frame)
	 */
	/*
	   If new MTU is less than route PMTU, this new MTU will be the
	   lowest MTU in the path, update the route PMTU to reflect PMTU
	   decreases; if new MTU is greater than route PMTU, and the
	   old MTU is the lowest MTU in the path, update the route PMTU
	   to reflect the increase. In this case if the other nodes' MTU
	   also have the lowest MTU, TOO BIG MESSAGE will be lead to
	   PMTU discouvery.
	 */
	if (rt->dst.dev == arg->dev &&
	    !dst_metric_locked(&rt->dst, RTAX_MTU)) {
		if (rt->rt6i_flags & RTF_CACHE) {
			/* For RTF_CACHE with rt6i_pmtu == 0
			 * (i.e. a redirected route),
			 * the metrics of its rt->dst.from has already
			 * been updated.
			 */
			if (rt->rt6i_pmtu && rt->rt6i_pmtu > arg->mtu)
				rt->rt6i_pmtu = arg->mtu;
		} else if (dst_mtu(&rt->dst) >= arg->mtu ||
			   (dst_mtu(&rt->dst) < arg->mtu &&
			    dst_mtu(&rt->dst) == idev->cnf.mtu6)) {
			dst_metric_set(&rt->dst, RTAX_MTU, arg->mtu);
		}
	}
	return 0;
}

void rt6_mtu_change(struct net_device *dev, unsigned int mtu)
{
	struct rt6_mtu_change_arg arg = {
		.dev = dev,
		.mtu = mtu,
	};

	fib6_clean_all(dev_net(dev), rt6_mtu_change_route, &arg);
}

static const struct nla_policy rtm_ipv6_policy[RTA_MAX+1] = {
	[RTA_GATEWAY]           = { .len = sizeof(struct in6_addr) },
	[RTA_OIF]               = { .type = NLA_U32 },
	[RTA_IIF]		= { .type = NLA_U32 },
	[RTA_PRIORITY]          = { .type = NLA_U32 },
	[RTA_METRICS]           = { .type = NLA_NESTED },
	[RTA_MULTIPATH]		= { .len = sizeof(struct rtnexthop) },
	[RTA_PREF]              = { .type = NLA_U8 },
	[RTA_ENCAP_TYPE]	= { .type = NLA_U16 },
	[RTA_ENCAP]		= { .type = NLA_NESTED },
};

static int rtm_to_fib6_config(struct sk_buff *skb, struct nlmsghdr *nlh,
			      struct fib6_config *cfg)
{
	struct rtmsg *rtm;
	struct nlattr *tb[RTA_MAX+1];
	unsigned int pref;
	int err;

	err = nlmsg_parse(nlh, sizeof(*rtm), tb, RTA_MAX, rtm_ipv6_policy);
	if (err < 0)
		goto errout;

	err = -EINVAL;
	rtm = nlmsg_data(nlh);
	memset(cfg, 0, sizeof(*cfg));

	cfg->fc_table = rtm->rtm_table;
	cfg->fc_dst_len = rtm->rtm_dst_len;
	cfg->fc_src_len = rtm->rtm_src_len;
	cfg->fc_flags = RTF_UP;
	cfg->fc_protocol = rtm->rtm_protocol;
	cfg->fc_type = rtm->rtm_type;

	if (rtm->rtm_type == RTN_UNREACHABLE ||
	    rtm->rtm_type == RTN_BLACKHOLE ||
	    rtm->rtm_type == RTN_PROHIBIT ||
	    rtm->rtm_type == RTN_THROW)
		cfg->fc_flags |= RTF_REJECT;

	if (rtm->rtm_type == RTN_LOCAL)
		cfg->fc_flags |= RTF_LOCAL;

	if (rtm->rtm_flags & RTM_F_CLONED)
		cfg->fc_flags |= RTF_CACHE;

	cfg->fc_nlinfo.portid = NETLINK_CB(skb).portid;
	cfg->fc_nlinfo.nlh = nlh;
	cfg->fc_nlinfo.nl_net = sock_net(skb->sk);

	if (tb[RTA_GATEWAY]) {
		cfg->fc_gateway = nla_get_in6_addr(tb[RTA_GATEWAY]);
		cfg->fc_flags |= RTF_GATEWAY;
	}

	if (tb[RTA_DST]) {
		int plen = (rtm->rtm_dst_len + 7) >> 3;

		if (nla_len(tb[RTA_DST]) < plen)
			goto errout;

		nla_memcpy(&cfg->fc_dst, tb[RTA_DST], plen);
	}

	if (tb[RTA_SRC]) {
		int plen = (rtm->rtm_src_len + 7) >> 3;

		if (nla_len(tb[RTA_SRC]) < plen)
			goto errout;

		nla_memcpy(&cfg->fc_src, tb[RTA_SRC], plen);
	}

	if (tb[RTA_PREFSRC])
		cfg->fc_prefsrc = nla_get_in6_addr(tb[RTA_PREFSRC]);

	if (tb[RTA_OIF])
		cfg->fc_ifindex = nla_get_u32(tb[RTA_OIF]);

	if (tb[RTA_PRIORITY])
		cfg->fc_metric = nla_get_u32(tb[RTA_PRIORITY]);

	if (tb[RTA_METRICS]) {
		cfg->fc_mx = nla_data(tb[RTA_METRICS]);
		cfg->fc_mx_len = nla_len(tb[RTA_METRICS]);
	}

	if (tb[RTA_TABLE])
		cfg->fc_table = nla_get_u32(tb[RTA_TABLE]);

	if (tb[RTA_MULTIPATH]) {
		cfg->fc_mp = nla_data(tb[RTA_MULTIPATH]);
		cfg->fc_mp_len = nla_len(tb[RTA_MULTIPATH]);
	}

	if (tb[RTA_PREF]) {
		pref = nla_get_u8(tb[RTA_PREF]);
		if (pref != ICMPV6_ROUTER_PREF_LOW &&
		    pref != ICMPV6_ROUTER_PREF_HIGH)
			pref = ICMPV6_ROUTER_PREF_MEDIUM;
		cfg->fc_flags |= RTF_PREF(pref);
	}

	if (tb[RTA_ENCAP])
		cfg->fc_encap = tb[RTA_ENCAP];

	if (tb[RTA_ENCAP_TYPE])
		cfg->fc_encap_type = nla_get_u16(tb[RTA_ENCAP_TYPE]);

	err = 0;
errout:
	return err;
}

struct rt6_nh {
	struct rt6_info *rt6_info;
	struct fib6_config r_cfg;
	struct mx6_config mxc;
	struct list_head next;
};

static void ip6_print_replace_route_err(struct list_head *rt6_nh_list)
{
	struct rt6_nh *nh;

	list_for_each_entry(nh, rt6_nh_list, next) {
		pr_warn("IPV6: multipath route replace failed (check consistency of installed routes): %pI6 nexthop %pI6 ifi %d\n",
		        &nh->r_cfg.fc_dst, &nh->r_cfg.fc_gateway,
		        nh->r_cfg.fc_ifindex);
	}
}

static int ip6_route_info_append(struct list_head *rt6_nh_list,
				 struct rt6_info *rt, struct fib6_config *r_cfg)
{
	struct rt6_nh *nh;
	struct rt6_info *rtnh;
	int err = -EEXIST;

	list_for_each_entry(nh, rt6_nh_list, next) {
		/* check if rt6_info already exists */
		rtnh = nh->rt6_info;

		if (rtnh->dst.dev == rt->dst.dev &&
		    rtnh->rt6i_idev == rt->rt6i_idev &&
		    ipv6_addr_equal(&rtnh->rt6i_gateway,
				    &rt->rt6i_gateway))
			return err;
	}

	nh = kzalloc(sizeof(*nh), GFP_KERNEL);
	if (!nh)
		return -ENOMEM;
	nh->rt6_info = rt;
	err = ip6_convert_metrics(&nh->mxc, r_cfg);
	if (err) {
		kfree(nh);
		return err;
	}
	memcpy(&nh->r_cfg, r_cfg, sizeof(*r_cfg));
	list_add_tail(&nh->next, rt6_nh_list);

	return 0;
}

static int ip6_route_multipath_add(struct fib6_config *cfg)
{
	struct fib6_config r_cfg;
	struct rtnexthop *rtnh;
	struct rt6_info *rt;
	struct rt6_nh *err_nh;
	struct rt6_nh *nh, *nh_safe;
	int remaining;
	int attrlen;
	int err = 1;
	int nhn = 0;
	int replace = (cfg->fc_nlinfo.nlh &&
		       (cfg->fc_nlinfo.nlh->nlmsg_flags & NLM_F_REPLACE));
	LIST_HEAD(rt6_nh_list);

	remaining = cfg->fc_mp_len;
	rtnh = (struct rtnexthop *)cfg->fc_mp;

	/* Parse a Multipath Entry and build a list (rt6_nh_list) of
	 * rt6_info structs per nexthop
	 */
	while (rtnh_ok(rtnh, remaining)) {
		memcpy(&r_cfg, cfg, sizeof(*cfg));
		if (rtnh->rtnh_ifindex)
			r_cfg.fc_ifindex = rtnh->rtnh_ifindex;

		attrlen = rtnh_attrlen(rtnh);
		if (attrlen > 0) {
			struct nlattr *nla, *attrs = rtnh_attrs(rtnh);

			nla = nla_find(attrs, attrlen, RTA_GATEWAY);
			if (nla) {
				r_cfg.fc_gateway = nla_get_in6_addr(nla);
				r_cfg.fc_flags |= RTF_GATEWAY;
			}
			r_cfg.fc_encap = nla_find(attrs, attrlen, RTA_ENCAP);
			nla = nla_find(attrs, attrlen, RTA_ENCAP_TYPE);
			if (nla)
				r_cfg.fc_encap_type = nla_get_u16(nla);
		}

		err = ip6_route_info_create(&r_cfg, &rt);
		if (err)
			goto cleanup;

		err = ip6_route_info_append(&rt6_nh_list, rt, &r_cfg);
		if (err) {
			dst_free(&rt->dst);
			goto cleanup;
		}

		rtnh = rtnh_next(rtnh, &remaining);
	}

	err_nh = NULL;
	list_for_each_entry(nh, &rt6_nh_list, next) {
		err = __ip6_ins_rt(nh->rt6_info, &cfg->fc_nlinfo, &nh->mxc);
		/* nh->rt6_info is used or freed at this point, reset to NULL*/
		nh->rt6_info = NULL;
		if (err) {
			if (replace && nhn)
				ip6_print_replace_route_err(&rt6_nh_list);
			err_nh = nh;
			goto add_errout;
		}

		/* Because each route is added like a single route we remove
		 * these flags after the first nexthop: if there is a collision,
		 * we have already failed to add the first nexthop:
		 * fib6_add_rt2node() has rejected it; when replacing, old
		 * nexthops have been replaced by first new, the rest should
		 * be added to it.
		 */
		cfg->fc_nlinfo.nlh->nlmsg_flags &= ~(NLM_F_EXCL |
						     NLM_F_REPLACE);
		nhn++;
	}

	goto cleanup;

add_errout:
	/* Delete routes that were already added */
	list_for_each_entry(nh, &rt6_nh_list, next) {
		if (err_nh == nh)
			break;
		ip6_route_del(&nh->r_cfg);
	}

cleanup:
	list_for_each_entry_safe(nh, nh_safe, &rt6_nh_list, next) {
		if (nh->rt6_info)
			dst_free(&nh->rt6_info->dst);
		kfree(nh->mxc.mx);
		list_del(&nh->next);
		kfree(nh);
	}

	return err;
}

static int ip6_route_multipath_del(struct fib6_config *cfg)
{
	struct fib6_config r_cfg;
	struct rtnexthop *rtnh;
	int remaining;
	int attrlen;
	int err = 1, last_err = 0;

	remaining = cfg->fc_mp_len;
	rtnh = (struct rtnexthop *)cfg->fc_mp;

	/* Parse a Multipath Entry */
	while (rtnh_ok(rtnh, remaining)) {
		memcpy(&r_cfg, cfg, sizeof(*cfg));
		if (rtnh->rtnh_ifindex)
			r_cfg.fc_ifindex = rtnh->rtnh_ifindex;

		attrlen = rtnh_attrlen(rtnh);
		if (attrlen > 0) {
			struct nlattr *nla, *attrs = rtnh_attrs(rtnh);

			nla = nla_find(attrs, attrlen, RTA_GATEWAY);
			if (nla) {
				nla_memcpy(&r_cfg.fc_gateway, nla, 16);
				r_cfg.fc_flags |= RTF_GATEWAY;
			}
		}
		err = ip6_route_del(&r_cfg);
		if (err)
			last_err = err;

		rtnh = rtnh_next(rtnh, &remaining);
	}

	return last_err;
}

static int inet6_rtm_delroute(struct sk_buff *skb, struct nlmsghdr *nlh)
{
	struct fib6_config cfg;
	int err;

	err = rtm_to_fib6_config(skb, nlh, &cfg);
	if (err < 0)
		return err;

	if (cfg.fc_mp)
		return ip6_route_multipath_del(&cfg);
	else
		return ip6_route_del(&cfg);
}

static int inet6_rtm_newroute(struct sk_buff *skb, struct nlmsghdr *nlh)
{
	struct fib6_config cfg;
	int err;

	err = rtm_to_fib6_config(skb, nlh, &cfg);
	if (err < 0)
		return err;

	if (cfg.fc_mp)
		return ip6_route_multipath_add(&cfg);
	else
		return ip6_route_add(&cfg);
}

static inline size_t rt6_nlmsg_size(struct rt6_info *rt)
{
	return NLMSG_ALIGN(sizeof(struct rtmsg))
	       + nla_total_size(16) /* RTA_SRC */
	       + nla_total_size(16) /* RTA_DST */
	       + nla_total_size(16) /* RTA_GATEWAY */
	       + nla_total_size(16) /* RTA_PREFSRC */
	       + nla_total_size(4) /* RTA_TABLE */
	       + nla_total_size(4) /* RTA_IIF */
	       + nla_total_size(4) /* RTA_OIF */
	       + nla_total_size(4) /* RTA_PRIORITY */
	       + RTAX_MAX * nla_total_size(4) /* RTA_METRICS */
	       + nla_total_size(sizeof(struct rta_cacheinfo))
	       + nla_total_size(TCP_CA_NAME_MAX) /* RTAX_CC_ALGO */
	       + nla_total_size(1) /* RTA_PREF */
	       + lwtunnel_get_encap_size(rt->dst.lwtstate);
}

static int rt6_fill_node(struct net *net,
			 struct sk_buff *skb, struct rt6_info *rt,
			 struct in6_addr *dst, struct in6_addr *src,
			 int iif, int type, u32 portid, u32 seq,
			 int prefix, int nowait, unsigned int flags)
{
	u32 metrics[RTAX_MAX];
	struct rtmsg *rtm;
	struct nlmsghdr *nlh;
	long expires;
	u32 table;

	if (prefix) {	/* user wants prefix routes only */
		if (!(rt->rt6i_flags & RTF_PREFIX_RT)) {
			/* success since this is not a prefix route */
			return 1;
		}
	}

	nlh = nlmsg_put(skb, portid, seq, type, sizeof(*rtm), flags);
	if (!nlh)
		return -EMSGSIZE;

	rtm = nlmsg_data(nlh);
	rtm->rtm_family = AF_INET6;
	rtm->rtm_dst_len = rt->rt6i_dst.plen;
	rtm->rtm_src_len = rt->rt6i_src.plen;
	rtm->rtm_tos = 0;
	if (rt->rt6i_table)
		table = rt->rt6i_table->tb6_id;
	else
		table = RT6_TABLE_UNSPEC;
	rtm->rtm_table = table;
	if (nla_put_u32(skb, RTA_TABLE, table))
		goto nla_put_failure;
	if (rt->rt6i_flags & RTF_REJECT) {
		switch (rt->dst.error) {
		case -EINVAL:
			rtm->rtm_type = RTN_BLACKHOLE;
			break;
		case -EACCES:
			rtm->rtm_type = RTN_PROHIBIT;
			break;
		case -EAGAIN:
			rtm->rtm_type = RTN_THROW;
			break;
		default:
			rtm->rtm_type = RTN_UNREACHABLE;
			break;
		}
	}
	else if (rt->rt6i_flags & RTF_LOCAL)
		rtm->rtm_type = RTN_LOCAL;
	else if (rt->dst.dev && (rt->dst.dev->flags & IFF_LOOPBACK))
		rtm->rtm_type = RTN_LOCAL;
	else
		rtm->rtm_type = RTN_UNICAST;
	rtm->rtm_flags = 0;
	if (!netif_carrier_ok(rt->dst.dev)) {
		rtm->rtm_flags |= RTNH_F_LINKDOWN;
		if (rt->rt6i_idev->cnf.ignore_routes_with_linkdown)
			rtm->rtm_flags |= RTNH_F_DEAD;
	}
	rtm->rtm_scope = RT_SCOPE_UNIVERSE;
	rtm->rtm_protocol = rt->rt6i_protocol;
	if (rt->rt6i_flags & RTF_DYNAMIC)
		rtm->rtm_protocol = RTPROT_REDIRECT;
	else if (rt->rt6i_flags & RTF_ADDRCONF) {
		if (rt->rt6i_flags & (RTF_DEFAULT | RTF_ROUTEINFO))
			rtm->rtm_protocol = RTPROT_RA;
		else
			rtm->rtm_protocol = RTPROT_KERNEL;
	}

	if (rt->rt6i_flags & RTF_CACHE)
		rtm->rtm_flags |= RTM_F_CLONED;

	if (dst) {
		if (nla_put_in6_addr(skb, RTA_DST, dst))
			goto nla_put_failure;
		rtm->rtm_dst_len = 128;
	} else if (rtm->rtm_dst_len)
		if (nla_put_in6_addr(skb, RTA_DST, &rt->rt6i_dst.addr))
			goto nla_put_failure;
#ifdef CONFIG_IPV6_SUBTREES
	if (src) {
		if (nla_put_in6_addr(skb, RTA_SRC, src))
			goto nla_put_failure;
		rtm->rtm_src_len = 128;
	} else if (rtm->rtm_src_len &&
		   nla_put_in6_addr(skb, RTA_SRC, &rt->rt6i_src.addr))
		goto nla_put_failure;
#endif
	if (iif) {
#ifdef CONFIG_IPV6_MROUTE
		if (ipv6_addr_is_multicast(&rt->rt6i_dst.addr)) {
			int err = ip6mr_get_route(net, skb, rtm, nowait);
			if (err <= 0) {
				if (!nowait) {
					if (err == 0)
						return 0;
					goto nla_put_failure;
				} else {
					if (err == -EMSGSIZE)
						goto nla_put_failure;
				}
			}
		} else
#endif
			if (nla_put_u32(skb, RTA_IIF, iif))
				goto nla_put_failure;
	} else if (dst) {
		struct in6_addr saddr_buf;
		if (ip6_route_get_saddr(net, rt, dst, 0, &saddr_buf) == 0 &&
		    nla_put_in6_addr(skb, RTA_PREFSRC, &saddr_buf))
			goto nla_put_failure;
	}

	if (rt->rt6i_prefsrc.plen) {
		struct in6_addr saddr_buf;
		saddr_buf = rt->rt6i_prefsrc.addr;
		if (nla_put_in6_addr(skb, RTA_PREFSRC, &saddr_buf))
			goto nla_put_failure;
	}

	memcpy(metrics, dst_metrics_ptr(&rt->dst), sizeof(metrics));
	if (rt->rt6i_pmtu)
		metrics[RTAX_MTU - 1] = rt->rt6i_pmtu;
	if (rtnetlink_put_metrics(skb, metrics) < 0)
		goto nla_put_failure;

	if (rt->rt6i_flags & RTF_GATEWAY) {
		if (nla_put_in6_addr(skb, RTA_GATEWAY, &rt->rt6i_gateway) < 0)
			goto nla_put_failure;
	}

	if (rt->dst.dev &&
	    nla_put_u32(skb, RTA_OIF, rt->dst.dev->ifindex))
		goto nla_put_failure;
	if (nla_put_u32(skb, RTA_PRIORITY, rt->rt6i_metric))
		goto nla_put_failure;

	expires = (rt->rt6i_flags & RTF_EXPIRES) ? rt->dst.expires - jiffies : 0;

	if (rtnl_put_cacheinfo(skb, &rt->dst, 0, expires, rt->dst.error) < 0)
		goto nla_put_failure;

	if (nla_put_u8(skb, RTA_PREF, IPV6_EXTRACT_PREF(rt->rt6i_flags)))
		goto nla_put_failure;

	lwtunnel_fill_encap(skb, rt->dst.lwtstate);

	nlmsg_end(skb, nlh);
	return 0;

nla_put_failure:
	nlmsg_cancel(skb, nlh);
	return -EMSGSIZE;
}

int rt6_dump_route(struct rt6_info *rt, void *p_arg)
{
	struct rt6_rtnl_dump_arg *arg = (struct rt6_rtnl_dump_arg *) p_arg;
	int prefix;

	if (nlmsg_len(arg->cb->nlh) >= sizeof(struct rtmsg)) {
		struct rtmsg *rtm = nlmsg_data(arg->cb->nlh);
		prefix = (rtm->rtm_flags & RTM_F_PREFIX) != 0;
	} else
		prefix = 0;

	return rt6_fill_node(arg->net,
		     arg->skb, rt, NULL, NULL, 0, RTM_NEWROUTE,
		     NETLINK_CB(arg->cb->skb).portid, arg->cb->nlh->nlmsg_seq,
		     prefix, 0, NLM_F_MULTI);
}

static int inet6_rtm_getroute(struct sk_buff *in_skb, struct nlmsghdr *nlh)
{
	struct net *net = sock_net(in_skb->sk);
	struct nlattr *tb[RTA_MAX+1];
	struct rt6_info *rt;
	struct sk_buff *skb;
	struct rtmsg *rtm;
	struct flowi6 fl6;
	int err, iif = 0, oif = 0;

	err = nlmsg_parse(nlh, sizeof(*rtm), tb, RTA_MAX, rtm_ipv6_policy);
	if (err < 0)
		goto errout;

	err = -EINVAL;
	memset(&fl6, 0, sizeof(fl6));

	if (tb[RTA_SRC]) {
		if (nla_len(tb[RTA_SRC]) < sizeof(struct in6_addr))
			goto errout;

		fl6.saddr = *(struct in6_addr *)nla_data(tb[RTA_SRC]);
	}

	if (tb[RTA_DST]) {
		if (nla_len(tb[RTA_DST]) < sizeof(struct in6_addr))
			goto errout;

		fl6.daddr = *(struct in6_addr *)nla_data(tb[RTA_DST]);
	}

	if (tb[RTA_IIF])
		iif = nla_get_u32(tb[RTA_IIF]);

	if (tb[RTA_OIF])
		oif = nla_get_u32(tb[RTA_OIF]);

	if (tb[RTA_MARK])
		fl6.flowi6_mark = nla_get_u32(tb[RTA_MARK]);

	if (iif) {
		struct net_device *dev;
		int flags = 0;

		dev = __dev_get_by_index(net, iif);
		if (!dev) {
			err = -ENODEV;
			goto errout;
		}

		fl6.flowi6_iif = iif;

		if (!ipv6_addr_any(&fl6.saddr))
			flags |= RT6_LOOKUP_F_HAS_SADDR;

		rt = (struct rt6_info *)ip6_route_input_lookup(net, dev, &fl6,
							       flags);
	} else {
		fl6.flowi6_oif = oif;

		rt = (struct rt6_info *)ip6_route_output(net, NULL, &fl6);
	}

	skb = alloc_skb(NLMSG_GOODSIZE, GFP_KERNEL);
	if (!skb) {
		ip6_rt_put(rt);
		err = -ENOBUFS;
		goto errout;
	}

	/* Reserve room for dummy headers, this skb can pass
	   through good chunk of routing engine.
	 */
	skb_reset_mac_header(skb);
	skb_reserve(skb, MAX_HEADER + sizeof(struct ipv6hdr));

	skb_dst_set(skb, &rt->dst);

	err = rt6_fill_node(net, skb, rt, &fl6.daddr, &fl6.saddr, iif,
			    RTM_NEWROUTE, NETLINK_CB(in_skb).portid,
			    nlh->nlmsg_seq, 0, 0, 0);
	if (err < 0) {
		kfree_skb(skb);
		goto errout;
	}

	err = rtnl_unicast(skb, net, NETLINK_CB(in_skb).portid);
errout:
	return err;
}

void inet6_rt_notify(int event, struct rt6_info *rt, struct nl_info *info,
		     unsigned int nlm_flags)
{
	struct sk_buff *skb;
	struct net *net = info->nl_net;
	u32 seq;
	int err;

	err = -ENOBUFS;
	seq = info->nlh ? info->nlh->nlmsg_seq : 0;

	skb = nlmsg_new(rt6_nlmsg_size(rt), gfp_any());
	if (!skb)
		goto errout;

	err = rt6_fill_node(net, skb, rt, NULL, NULL, 0,
				event, info->portid, seq, 0, 0, nlm_flags);
	if (err < 0) {
		/* -EMSGSIZE implies BUG in rt6_nlmsg_size() */
		WARN_ON(err == -EMSGSIZE);
		kfree_skb(skb);
		goto errout;
	}
	rtnl_notify(skb, net, info->portid, RTNLGRP_IPV6_ROUTE,
		    info->nlh, gfp_any());
	return;
errout:
	if (err < 0)
		rtnl_set_sk_err(net, RTNLGRP_IPV6_ROUTE, err);
}

static int ip6_route_dev_notify(struct notifier_block *this,
				unsigned long event, void *ptr)
{
	struct net_device *dev = netdev_notifier_info_to_dev(ptr);
	struct net *net = dev_net(dev);

	if (event == NETDEV_REGISTER && (dev->flags & IFF_LOOPBACK)) {
		net->ipv6.ip6_null_entry->dst.dev = dev;
		net->ipv6.ip6_null_entry->rt6i_idev = in6_dev_get(dev);
#ifdef CONFIG_IPV6_MULTIPLE_TABLES
		net->ipv6.ip6_prohibit_entry->dst.dev = dev;
		net->ipv6.ip6_prohibit_entry->rt6i_idev = in6_dev_get(dev);
		net->ipv6.ip6_blk_hole_entry->dst.dev = dev;
		net->ipv6.ip6_blk_hole_entry->rt6i_idev = in6_dev_get(dev);
#endif
	}

	return NOTIFY_OK;
}

/*
 *	/proc
 */

#ifdef CONFIG_PROC_FS

static const struct file_operations ipv6_route_proc_fops = {
	.owner		= THIS_MODULE,
	.open		= ipv6_route_open,
	.read		= seq_read,
	.llseek		= seq_lseek,
	.release	= seq_release_net,
};

static int rt6_stats_seq_show(struct seq_file *seq, void *v)
{
	struct net *net = (struct net *)seq->private;
	seq_printf(seq, "%04x %04x %04x %04x %04x %04x %04x\n",
		   net->ipv6.rt6_stats->fib_nodes,
		   net->ipv6.rt6_stats->fib_route_nodes,
		   net->ipv6.rt6_stats->fib_rt_alloc,
		   net->ipv6.rt6_stats->fib_rt_entries,
		   net->ipv6.rt6_stats->fib_rt_cache,
		   dst_entries_get_slow(&net->ipv6.ip6_dst_ops),
		   net->ipv6.rt6_stats->fib_discarded_routes);

	return 0;
}

static int rt6_stats_seq_open(struct inode *inode, struct file *file)
{
	return single_open_net(inode, file, rt6_stats_seq_show);
}

static const struct file_operations rt6_stats_seq_fops = {
	.owner	 = THIS_MODULE,
	.open	 = rt6_stats_seq_open,
	.read	 = seq_read,
	.llseek	 = seq_lseek,
	.release = single_release_net,
};
#endif	/* CONFIG_PROC_FS */

#ifdef CONFIG_SYSCTL

static
int ipv6_sysctl_rtcache_flush(struct ctl_table *ctl, int write,
			      void __user *buffer, size_t *lenp, loff_t *ppos)
{
	struct net *net;
	int delay;
	if (!write)
		return -EINVAL;

	net = (struct net *)ctl->extra1;
	delay = net->ipv6.sysctl.flush_delay;
	proc_dointvec(ctl, write, buffer, lenp, ppos);
	fib6_run_gc(delay <= 0 ? 0 : (unsigned long)delay, net, delay > 0);
	return 0;
}

struct ctl_table ipv6_route_table_template[] = {
	{
		.procname	=	"flush",
		.data		=	&init_net.ipv6.sysctl.flush_delay,
		.maxlen		=	sizeof(int),
		.mode		=	0200,
		.proc_handler	=	ipv6_sysctl_rtcache_flush
	},
	{
		.procname	=	"gc_thresh",
		.data		=	&ip6_dst_ops_template.gc_thresh,
		.maxlen		=	sizeof(int),
		.mode		=	0644,
		.proc_handler	=	proc_dointvec,
	},
	{
		.procname	=	"max_size",
		.data		=	&init_net.ipv6.sysctl.ip6_rt_max_size,
		.maxlen		=	sizeof(int),
		.mode		=	0644,
		.proc_handler	=	proc_dointvec,
	},
	{
		.procname	=	"gc_min_interval",
		.data		=	&init_net.ipv6.sysctl.ip6_rt_gc_min_interval,
		.maxlen		=	sizeof(int),
		.mode		=	0644,
		.proc_handler	=	proc_dointvec_jiffies,
	},
	{
		.procname	=	"gc_timeout",
		.data		=	&init_net.ipv6.sysctl.ip6_rt_gc_timeout,
		.maxlen		=	sizeof(int),
		.mode		=	0644,
		.proc_handler	=	proc_dointvec_jiffies,
	},
	{
		.procname	=	"gc_interval",
		.data		=	&init_net.ipv6.sysctl.ip6_rt_gc_interval,
		.maxlen		=	sizeof(int),
		.mode		=	0644,
		.proc_handler	=	proc_dointvec_jiffies,
	},
	{
		.procname	=	"gc_elasticity",
		.data		=	&init_net.ipv6.sysctl.ip6_rt_gc_elasticity,
		.maxlen		=	sizeof(int),
		.mode		=	0644,
		.proc_handler	=	proc_dointvec,
	},
	{
		.procname	=	"mtu_expires",
		.data		=	&init_net.ipv6.sysctl.ip6_rt_mtu_expires,
		.maxlen		=	sizeof(int),
		.mode		=	0644,
		.proc_handler	=	proc_dointvec_jiffies,
	},
	{
		.procname	=	"min_adv_mss",
		.data		=	&init_net.ipv6.sysctl.ip6_rt_min_advmss,
		.maxlen		=	sizeof(int),
		.mode		=	0644,
		.proc_handler	=	proc_dointvec,
	},
	{
		.procname	=	"gc_min_interval_ms",
		.data		=	&init_net.ipv6.sysctl.ip6_rt_gc_min_interval,
		.maxlen		=	sizeof(int),
		.mode		=	0644,
		.proc_handler	=	proc_dointvec_ms_jiffies,
	},
	{ }
};

struct ctl_table * __net_init ipv6_route_sysctl_init(struct net *net)
{
	struct ctl_table *table;

	table = kmemdup(ipv6_route_table_template,
			sizeof(ipv6_route_table_template),
			GFP_KERNEL);

	if (table) {
		table[0].data = &net->ipv6.sysctl.flush_delay;
		table[0].extra1 = net;
		table[1].data = &net->ipv6.ip6_dst_ops.gc_thresh;
		table[2].data = &net->ipv6.sysctl.ip6_rt_max_size;
		table[3].data = &net->ipv6.sysctl.ip6_rt_gc_min_interval;
		table[4].data = &net->ipv6.sysctl.ip6_rt_gc_timeout;
		table[5].data = &net->ipv6.sysctl.ip6_rt_gc_interval;
		table[6].data = &net->ipv6.sysctl.ip6_rt_gc_elasticity;
		table[7].data = &net->ipv6.sysctl.ip6_rt_mtu_expires;
		table[8].data = &net->ipv6.sysctl.ip6_rt_min_advmss;
		table[9].data = &net->ipv6.sysctl.ip6_rt_gc_min_interval;

		/* Don't export sysctls to unprivileged users */
		if (net->user_ns != &init_user_ns)
			table[0].procname = NULL;
	}

	return table;
}
#endif

static int __net_init ip6_route_net_init(struct net *net)
{
	int ret = -ENOMEM;

	memcpy(&net->ipv6.ip6_dst_ops, &ip6_dst_ops_template,
	       sizeof(net->ipv6.ip6_dst_ops));

	if (dst_entries_init(&net->ipv6.ip6_dst_ops) < 0)
		goto out_ip6_dst_ops;

	net->ipv6.ip6_null_entry = kmemdup(&ip6_null_entry_template,
					   sizeof(*net->ipv6.ip6_null_entry),
					   GFP_KERNEL);
	if (!net->ipv6.ip6_null_entry)
		goto out_ip6_dst_entries;
	net->ipv6.ip6_null_entry->dst.path =
		(struct dst_entry *)net->ipv6.ip6_null_entry;
	net->ipv6.ip6_null_entry->dst.ops = &net->ipv6.ip6_dst_ops;
	dst_init_metrics(&net->ipv6.ip6_null_entry->dst,
			 ip6_template_metrics, true);

#ifdef CONFIG_IPV6_MULTIPLE_TABLES
	net->ipv6.ip6_prohibit_entry = kmemdup(&ip6_prohibit_entry_template,
					       sizeof(*net->ipv6.ip6_prohibit_entry),
					       GFP_KERNEL);
	if (!net->ipv6.ip6_prohibit_entry)
		goto out_ip6_null_entry;
	net->ipv6.ip6_prohibit_entry->dst.path =
		(struct dst_entry *)net->ipv6.ip6_prohibit_entry;
	net->ipv6.ip6_prohibit_entry->dst.ops = &net->ipv6.ip6_dst_ops;
	dst_init_metrics(&net->ipv6.ip6_prohibit_entry->dst,
			 ip6_template_metrics, true);

	net->ipv6.ip6_blk_hole_entry = kmemdup(&ip6_blk_hole_entry_template,
					       sizeof(*net->ipv6.ip6_blk_hole_entry),
					       GFP_KERNEL);
	if (!net->ipv6.ip6_blk_hole_entry)
		goto out_ip6_prohibit_entry;
	net->ipv6.ip6_blk_hole_entry->dst.path =
		(struct dst_entry *)net->ipv6.ip6_blk_hole_entry;
	net->ipv6.ip6_blk_hole_entry->dst.ops = &net->ipv6.ip6_dst_ops;
	dst_init_metrics(&net->ipv6.ip6_blk_hole_entry->dst,
			 ip6_template_metrics, true);
#endif

	net->ipv6.sysctl.flush_delay = 0;
	net->ipv6.sysctl.ip6_rt_max_size = 4096;
	net->ipv6.sysctl.ip6_rt_gc_min_interval = HZ / 2;
	net->ipv6.sysctl.ip6_rt_gc_timeout = 60*HZ;
	net->ipv6.sysctl.ip6_rt_gc_interval = 30*HZ;
	net->ipv6.sysctl.ip6_rt_gc_elasticity = 9;
	net->ipv6.sysctl.ip6_rt_mtu_expires = 10*60*HZ;
	net->ipv6.sysctl.ip6_rt_min_advmss = IPV6_MIN_MTU - 20 - 40;

	net->ipv6.ip6_rt_gc_expire = 30*HZ;

	ret = 0;
out:
	return ret;

#ifdef CONFIG_IPV6_MULTIPLE_TABLES
out_ip6_prohibit_entry:
	kfree(net->ipv6.ip6_prohibit_entry);
out_ip6_null_entry:
	kfree(net->ipv6.ip6_null_entry);
#endif
out_ip6_dst_entries:
	dst_entries_destroy(&net->ipv6.ip6_dst_ops);
out_ip6_dst_ops:
	goto out;
}

static void __net_exit ip6_route_net_exit(struct net *net)
{
	kfree(net->ipv6.ip6_null_entry);
#ifdef CONFIG_IPV6_MULTIPLE_TABLES
	kfree(net->ipv6.ip6_prohibit_entry);
	kfree(net->ipv6.ip6_blk_hole_entry);
#endif
	dst_entries_destroy(&net->ipv6.ip6_dst_ops);
}

static int __net_init ip6_route_net_init_late(struct net *net)
{
#ifdef CONFIG_PROC_FS
	proc_create("ipv6_route", 0, net->proc_net, &ipv6_route_proc_fops);
	proc_create("rt6_stats", S_IRUGO, net->proc_net, &rt6_stats_seq_fops);
#endif
	return 0;
}

static void __net_exit ip6_route_net_exit_late(struct net *net)
{
#ifdef CONFIG_PROC_FS
	remove_proc_entry("ipv6_route", net->proc_net);
	remove_proc_entry("rt6_stats", net->proc_net);
#endif
}

static struct pernet_operations ip6_route_net_ops = {
	.init = ip6_route_net_init,
	.exit = ip6_route_net_exit,
};

static int __net_init ipv6_inetpeer_init(struct net *net)
{
	struct inet_peer_base *bp = kmalloc(sizeof(*bp), GFP_KERNEL);

	if (!bp)
		return -ENOMEM;
	inet_peer_base_init(bp);
	net->ipv6.peers = bp;
	return 0;
}

static void __net_exit ipv6_inetpeer_exit(struct net *net)
{
	struct inet_peer_base *bp = net->ipv6.peers;

	net->ipv6.peers = NULL;
	inetpeer_invalidate_tree(bp);
	kfree(bp);
}

static struct pernet_operations ipv6_inetpeer_ops = {
	.init	=	ipv6_inetpeer_init,
	.exit	=	ipv6_inetpeer_exit,
};

static struct pernet_operations ip6_route_net_late_ops = {
	.init = ip6_route_net_init_late,
	.exit = ip6_route_net_exit_late,
};

static struct notifier_block ip6_route_dev_notifier = {
	.notifier_call = ip6_route_dev_notify,
	.priority = 0,
};

int __init ip6_route_init(void)
{
	int ret;
	int cpu;

	ret = -ENOMEM;
	ip6_dst_ops_template.kmem_cachep =
		kmem_cache_create("ip6_dst_cache", sizeof(struct rt6_info), 0,
				  SLAB_HWCACHE_ALIGN, NULL);
	if (!ip6_dst_ops_template.kmem_cachep)
		goto out;

	ret = dst_entries_init(&ip6_dst_blackhole_ops);
	if (ret)
		goto out_kmem_cache;

	ret = register_pernet_subsys(&ipv6_inetpeer_ops);
	if (ret)
		goto out_dst_entries;

	ret = register_pernet_subsys(&ip6_route_net_ops);
	if (ret)
		goto out_register_inetpeer;

	ip6_dst_blackhole_ops.kmem_cachep = ip6_dst_ops_template.kmem_cachep;

	/* Registering of the loopback is done before this portion of code,
	 * the loopback reference in rt6_info will not be taken, do it
	 * manually for init_net */
	init_net.ipv6.ip6_null_entry->dst.dev = init_net.loopback_dev;
	init_net.ipv6.ip6_null_entry->rt6i_idev = in6_dev_get(init_net.loopback_dev);
  #ifdef CONFIG_IPV6_MULTIPLE_TABLES
	init_net.ipv6.ip6_prohibit_entry->dst.dev = init_net.loopback_dev;
	init_net.ipv6.ip6_prohibit_entry->rt6i_idev = in6_dev_get(init_net.loopback_dev);
	init_net.ipv6.ip6_blk_hole_entry->dst.dev = init_net.loopback_dev;
	init_net.ipv6.ip6_blk_hole_entry->rt6i_idev = in6_dev_get(init_net.loopback_dev);
  #endif
	ret = fib6_init();
	if (ret)
		goto out_register_subsys;

	ret = xfrm6_init();
	if (ret)
		goto out_fib6_init;

	ret = fib6_rules_init();
	if (ret)
		goto xfrm6_init;

	ret = register_pernet_subsys(&ip6_route_net_late_ops);
	if (ret)
		goto fib6_rules_init;

	ret = -ENOBUFS;
	if (__rtnl_register(PF_INET6, RTM_NEWROUTE, inet6_rtm_newroute, NULL, NULL) ||
	    __rtnl_register(PF_INET6, RTM_DELROUTE, inet6_rtm_delroute, NULL, NULL) ||
	    __rtnl_register(PF_INET6, RTM_GETROUTE, inet6_rtm_getroute, NULL, NULL))
		goto out_register_late_subsys;

	ret = register_netdevice_notifier(&ip6_route_dev_notifier);
	if (ret)
		goto out_register_late_subsys;

	for_each_possible_cpu(cpu) {
		struct uncached_list *ul = per_cpu_ptr(&rt6_uncached_list, cpu);

		INIT_LIST_HEAD(&ul->head);
		spin_lock_init(&ul->lock);
	}

out:
	return ret;

out_register_late_subsys:
	unregister_pernet_subsys(&ip6_route_net_late_ops);
fib6_rules_init:
	fib6_rules_cleanup();
xfrm6_init:
	xfrm6_fini();
out_fib6_init:
	fib6_gc_cleanup();
out_register_subsys:
	unregister_pernet_subsys(&ip6_route_net_ops);
out_register_inetpeer:
	unregister_pernet_subsys(&ipv6_inetpeer_ops);
out_dst_entries:
	dst_entries_destroy(&ip6_dst_blackhole_ops);
out_kmem_cache:
	kmem_cache_destroy(ip6_dst_ops_template.kmem_cachep);
	goto out;
}

void ip6_route_cleanup(void)
{
	unregister_netdevice_notifier(&ip6_route_dev_notifier);
	unregister_pernet_subsys(&ip6_route_net_late_ops);
	fib6_rules_cleanup();
	xfrm6_fini();
	fib6_gc_cleanup();
	unregister_pernet_subsys(&ipv6_inetpeer_ops);
	unregister_pernet_subsys(&ip6_route_net_ops);
	dst_entries_destroy(&ip6_dst_blackhole_ops);
	kmem_cache_destroy(ip6_dst_ops_template.kmem_cachep);
}<|MERGE_RESOLUTION|>--- conflicted
+++ resolved
@@ -1717,17 +1717,10 @@
 			continue;
 		if (unlikely(type > RTAX_MAX))
 			goto err;
-<<<<<<< HEAD
 
 		if (type == RTAX_CC_ALGO) {
 			char tmp[TCP_CA_NAME_MAX];
 
-=======
-
-		if (type == RTAX_CC_ALGO) {
-			char tmp[TCP_CA_NAME_MAX];
-
->>>>>>> 9f30a04d
 			nla_strlcpy(tmp, nla, sizeof(tmp));
 			val = tcp_ca_get_key_by_name(tmp, &ecn_ca);
 			if (val == TCP_CA_UNSPEC)
