--- conflicted
+++ resolved
@@ -5657,21 +5657,6 @@
 	[IFLA_INET6_TOKEN]		= { .len = sizeof(struct in6_addr) },
 };
 
-<<<<<<< HEAD
-static int inet6_validate_link_af(const struct net_device *dev,
-				  const struct nlattr *nla)
-{
-	struct nlattr *tb[IFLA_INET6_MAX + 1];
-
-	if (dev && !__in6_dev_get(dev))
-		return -EAFNOSUPPORT;
-
-	return nla_parse_nested_deprecated(tb, IFLA_INET6_MAX, nla,
-					   inet6_af_policy, NULL);
-}
-
-=======
->>>>>>> 4b972a01
 static int check_addr_gen_mode(int mode)
 {
 	if (mode != IN6_ADDR_GEN_MODE_EUI64 &&
@@ -5731,12 +5716,6 @@
 	struct nlattr *tb[IFLA_INET6_MAX + 1];
 	int err;
 
-<<<<<<< HEAD
-	if (!idev)
-		return -EAFNOSUPPORT;
-
-=======
->>>>>>> 4b972a01
 	if (nla_parse_nested_deprecated(tb, IFLA_INET6_MAX, nla, NULL, NULL) < 0)
 		BUG();
 
