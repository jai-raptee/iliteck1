--- conflicted
+++ resolved
@@ -49,7 +49,6 @@
 		__mmdrop(mm);
 }
 
-<<<<<<< HEAD
 #ifdef CONFIG_PREEMPT_RT_BASE
 extern void __mmdrop_delayed(struct rcu_head *rhp);
 static inline void mmdrop_delayed(struct mm_struct *mm)
@@ -60,7 +59,7 @@
 #else
 # define mmdrop_delayed(mm)	mmdrop(mm)
 #endif
-=======
+
 /*
  * This has to be called after a get_task_mm()/mmget_not_zero()
  * followed by taking the mmap_sem for writing before modifying the
@@ -81,7 +80,6 @@
 {
 	return likely(!mm->core_state);
 }
->>>>>>> 19bb613a
 
 /**
  * mmget() - Pin the address space associated with a &struct mm_struct.
