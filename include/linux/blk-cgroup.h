--- conflicted
+++ resolved
@@ -14,11 +14,7 @@
  * 	              Nauman Rafique <nauman@google.com>
  */
 
-<<<<<<< HEAD
-#include <linux/kthread-cgroup.h>
-=======
 #include <linux/kthread.h>
->>>>>>> 815b9c8d
 #include <linux/percpu_counter.h>
 #include <linux/seq_file.h>
 #include <linux/radix-tree.h>
