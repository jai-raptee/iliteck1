--- conflicted
+++ resolved
@@ -13,7 +13,6 @@
 #include <linux/hrtimer.h>
 #include <linux/kref.h>
 #include <linux/workqueue.h>
-#include <linux/kthread.h>
 
 #include <linux/atomic.h>
 #include <asm/ptrace.h>
@@ -239,11 +238,7 @@
 struct irq_affinity_notify {
 	unsigned int irq;
 	struct kref kref;
-#ifdef CONFIG_PREEMPT_RT_BASE
-	struct kthread_work work;
-#else
 	struct work_struct work;
-#endif
 	void (*notify)(struct irq_affinity_notify *, const cpumask_t *mask);
 	void (*release)(struct kref *ref);
 };
@@ -584,22 +579,15 @@
 {
 	TASKLET_STATE_SCHED,	/* Tasklet is scheduled for execution */
 	TASKLET_STATE_RUN,	/* Tasklet is running (SMP only) */
-<<<<<<< HEAD
-	TASKLET_STATE_PENDING	/* Tasklet is pending */
-=======
 	TASKLET_STATE_PENDING,	/* Tasklet is pending */
 	TASKLET_STATE_CHAINED	/* Tasklet is chained */
->>>>>>> 815b9c8d
 };
 
 #define TASKLET_STATEF_SCHED	(1 << TASKLET_STATE_SCHED)
 #define TASKLET_STATEF_RUN	(1 << TASKLET_STATE_RUN)
 #define TASKLET_STATEF_PENDING	(1 << TASKLET_STATE_PENDING)
-<<<<<<< HEAD
-=======
 #define TASKLET_STATEF_CHAINED	(1 << TASKLET_STATE_CHAINED)
 #define TASKLET_STATEF_RC	(TASKLET_STATEF_RUN | TASKLET_STATEF_CHAINED)
->>>>>>> 815b9c8d
 
 #if defined(CONFIG_SMP) || defined(CONFIG_PREEMPT_RT_FULL)
 static inline int tasklet_trylock(struct tasklet_struct *t)
