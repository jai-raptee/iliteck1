// SPDX-License-Identifier: GPL-2.0-only
/*
 * Copyright (c) 2016 Facebook
 */
#define _GNU_SOURCE
#include <stdio.h>
#include <unistd.h>
#include <errno.h>
#include <string.h>
#include <assert.h>
#include <sched.h>
#include <stdlib.h>
#include <time.h>

#include <sys/wait.h>

#include <bpf/bpf.h>
#include <bpf/libbpf.h>

#include "bpf_util.h"
#include "../../../include/linux/filter.h"

#define LOCAL_FREE_TARGET	(128)
#define PERCPU_FREE_TARGET	(4)

static int nr_cpus;

static int create_map(int map_type, int map_flags, unsigned int size)
{
	LIBBPF_OPTS(bpf_map_create_opts, opts, .map_flags = map_flags);
	int map_fd;

	map_fd = bpf_map_create(map_type, NULL,  sizeof(unsigned long long),
				sizeof(unsigned long long), size, &opts);

	if (map_fd == -1)
		perror("bpf_map_create");

	return map_fd;
}

static int bpf_map_lookup_elem_with_ref_bit(int fd, unsigned long long key,
					    void *value)
{
	struct bpf_insn insns[] = {
		BPF_LD_MAP_VALUE(BPF_REG_9, 0, 0),
		BPF_LD_MAP_FD(BPF_REG_1, fd),
		BPF_LD_IMM64(BPF_REG_3, key),
		BPF_MOV64_REG(BPF_REG_2, BPF_REG_10),
		BPF_ALU64_IMM(BPF_ADD, BPF_REG_2, -8),
		BPF_STX_MEM(BPF_DW, BPF_REG_2, BPF_REG_3, 0),
		BPF_EMIT_CALL(BPF_FUNC_map_lookup_elem),
		BPF_JMP_IMM(BPF_JEQ, BPF_REG_0, 0, 4),
		BPF_LDX_MEM(BPF_DW, BPF_REG_1, BPF_REG_0, 0),
		BPF_STX_MEM(BPF_DW, BPF_REG_9, BPF_REG_1, 0),
		BPF_MOV64_IMM(BPF_REG_0, 42),
		BPF_JMP_IMM(BPF_JA, 0, 0, 1),
		BPF_MOV64_IMM(BPF_REG_0, 1),
		BPF_EXIT_INSN(),
	};
	__u8 data[64] = {};
	int mfd, pfd, ret, zero = 0;
	LIBBPF_OPTS(bpf_test_run_opts, topts,
		.data_in = data,
		.data_size_in = sizeof(data),
		.repeat = 1,
	);

	mfd = bpf_map_create(BPF_MAP_TYPE_ARRAY, NULL, sizeof(int), sizeof(__u64), 1, NULL);
	if (mfd < 0)
		return -1;

	insns[0].imm = mfd;

	pfd = bpf_prog_load(BPF_PROG_TYPE_SCHED_CLS, NULL, "GPL", insns, ARRAY_SIZE(insns), NULL);
	if (pfd < 0) {
		close(mfd);
		return -1;
	}

	ret = bpf_prog_test_run_opts(pfd, &topts);
	if (ret < 0 || topts.retval != 42) {
		ret = -1;
	} else {
		assert(!bpf_map_lookup_elem(mfd, &zero, value));
		ret = 0;
	}
	close(pfd);
	close(mfd);
	return ret;
}

static int map_subset(int map0, int map1)
{
	unsigned long long next_key = 0;
	unsigned long long value0[nr_cpus], value1[nr_cpus];
	int ret;

	while (!bpf_map_get_next_key(map1, &next_key, &next_key)) {
		assert(!bpf_map_lookup_elem(map1, &next_key, value1));
		ret = bpf_map_lookup_elem(map0, &next_key, value0);
		if (ret) {
			printf("key:%llu not found from map. %s(%d)\n",
			       next_key, strerror(errno), errno);
			return 0;
		}
		if (value0[0] != value1[0]) {
			printf("key:%llu value0:%llu != value1:%llu\n",
			       next_key, value0[0], value1[0]);
			return 0;
		}
	}
	return 1;
}

static int map_equal(int lru_map, int expected)
{
	return map_subset(lru_map, expected) && map_subset(expected, lru_map);
}

static int sched_next_online(int pid, int *next_to_try)
{
	cpu_set_t cpuset;
	int next = *next_to_try;
	int ret = -1;

	while (next < nr_cpus) {
		CPU_ZERO(&cpuset);
		CPU_SET(next++, &cpuset);
		if (!sched_setaffinity(pid, sizeof(cpuset), &cpuset)) {
			ret = 0;
			break;
		}
	}

	*next_to_try = next;
	return ret;
}

/* Size of the LRU map is 2
 * Add key=1 (+1 key)
 * Add key=2 (+1 key)
 * Lookup Key=1
 * Add Key=3
 *   => Key=2 will be removed by LRU
 * Iterate map.  Only found key=1 and key=3
 */
static void test_lru_sanity0(int map_type, int map_flags)
{
	unsigned long long key, value[nr_cpus];
	int lru_map_fd, expected_map_fd;
	int next_cpu = 0;

	printf("%s (map_type:%d map_flags:0x%X): ", __func__, map_type,
	       map_flags);

	assert(sched_next_online(0, &next_cpu) != -1);

	if (map_flags & BPF_F_NO_COMMON_LRU)
		lru_map_fd = create_map(map_type, map_flags, 2 * nr_cpus);
	else
		lru_map_fd = create_map(map_type, map_flags, 2);
	assert(lru_map_fd != -1);

	expected_map_fd = create_map(BPF_MAP_TYPE_HASH, 0, 2);
	assert(expected_map_fd != -1);

	value[0] = 1234;

	/* insert key=1 element */

	key = 1;
	assert(!bpf_map_update_elem(lru_map_fd, &key, value, BPF_NOEXIST));
	assert(!bpf_map_update_elem(expected_map_fd, &key, value,
				    BPF_NOEXIST));

	/* BPF_NOEXIST means: add new element if it doesn't exist */
	assert(bpf_map_update_elem(lru_map_fd, &key, value, BPF_NOEXIST) == -EEXIST);
	/* key=1 already exists */

	assert(bpf_map_update_elem(lru_map_fd, &key, value, -1) == -EINVAL);

	/* insert key=2 element */

	/* check that key=2 is not found */
	key = 2;
	assert(bpf_map_lookup_elem(lru_map_fd, &key, value) == -ENOENT);

	/* BPF_EXIST means: update existing element */
	assert(bpf_map_update_elem(lru_map_fd, &key, value, BPF_EXIST) == -ENOENT);
	/* key=2 is not there */

	assert(!bpf_map_update_elem(lru_map_fd, &key, value, BPF_NOEXIST));

	/* insert key=3 element */

	/* check that key=3 is not found */
	key = 3;
	assert(bpf_map_lookup_elem(lru_map_fd, &key, value) == -ENOENT);

	/* check that key=1 can be found and mark the ref bit to
	 * stop LRU from removing key=1
	 */
	key = 1;
	assert(!bpf_map_lookup_elem_with_ref_bit(lru_map_fd, key, value));
	assert(value[0] == 1234);

	key = 3;
	assert(!bpf_map_update_elem(lru_map_fd, &key, value, BPF_NOEXIST));
	assert(!bpf_map_update_elem(expected_map_fd, &key, value,
				    BPF_NOEXIST));

	/* key=2 has been removed from the LRU */
	key = 2;
	assert(bpf_map_lookup_elem(lru_map_fd, &key, value) == -ENOENT);

	/* lookup elem key=1 and delete it, then check it doesn't exist */
	key = 1;
	assert(!bpf_map_lookup_and_delete_elem(lru_map_fd, &key, &value));
	assert(value[0] == 1234);

	/* remove the same element from the expected map */
	assert(!bpf_map_delete_elem(expected_map_fd, &key));

	assert(map_equal(lru_map_fd, expected_map_fd));

	close(expected_map_fd);
	close(lru_map_fd);

	printf("Pass\n");
}

/* Size of the LRU map is 1.5*tgt_free
 * Insert 1 to tgt_free (+tgt_free keys)
 * Lookup 1 to tgt_free/2
 * Insert 1+tgt_free to 2*tgt_free (+tgt_free keys)
 * => 1+tgt_free/2 to LOCALFREE_TARGET will be removed by LRU
 */
static void test_lru_sanity1(int map_type, int map_flags, unsigned int tgt_free)
{
	unsigned long long key, end_key, value[nr_cpus];
	int lru_map_fd, expected_map_fd;
	unsigned int batch_size;
	unsigned int map_size;
	int next_cpu = 0;

	if (map_flags & BPF_F_NO_COMMON_LRU)
		/* This test is only applicable to common LRU list */
		return;

	printf("%s (map_type:%d map_flags:0x%X): ", __func__, map_type,
	       map_flags);

	assert(sched_next_online(0, &next_cpu) != -1);

	batch_size = tgt_free / 2;
	assert(batch_size * 2 == tgt_free);

	map_size = tgt_free + batch_size;
	lru_map_fd = create_map(map_type, map_flags, map_size);
	assert(lru_map_fd != -1);

	expected_map_fd = create_map(BPF_MAP_TYPE_HASH, 0, map_size);
	assert(expected_map_fd != -1);

	value[0] = 1234;

	/* Insert 1 to tgt_free (+tgt_free keys) */
	end_key = 1 + tgt_free;
	for (key = 1; key < end_key; key++)
		assert(!bpf_map_update_elem(lru_map_fd, &key, value,
					    BPF_NOEXIST));

	/* Lookup 1 to tgt_free/2 */
	end_key = 1 + batch_size;
	for (key = 1; key < end_key; key++) {
		assert(!bpf_map_lookup_elem_with_ref_bit(lru_map_fd, key, value));
		assert(!bpf_map_update_elem(expected_map_fd, &key, value,
					    BPF_NOEXIST));
	}

	/* Insert 1+tgt_free to 2*tgt_free
	 * => 1+tgt_free/2 to LOCALFREE_TARGET will be
	 * removed by LRU
	 */
	key = 1 + tgt_free;
	end_key = key + tgt_free;
	for (; key < end_key; key++) {
		assert(!bpf_map_update_elem(lru_map_fd, &key, value,
					    BPF_NOEXIST));
		assert(!bpf_map_update_elem(expected_map_fd, &key, value,
					    BPF_NOEXIST));
	}

	assert(map_equal(lru_map_fd, expected_map_fd));

	close(expected_map_fd);
	close(lru_map_fd);

	printf("Pass\n");
}

/* Size of the LRU map 1.5 * tgt_free
 * Insert 1 to tgt_free (+tgt_free keys)
 * Update 1 to tgt_free/2
 *   => The original 1 to tgt_free/2 will be removed due to
 *      the LRU shrink process
 * Re-insert 1 to tgt_free/2 again and do a lookup immeidately
 * Insert 1+tgt_free to tgt_free*3/2
 * Insert 1+tgt_free*3/2 to tgt_free*5/2
 *   => Key 1+tgt_free to tgt_free*3/2
 *      will be removed from LRU because it has never
 *      been lookup and ref bit is not set
 */
static void test_lru_sanity2(int map_type, int map_flags, unsigned int tgt_free)
{
	unsigned long long key, value[nr_cpus];
	unsigned long long end_key;
	int lru_map_fd, expected_map_fd;
	unsigned int batch_size;
	unsigned int map_size;
	int next_cpu = 0;

	if (map_flags & BPF_F_NO_COMMON_LRU)
		/* This test is only applicable to common LRU list */
		return;

	printf("%s (map_type:%d map_flags:0x%X): ", __func__, map_type,
	       map_flags);

	assert(sched_next_online(0, &next_cpu) != -1);

	batch_size = tgt_free / 2;
	assert(batch_size * 2 == tgt_free);

	map_size = tgt_free + batch_size;
	lru_map_fd = create_map(map_type, map_flags, map_size);
	assert(lru_map_fd != -1);

	expected_map_fd = create_map(BPF_MAP_TYPE_HASH, 0, map_size);
	assert(expected_map_fd != -1);

	value[0] = 1234;

	/* Insert 1 to tgt_free (+tgt_free keys) */
	end_key = 1 + tgt_free;
	for (key = 1; key < end_key; key++)
		assert(!bpf_map_update_elem(lru_map_fd, &key, value,
					    BPF_NOEXIST));

	/* Any bpf_map_update_elem will require to acquire a new node
	 * from LRU first.
	 *
	 * The local list is running out of free nodes.
	 * It gets from the global LRU list which tries to
	 * shrink the inactive list to get tgt_free
	 * number of free nodes.
	 *
	 * Hence, the oldest key 1 to tgt_free/2
	 * are removed from the LRU list.
	 */
	key = 1;
	if (map_type == BPF_MAP_TYPE_LRU_PERCPU_HASH) {
		assert(!bpf_map_update_elem(lru_map_fd, &key, value,
					    BPF_NOEXIST));
		assert(!bpf_map_delete_elem(lru_map_fd, &key));
	} else {
		assert(bpf_map_update_elem(lru_map_fd, &key, value,
					   BPF_EXIST));
	}

	/* Re-insert 1 to tgt_free/2 again and do a lookup
	 * immeidately.
	 */
	end_key = 1 + batch_size;
	value[0] = 4321;
	for (key = 1; key < end_key; key++) {
		assert(bpf_map_lookup_elem(lru_map_fd, &key, value) == -ENOENT);
		assert(!bpf_map_update_elem(lru_map_fd, &key, value,
					    BPF_NOEXIST));
		assert(!bpf_map_lookup_elem_with_ref_bit(lru_map_fd, key, value));
		assert(value[0] == 4321);
		assert(!bpf_map_update_elem(expected_map_fd, &key, value,
					    BPF_NOEXIST));
	}

	value[0] = 1234;

	/* Insert 1+tgt_free to tgt_free*3/2 */
	end_key = 1 + tgt_free + batch_size;
	for (key = 1 + tgt_free; key < end_key; key++)
		/* These newly added but not referenced keys will be
		 * gone during the next LRU shrink.
		 */
		assert(!bpf_map_update_elem(lru_map_fd, &key, value,
					    BPF_NOEXIST));

	/* Insert 1+tgt_free*3/2 to  tgt_free*5/2 */
	end_key = key + tgt_free;
	for (; key < end_key; key++) {
		assert(!bpf_map_update_elem(lru_map_fd, &key, value,
					    BPF_NOEXIST));
		assert(!bpf_map_update_elem(expected_map_fd, &key, value,
					    BPF_NOEXIST));
	}

	assert(map_equal(lru_map_fd, expected_map_fd));

	close(expected_map_fd);
	close(lru_map_fd);

	printf("Pass\n");
}

/* Size of the LRU map is 2*tgt_free
 * It is to test the active/inactive list rotation
 * Insert 1 to 2*tgt_free (+2*tgt_free keys)
 * Lookup key 1 to tgt_free*3/2
 * Add 1+2*tgt_free to tgt_free*5/2 (+tgt_free/2 keys)
 *  => key 1+tgt_free*3/2 to 2*tgt_free are removed from LRU
 */
static void test_lru_sanity3(int map_type, int map_flags, unsigned int tgt_free)
{
	unsigned long long key, end_key, value[nr_cpus];
	int lru_map_fd, expected_map_fd;
	unsigned int batch_size;
	unsigned int map_size;
	int next_cpu = 0;

	if (map_flags & BPF_F_NO_COMMON_LRU)
		/* This test is only applicable to common LRU list */
		return;

	printf("%s (map_type:%d map_flags:0x%X): ", __func__, map_type,
	       map_flags);

	assert(sched_next_online(0, &next_cpu) != -1);

	batch_size = tgt_free / 2;
	assert(batch_size * 2 == tgt_free);

	map_size = tgt_free * 2;
	lru_map_fd = create_map(map_type, map_flags, map_size);
	assert(lru_map_fd != -1);

	expected_map_fd = create_map(BPF_MAP_TYPE_HASH, 0, map_size);
	assert(expected_map_fd != -1);

	value[0] = 1234;

	/* Insert 1 to 2*tgt_free (+2*tgt_free keys) */
	end_key = 1 + (2 * tgt_free);
	for (key = 1; key < end_key; key++)
		assert(!bpf_map_update_elem(lru_map_fd, &key, value,
					    BPF_NOEXIST));

	/* Lookup key 1 to tgt_free*3/2 */
	end_key = tgt_free + batch_size;
	for (key = 1; key < end_key; key++) {
		assert(!bpf_map_lookup_elem_with_ref_bit(lru_map_fd, key, value));
		assert(!bpf_map_update_elem(expected_map_fd, &key, value,
					    BPF_NOEXIST));
	}

	/* Add 1+2*tgt_free to tgt_free*5/2
	 * (+tgt_free/2 keys)
	 */
	key = 2 * tgt_free + 1;
	end_key = key + batch_size;
	for (; key < end_key; key++) {
		assert(!bpf_map_update_elem(lru_map_fd, &key, value,
					    BPF_NOEXIST));
		assert(!bpf_map_update_elem(expected_map_fd, &key, value,
					    BPF_NOEXIST));
	}

	assert(map_equal(lru_map_fd, expected_map_fd));

	close(expected_map_fd);
	close(lru_map_fd);

	printf("Pass\n");
}

/* Test deletion */
static void test_lru_sanity4(int map_type, int map_flags, unsigned int tgt_free)
{
	int lru_map_fd, expected_map_fd;
	unsigned long long key, value[nr_cpus];
	unsigned long long end_key;
	int next_cpu = 0;

	printf("%s (map_type:%d map_flags:0x%X): ", __func__, map_type,
	       map_flags);

	assert(sched_next_online(0, &next_cpu) != -1);

	if (map_flags & BPF_F_NO_COMMON_LRU)
		lru_map_fd = create_map(map_type, map_flags,
					3 * tgt_free * nr_cpus);
	else
		lru_map_fd = create_map(map_type, map_flags, 3 * tgt_free);
	assert(lru_map_fd != -1);

	expected_map_fd = create_map(BPF_MAP_TYPE_HASH, 0,
				     3 * tgt_free);
	assert(expected_map_fd != -1);

	value[0] = 1234;

	for (key = 1; key <= 2 * tgt_free; key++)
		assert(!bpf_map_update_elem(lru_map_fd, &key, value,
					    BPF_NOEXIST));

	key = 1;
	assert(bpf_map_update_elem(lru_map_fd, &key, value, BPF_NOEXIST));

	for (key = 1; key <= tgt_free; key++) {
		assert(!bpf_map_lookup_elem_with_ref_bit(lru_map_fd, key, value));
		assert(!bpf_map_update_elem(expected_map_fd, &key, value,
					    BPF_NOEXIST));
	}

	for (; key <= 2 * tgt_free; key++) {
		assert(!bpf_map_delete_elem(lru_map_fd, &key));
		assert(bpf_map_delete_elem(lru_map_fd, &key));
	}

	end_key = key + 2 * tgt_free;
	for (; key < end_key; key++) {
		assert(!bpf_map_update_elem(lru_map_fd, &key, value,
					    BPF_NOEXIST));
		assert(!bpf_map_update_elem(expected_map_fd, &key, value,
					    BPF_NOEXIST));
	}

	assert(map_equal(lru_map_fd, expected_map_fd));

	close(expected_map_fd);
	close(lru_map_fd);

	printf("Pass\n");
}

static void do_test_lru_sanity5(unsigned long long last_key, int map_fd)
{
	unsigned long long key, value[nr_cpus];

	/* Ensure the last key inserted by previous CPU can be found */
	assert(!bpf_map_lookup_elem_with_ref_bit(map_fd, last_key, value));
	value[0] = 1234;

	key = last_key + 1;
	assert(!bpf_map_update_elem(map_fd, &key, value, BPF_NOEXIST));
	assert(!bpf_map_lookup_elem_with_ref_bit(map_fd, key, value));

	/* Cannot find the last key because it was removed by LRU */
	assert(bpf_map_lookup_elem(map_fd, &last_key, value) == -ENOENT);
}

/* Test map with only one element */
static void test_lru_sanity5(int map_type, int map_flags)
{
	unsigned long long key, value[nr_cpus];
	int next_cpu = 0;
	int map_fd;

	if (map_flags & BPF_F_NO_COMMON_LRU)
		return;

	printf("%s (map_type:%d map_flags:0x%X): ", __func__, map_type,
	       map_flags);

	map_fd = create_map(map_type, map_flags, 1);
	assert(map_fd != -1);

	value[0] = 1234;
	key = 0;
	assert(!bpf_map_update_elem(map_fd, &key, value, BPF_NOEXIST));

	while (sched_next_online(0, &next_cpu) != -1) {
		pid_t pid;

		pid = fork();
		if (pid == 0) {
			do_test_lru_sanity5(key, map_fd);
			exit(0);
		} else if (pid == -1) {
			printf("couldn't spawn process to test key:%llu\n",
			       key);
			exit(1);
		} else {
			int status;

			assert(waitpid(pid, &status, 0) == pid);
			assert(status == 0);
			key++;
		}
	}

	close(map_fd);
	/* At least one key should be tested */
	assert(key > 0);

	printf("Pass\n");
}

/* Test list rotation for BPF_F_NO_COMMON_LRU map */
static void test_lru_sanity6(int map_type, int map_flags, int tgt_free)
{
	int lru_map_fd, expected_map_fd;
	unsigned long long key, value[nr_cpus];
	unsigned int map_size = tgt_free * 2;
	int next_cpu = 0;

	if (!(map_flags & BPF_F_NO_COMMON_LRU))
		return;

	printf("%s (map_type:%d map_flags:0x%X): ", __func__, map_type,
	       map_flags);

	assert(sched_next_online(0, &next_cpu) != -1);

	expected_map_fd = create_map(BPF_MAP_TYPE_HASH, 0, map_size);
	assert(expected_map_fd != -1);

	lru_map_fd = create_map(map_type, map_flags, map_size * nr_cpus);
	assert(lru_map_fd != -1);

	value[0] = 1234;

	for (key = 1; key <= tgt_free; key++) {
		assert(!bpf_map_update_elem(lru_map_fd, &key, value,
					    BPF_NOEXIST));
		assert(!bpf_map_update_elem(expected_map_fd, &key, value,
					    BPF_NOEXIST));
	}

	for (; key <= tgt_free * 2; key++) {
		unsigned long long stable_key;

		/* Make ref bit sticky for key: [1, tgt_free] */
		for (stable_key = 1; stable_key <= tgt_free; stable_key++) {
			/* Mark the ref bit */
			assert(!bpf_map_lookup_elem_with_ref_bit(lru_map_fd,
								 stable_key, value));
		}
		assert(!bpf_map_update_elem(lru_map_fd, &key, value,
					    BPF_NOEXIST));
	}

	for (; key <= tgt_free * 3; key++) {
		assert(!bpf_map_update_elem(lru_map_fd, &key, value,
					    BPF_NOEXIST));
		assert(!bpf_map_update_elem(expected_map_fd, &key, value,
					    BPF_NOEXIST));
	}

	assert(map_equal(lru_map_fd, expected_map_fd));

	close(expected_map_fd);
	close(lru_map_fd);

	printf("Pass\n");
}

/* Size of the LRU map is 2
 * Add key=1 (+1 key)
 * Add key=2 (+1 key)
 * Lookup Key=1 (datapath)
 * Lookup Key=2 (syscall)
 * Add Key=3
 *   => Key=2 will be removed by LRU
 * Iterate map.  Only found key=1 and key=3
 */
static void test_lru_sanity7(int map_type, int map_flags)
{
	unsigned long long key, value[nr_cpus];
	int lru_map_fd, expected_map_fd;
	int next_cpu = 0;

	printf("%s (map_type:%d map_flags:0x%X): ", __func__, map_type,
	       map_flags);

	assert(sched_next_online(0, &next_cpu) != -1);

	if (map_flags & BPF_F_NO_COMMON_LRU)
		lru_map_fd = create_map(map_type, map_flags, 2 * nr_cpus);
	else
		lru_map_fd = create_map(map_type, map_flags, 2);
	assert(lru_map_fd != -1);

	expected_map_fd = create_map(BPF_MAP_TYPE_HASH, 0, 2);
	assert(expected_map_fd != -1);

	value[0] = 1234;

	/* insert key=1 element */

	key = 1;
	assert(!bpf_map_update_elem(lru_map_fd, &key, value, BPF_NOEXIST));
	assert(!bpf_map_update_elem(expected_map_fd, &key, value,
				    BPF_NOEXIST));

	/* BPF_NOEXIST means: add new element if it doesn't exist */
	assert(bpf_map_update_elem(lru_map_fd, &key, value, BPF_NOEXIST) == -EEXIST);
	/* key=1 already exists */

	/* insert key=2 element */

	/* check that key=2 is not found */
	key = 2;
	assert(bpf_map_lookup_elem(lru_map_fd, &key, value) == -ENOENT);

	/* BPF_EXIST means: update existing element */
	assert(bpf_map_update_elem(lru_map_fd, &key, value, BPF_EXIST) == -ENOENT);
	/* key=2 is not there */

	assert(!bpf_map_update_elem(lru_map_fd, &key, value, BPF_NOEXIST));

	/* insert key=3 element */

	/* check that key=3 is not found */
	key = 3;
	assert(bpf_map_lookup_elem(lru_map_fd, &key, value) == -ENOENT);

	/* check that key=1 can be found and mark the ref bit to
	 * stop LRU from removing key=1
	 */
	key = 1;
	assert(!bpf_map_lookup_elem_with_ref_bit(lru_map_fd, key, value));
	assert(value[0] == 1234);

	/* check that key=2 can be found and do _not_ mark ref bit.
	 * this will be evicted on next update.
	 */
	key = 2;
	assert(!bpf_map_lookup_elem(lru_map_fd, &key, value));
	assert(value[0] == 1234);

	key = 3;
	assert(!bpf_map_update_elem(lru_map_fd, &key, value, BPF_NOEXIST));
	assert(!bpf_map_update_elem(expected_map_fd, &key, value,
				    BPF_NOEXIST));

	/* key=2 has been removed from the LRU */
	key = 2;
	assert(bpf_map_lookup_elem(lru_map_fd, &key, value) == -ENOENT);

	assert(map_equal(lru_map_fd, expected_map_fd));

	close(expected_map_fd);
	close(lru_map_fd);

	printf("Pass\n");
}

/* Size of the LRU map is 2
 * Add key=1 (+1 key)
 * Add key=2 (+1 key)
 * Lookup Key=1 (syscall)
 * Lookup Key=2 (datapath)
 * Add Key=3
 *   => Key=1 will be removed by LRU
 * Iterate map.  Only found key=2 and key=3
 */
static void test_lru_sanity8(int map_type, int map_flags)
{
	unsigned long long key, value[nr_cpus];
	int lru_map_fd, expected_map_fd;
	int next_cpu = 0;

	printf("%s (map_type:%d map_flags:0x%X): ", __func__, map_type,
	       map_flags);

	assert(sched_next_online(0, &next_cpu) != -1);

	if (map_flags & BPF_F_NO_COMMON_LRU)
		lru_map_fd = create_map(map_type, map_flags, 2 * nr_cpus);
	else
		lru_map_fd = create_map(map_type, map_flags, 2);
	assert(lru_map_fd != -1);

	expected_map_fd = create_map(BPF_MAP_TYPE_HASH, 0, 2);
	assert(expected_map_fd != -1);

	value[0] = 1234;

	/* insert key=1 element */

	key = 1;
	assert(!bpf_map_update_elem(lru_map_fd, &key, value, BPF_NOEXIST));

	/* BPF_NOEXIST means: add new element if it doesn't exist */
	assert(bpf_map_update_elem(lru_map_fd, &key, value, BPF_NOEXIST) == -EEXIST);
	/* key=1 already exists */

	/* insert key=2 element */

	/* check that key=2 is not found */
	key = 2;
	assert(bpf_map_lookup_elem(lru_map_fd, &key, value) == -ENOENT);

	/* BPF_EXIST means: update existing element */
	assert(bpf_map_update_elem(lru_map_fd, &key, value, BPF_EXIST) == -ENOENT);
	/* key=2 is not there */

	assert(!bpf_map_update_elem(lru_map_fd, &key, value, BPF_NOEXIST));
	assert(!bpf_map_update_elem(expected_map_fd, &key, value,
				    BPF_NOEXIST));

	/* insert key=3 element */

	/* check that key=3 is not found */
	key = 3;
	assert(bpf_map_lookup_elem(lru_map_fd, &key, value) == -ENOENT);

	/* check that key=1 can be found and do _not_ mark ref bit.
	 * this will be evicted on next update.
	 */
	key = 1;
	assert(!bpf_map_lookup_elem(lru_map_fd, &key, value));
	assert(value[0] == 1234);

	/* check that key=2 can be found and mark the ref bit to
	 * stop LRU from removing key=2
	 */
	key = 2;
	assert(!bpf_map_lookup_elem_with_ref_bit(lru_map_fd, key, value));
	assert(value[0] == 1234);

	key = 3;
	assert(!bpf_map_update_elem(lru_map_fd, &key, value, BPF_NOEXIST));
	assert(!bpf_map_update_elem(expected_map_fd, &key, value,
				    BPF_NOEXIST));

	/* key=1 has been removed from the LRU */
	key = 1;
	assert(bpf_map_lookup_elem(lru_map_fd, &key, value) == -ENOENT);

	assert(map_equal(lru_map_fd, expected_map_fd));

	close(expected_map_fd);
	close(lru_map_fd);

	printf("Pass\n");
}

int main(int argc, char **argv)
{
	int map_types[] = {BPF_MAP_TYPE_LRU_HASH,
			     BPF_MAP_TYPE_LRU_PERCPU_HASH};
	int map_flags[] = {0, BPF_F_NO_COMMON_LRU};
	int t, f;

	setbuf(stdout, NULL);

	nr_cpus = bpf_num_possible_cpus();
	assert(nr_cpus != -1);
	printf("nr_cpus:%d\n\n", nr_cpus);

<<<<<<< HEAD
=======
	/* Use libbpf 1.0 API mode */
	libbpf_set_strict_mode(LIBBPF_STRICT_ALL);

>>>>>>> 88084a3d
	for (f = 0; f < ARRAY_SIZE(map_flags); f++) {
		unsigned int tgt_free = (map_flags[f] & BPF_F_NO_COMMON_LRU) ?
			PERCPU_FREE_TARGET : LOCAL_FREE_TARGET;

		for (t = 0; t < ARRAY_SIZE(map_types); t++) {
			test_lru_sanity0(map_types[t], map_flags[f]);
			test_lru_sanity1(map_types[t], map_flags[f], tgt_free);
			test_lru_sanity2(map_types[t], map_flags[f], tgt_free);
			test_lru_sanity3(map_types[t], map_flags[f], tgt_free);
			test_lru_sanity4(map_types[t], map_flags[f], tgt_free);
			test_lru_sanity5(map_types[t], map_flags[f]);
			test_lru_sanity6(map_types[t], map_flags[f], tgt_free);
			test_lru_sanity7(map_types[t], map_flags[f]);
			test_lru_sanity8(map_types[t], map_flags[f]);

			printf("\n");
		}
	}

	return 0;
}<|MERGE_RESOLUTION|>--- conflicted
+++ resolved
@@ -859,12 +859,9 @@
 	assert(nr_cpus != -1);
 	printf("nr_cpus:%d\n\n", nr_cpus);
 
-<<<<<<< HEAD
-=======
 	/* Use libbpf 1.0 API mode */
 	libbpf_set_strict_mode(LIBBPF_STRICT_ALL);
 
->>>>>>> 88084a3d
 	for (f = 0; f < ARRAY_SIZE(map_flags); f++) {
 		unsigned int tgt_free = (map_flags[f] & BPF_F_NO_COMMON_LRU) ?
 			PERCPU_FREE_TARGET : LOCAL_FREE_TARGET;
