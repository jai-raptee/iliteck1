/* SPDX-License-Identifier: GPL-2.0 */
#ifndef __ASM_ALTERNATIVE_H
#define __ASM_ALTERNATIVE_H

#include <asm/cpucaps.h>
#include <asm/insn.h>

#define ARM64_CB_PATCH ARM64_NCAPS

#ifndef __ASSEMBLY__

#include <linux/init.h>
#include <linux/types.h>
#include <linux/stddef.h>
#include <linux/stringify.h>

extern int alternatives_applied;

struct alt_instr {
	s32 orig_offset;	/* offset to original instruction */
	s32 alt_offset;		/* offset to replacement instruction */
	u16 cpufeature;		/* cpufeature bit set for replacement */
	u8  orig_len;		/* size of original instruction(s) */
	u8  alt_len;		/* size of new instruction(s), <= orig_len */
};

typedef void (*alternative_cb_t)(struct alt_instr *alt,
				 __le32 *origptr, __le32 *updptr, int nr_inst);

void __init apply_alternatives_all(void);

#ifdef CONFIG_MODULES
void apply_alternatives_module(void *start, size_t length);
#else
static inline void apply_alternatives_module(void *start, size_t length) { }
#endif

#ifdef CONFIG_KVM_ARM_HOST
void kvm_compute_layout(void);
#else
static inline void kvm_compute_layout(void) { }
#endif

<<<<<<< HEAD
#define ALTINSTR_ENTRY(feature,cb)					      \
=======
#define ALTINSTR_ENTRY(feature)					              \
>>>>>>> 815b9c8d
	" .word 661b - .\n"				/* label           */ \
	" .word 663f - .\n"				/* new instruction */ \
	" .hword " __stringify(feature) "\n"		/* feature bit     */ \
	" .byte 662b-661b\n"				/* source len      */ \
	" .byte 664f-663f\n"				/* replacement len */

#define ALTINSTR_ENTRY_CB(feature, cb)					      \
	" .word 661b - .\n"				/* label           */ \
	" .word " __stringify(cb) "- .\n"		/* callback */	      \
	" .hword " __stringify(feature) "\n"		/* feature bit     */ \
	" .byte 662b-661b\n"				/* source len      */ \
	" .byte 664f-663f\n"				/* replacement len */

/*
 * alternative assembly primitive:
 *
 * If any of these .org directive fail, it means that insn1 and insn2
 * don't have the same length. This used to be written as
 *
 * .if ((664b-663b) != (662b-661b))
 * 	.error "Alternatives instruction length mismatch"
 * .endif
 *
 * but most assemblers die if insn1 or insn2 have a .inst. This should
 * be fixed in a binutils release posterior to 2.25.51.0.2 (anything
 * containing commit 4e4d08cf7399b606 or c1baaddf8861).
 *
 * Alternatives with callbacks do not generate replacement instructions.
 */
#define __ALTERNATIVE_CFG(oldinstr, newinstr, feature, cfg_enabled)	\
	".if "__stringify(cfg_enabled)" == 1\n"				\
	"661:\n\t"							\
	oldinstr "\n"							\
	"662:\n"							\
	".pushsection .altinstructions,\"a\"\n"				\
	ALTINSTR_ENTRY(feature)						\
	".popsection\n"							\
	".pushsection .altinstr_replacement, \"a\"\n"			\
	"663:\n\t"							\
	newinstr "\n"							\
	"664:\n\t"							\
	".popsection\n\t"						\
	".org	. - (664b-663b) + (662b-661b)\n\t"			\
	".org	. - (662b-661b) + (664b-663b)\n"			\
	".endif\n"

#define __ALTERNATIVE_CFG_CB(oldinstr, feature, cfg_enabled, cb)	\
	".if "__stringify(cfg_enabled)" == 1\n"				\
	"661:\n\t"							\
	oldinstr "\n"							\
	"662:\n"							\
	".pushsection .altinstructions,\"a\"\n"				\
	ALTINSTR_ENTRY_CB(feature, cb)					\
	".popsection\n"							\
	"663:\n\t"							\
	"664:\n\t"							\
	".endif\n"

#define _ALTERNATIVE_CFG(oldinstr, newinstr, feature, cfg, ...)	\
	__ALTERNATIVE_CFG(oldinstr, newinstr, feature, IS_ENABLED(cfg))

#define ALTERNATIVE_CB(oldinstr, cb) \
	__ALTERNATIVE_CFG_CB(oldinstr, ARM64_CB_PATCH, 1, cb)
#else

#include <asm/assembler.h>

.macro altinstruction_entry orig_offset alt_offset feature orig_len alt_len
	.word \orig_offset - .
	.word \alt_offset - .
	.hword \feature
	.byte \orig_len
	.byte \alt_len
.endm

.macro alternative_insn insn1, insn2, cap, enable = 1
	.if \enable
661:	\insn1
662:	.pushsection .altinstructions, "a"
	altinstruction_entry 661b, 663f, \cap, 662b-661b, 664f-663f
	.popsection
	.pushsection .altinstr_replacement, "ax"
663:	\insn2
664:	.popsection
	.org	. - (664b-663b) + (662b-661b)
	.org	. - (662b-661b) + (664b-663b)
	.endif
.endm

/*
 * Alternative sequences
 *
 * The code for the case where the capability is not present will be
 * assembled and linked as normal. There are no restrictions on this
 * code.
 *
 * The code for the case where the capability is present will be
 * assembled into a special section to be used for dynamic patching.
 * Code for that case must:
 *
 * 1. Be exactly the same length (in bytes) as the default code
 *    sequence.
 *
 * 2. Not contain a branch target that is used outside of the
 *    alternative sequence it is defined in (branches into an
 *    alternative sequence are not fixed up).
 */

/*
 * Begin an alternative code sequence.
 */
.macro alternative_if_not cap
	.set .Lasm_alt_mode, 0
	.pushsection .altinstructions, "a"
	altinstruction_entry 661f, 663f, \cap, 662f-661f, 664f-663f
	.popsection
661:
.endm

.macro alternative_if cap
	.set .Lasm_alt_mode, 1
	.pushsection .altinstructions, "a"
	altinstruction_entry 663f, 661f, \cap, 664f-663f, 662f-661f
	.popsection
	.pushsection .altinstr_replacement, "ax"
	.align 2	/* So GAS knows label 661 is suitably aligned */
661:
.endm

.macro alternative_cb cb
	.set .Lasm_alt_mode, 0
	.pushsection .altinstructions, "a"
	altinstruction_entry 661f, \cb, ARM64_CB_PATCH, 662f-661f, 0
	.popsection
661:
.endm

/*
 * Provide the other half of the alternative code sequence.
 */
.macro alternative_else
662:
	.if .Lasm_alt_mode==0
	.pushsection .altinstr_replacement, "ax"
	.else
	.popsection
	.endif
663:
.endm

/*
 * Complete an alternative code sequence.
 */
.macro alternative_endif
664:
	.if .Lasm_alt_mode==0
	.popsection
	.endif
	.org	. - (664b-663b) + (662b-661b)
	.org	. - (662b-661b) + (664b-663b)
.endm

/*
 * Callback-based alternative epilogue
 */
.macro alternative_cb_end
662:
.endm

/*
 * Provides a trivial alternative or default sequence consisting solely
 * of NOPs. The number of NOPs is chosen automatically to match the
 * previous case.
 */
.macro alternative_else_nop_endif
alternative_else
	nops	(662b-661b) / AARCH64_INSN_SIZE
alternative_endif
.endm

#define _ALTERNATIVE_CFG(insn1, insn2, cap, cfg, ...)	\
	alternative_insn insn1, insn2, cap, IS_ENABLED(cfg)

.macro user_alt, label, oldinstr, newinstr, cond
9999:	alternative_insn "\oldinstr", "\newinstr", \cond
	_asm_extable 9999b, \label
.endm

/*
 * Generate the assembly for UAO alternatives with exception table entries.
 * This is complicated as there is no post-increment or pair versions of the
 * unprivileged instructions, and USER() only works for single instructions.
 */
#ifdef CONFIG_ARM64_UAO
	.macro uao_ldp l, reg1, reg2, addr, post_inc
		alternative_if_not ARM64_HAS_UAO
8888:			ldp	\reg1, \reg2, [\addr], \post_inc;
8889:			nop;
			nop;
		alternative_else
			ldtr	\reg1, [\addr];
			ldtr	\reg2, [\addr, #8];
			add	\addr, \addr, \post_inc;
		alternative_endif

		_asm_extable	8888b,\l;
		_asm_extable	8889b,\l;
	.endm

	.macro uao_stp l, reg1, reg2, addr, post_inc
		alternative_if_not ARM64_HAS_UAO
8888:			stp	\reg1, \reg2, [\addr], \post_inc;
8889:			nop;
			nop;
		alternative_else
			sttr	\reg1, [\addr];
			sttr	\reg2, [\addr, #8];
			add	\addr, \addr, \post_inc;
		alternative_endif

		_asm_extable	8888b,\l;
		_asm_extable	8889b,\l;
	.endm

	.macro uao_user_alternative l, inst, alt_inst, reg, addr, post_inc
		alternative_if_not ARM64_HAS_UAO
8888:			\inst	\reg, [\addr], \post_inc;
			nop;
		alternative_else
			\alt_inst	\reg, [\addr];
			add		\addr, \addr, \post_inc;
		alternative_endif

		_asm_extable	8888b,\l;
	.endm
#else
	.macro uao_ldp l, reg1, reg2, addr, post_inc
		USER(\l, ldp \reg1, \reg2, [\addr], \post_inc)
	.endm
	.macro uao_stp l, reg1, reg2, addr, post_inc
		USER(\l, stp \reg1, \reg2, [\addr], \post_inc)
	.endm
	.macro uao_user_alternative l, inst, alt_inst, reg, addr, post_inc
		USER(\l, \inst \reg, [\addr], \post_inc)
	.endm
#endif

#endif  /*  __ASSEMBLY__  */

/*
 * Usage: asm(ALTERNATIVE(oldinstr, newinstr, feature));
 *
 * Usage: asm(ALTERNATIVE(oldinstr, newinstr, feature, CONFIG_FOO));
 * N.B. If CONFIG_FOO is specified, but not selected, the whole block
 *      will be omitted, including oldinstr.
 */
#define ALTERNATIVE(oldinstr, newinstr, ...)   \
	_ALTERNATIVE_CFG(oldinstr, newinstr, __VA_ARGS__, 1)

#endif /* __ASM_ALTERNATIVE_H */<|MERGE_RESOLUTION|>--- conflicted
+++ resolved
@@ -41,11 +41,7 @@
 static inline void kvm_compute_layout(void) { }
 #endif
 
-<<<<<<< HEAD
-#define ALTINSTR_ENTRY(feature,cb)					      \
-=======
 #define ALTINSTR_ENTRY(feature)					              \
->>>>>>> 815b9c8d
 	" .word 661b - .\n"				/* label           */ \
 	" .word 663f - .\n"				/* new instruction */ \
 	" .hword " __stringify(feature) "\n"		/* feature bit     */ \
