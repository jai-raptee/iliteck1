/* SPDX-License-Identifier: GPL-2.0 */
#ifndef __ASM_PREEMPT_H
#define __ASM_PREEMPT_H

#include <asm/rmwcc.h>
#include <asm/percpu.h>
#include <linux/thread_info.h>

DECLARE_PER_CPU(int, __preempt_count);

/*
 * We use the PREEMPT_NEED_RESCHED bit as an inverted NEED_RESCHED such
 * that a decrement hitting 0 means we can and should reschedule.
 */
#define PREEMPT_ENABLED	(0 + PREEMPT_NEED_RESCHED)

/*
 * We mask the PREEMPT_NEED_RESCHED bit so as not to confuse all current users
 * that think a non-zero value indicates we cannot preempt.
 */
static __always_inline int preempt_count(void)
{
	return raw_cpu_read_4(__preempt_count) & ~PREEMPT_NEED_RESCHED;
}

static __always_inline void preempt_count_set(int pc)
{
	int old, new;

	do {
		old = raw_cpu_read_4(__preempt_count);
		new = (old & PREEMPT_NEED_RESCHED) |
			(pc & ~PREEMPT_NEED_RESCHED);
	} while (raw_cpu_cmpxchg_4(__preempt_count, old, new) != old);
}

/*
 * must be macros to avoid header recursion hell
 */
#define init_task_preempt_count(p) do { } while (0)

#define init_idle_preempt_count(p, cpu) do { \
	per_cpu(__preempt_count, (cpu)) = PREEMPT_ENABLED; \
} while (0)

/*
 * We fold the NEED_RESCHED bit into the preempt count such that
 * preempt_enable() can decrement and test for needing to reschedule with a
 * single instruction.
 *
 * We invert the actual bit, so that when the decrement hits 0 we know we both
 * need to resched (the bit is cleared) and can resched (no preempt count).
 */

static __always_inline void set_preempt_need_resched(void)
{
	raw_cpu_and_4(__preempt_count, ~PREEMPT_NEED_RESCHED);
}

static __always_inline void clear_preempt_need_resched(void)
{
	raw_cpu_or_4(__preempt_count, PREEMPT_NEED_RESCHED);
}

static __always_inline bool test_preempt_need_resched(void)
{
	return !(raw_cpu_read_4(__preempt_count) & PREEMPT_NEED_RESCHED);
}

/*
 * The various preempt_count add/sub methods
 */

static __always_inline void __preempt_count_add(int val)
{
	raw_cpu_add_4(__preempt_count, val);
}

static __always_inline void __preempt_count_sub(int val)
{
	raw_cpu_add_4(__preempt_count, -val);
}

/*
 * Because we keep PREEMPT_NEED_RESCHED set when we do _not_ need to reschedule
 * a decrement which hits zero means we have no preempt_count and should
 * reschedule.
 */
static __always_inline bool ____preempt_count_dec_and_test(void)
{
	GEN_UNARY_RMWcc("decl", __preempt_count, __percpu_arg(0), e);
}

static __always_inline bool __preempt_count_dec_and_test(void)
{
	if (____preempt_count_dec_and_test())
		return true;
#ifdef CONFIG_PREEMPT_LAZY
<<<<<<< HEAD
=======
	if (preempt_count())
		return false;
>>>>>>> 815b9c8d
	if (current_thread_info()->preempt_lazy_count)
		return false;
	return test_thread_flag(TIF_NEED_RESCHED_LAZY);
#else
	return false;
#endif
}

/*
 * Returns true when we need to resched and can (barring IRQ state).
 */
static __always_inline bool should_resched(int preempt_offset)
{
#ifdef CONFIG_PREEMPT_LAZY
	u32 tmp;

	tmp = raw_cpu_read_4(__preempt_count);
	if (tmp == preempt_offset)
		return true;

	/* preempt count == 0 ? */
	tmp &= ~PREEMPT_NEED_RESCHED;
	if (tmp != preempt_offset)
		return false;
	if (current_thread_info()->preempt_lazy_count)
		return false;
	return test_thread_flag(TIF_NEED_RESCHED_LAZY);
#else
	return unlikely(raw_cpu_read_4(__preempt_count) == preempt_offset);
#endif
}

#ifdef CONFIG_PREEMPT
  extern asmlinkage void ___preempt_schedule(void);
# define __preempt_schedule() \
	asm volatile ("call ___preempt_schedule" : ASM_CALL_CONSTRAINT)

  extern asmlinkage void preempt_schedule(void);
  extern asmlinkage void ___preempt_schedule_notrace(void);
# define __preempt_schedule_notrace() \
	asm volatile ("call ___preempt_schedule_notrace" : ASM_CALL_CONSTRAINT)

  extern asmlinkage void preempt_schedule_notrace(void);
#endif

#endif /* __ASM_PREEMPT_H */<|MERGE_RESOLUTION|>--- conflicted
+++ resolved
@@ -96,11 +96,8 @@
 	if (____preempt_count_dec_and_test())
 		return true;
 #ifdef CONFIG_PREEMPT_LAZY
-<<<<<<< HEAD
-=======
 	if (preempt_count())
 		return false;
->>>>>>> 815b9c8d
 	if (current_thread_info()->preempt_lazy_count)
 		return false;
 	return test_thread_flag(TIF_NEED_RESCHED_LAZY);
