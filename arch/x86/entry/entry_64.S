--- conflicted
+++ resolved
@@ -734,7 +734,6 @@
 	jnc	1f
 0:	cmpl	$0, PER_CPU_VAR(__preempt_count)
 #ifndef CONFIG_PREEMPT_LAZY
-<<<<<<< HEAD
 	jnz	1f
 #else
 	jz	do_preempt_schedule_irq
@@ -746,19 +745,6 @@
 	movq	PER_CPU_VAR(current_task), %rcx
 	cmpl	$0, TASK_TI_preempt_lazy_count(%rcx)
 	jnz	1f
-=======
-	jnz	1f
-#else
-	jz	do_preempt_schedule_irq
-
-	# atleast preempt count == 0 ?
-	cmpl $_PREEMPT_ENABLED,PER_CPU_VAR(__preempt_count)
-	jnz	1f
-
-	movq	PER_CPU_VAR(current_task), %rcx
-	cmpl	$0, TASK_TI_preempt_lazy_count(%rcx)
-	jnz	1f
->>>>>>> 815b9c8d
 
 	btl	$TIF_NEED_RESCHED_LAZY,TASK_TI_flags(%rcx)
 	jnc	1f
