/*
 * Common interrupt code for 32 and 64 bit
 */
#include <linux/cpu.h>
#include <linux/interrupt.h>
#include <linux/kernel_stat.h>
#include <linux/of.h>
#include <linux/seq_file.h>
#include <linux/smp.h>
#include <linux/ftrace.h>
#include <linux/delay.h>
#include <linux/export.h>

#include <asm/apic.h>
#include <asm/io_apic.h>
#include <asm/irq.h>
#include <asm/mce.h>
#include <asm/hw_irq.h>
#include <asm/desc.h>

#define CREATE_TRACE_POINTS
#include <asm/trace/irq_vectors.h>

DEFINE_PER_CPU_SHARED_ALIGNED(irq_cpustat_t, irq_stat);
EXPORT_PER_CPU_SYMBOL(irq_stat);

DEFINE_PER_CPU(struct pt_regs *, irq_regs);
EXPORT_PER_CPU_SYMBOL(irq_regs);

atomic_t irq_err_count;

/*
 * 'what should we do if we get a hw irq event on an illegal vector'.
 * each architecture has to answer this themselves.
 */
void ack_bad_irq(unsigned int irq)
{
	if (printk_ratelimit())
		pr_err("unexpected IRQ trap at vector %02x\n", irq);

	/*
	 * Currently unexpected vectors happen only on SMP and APIC.
	 * We _must_ ack these because every local APIC has only N
	 * irq slots per priority level, and a 'hanging, unacked' IRQ
	 * holds up an irq slot - in excessive cases (when multiple
	 * unexpected vectors occur) that might lock up the APIC
	 * completely.
	 * But only ack when the APIC is enabled -AK
	 */
	ack_APIC_irq();
}

#define irq_stats(x)		(&per_cpu(irq_stat, x))
/*
 * /proc/interrupts printing for arch specific interrupts
 */
int arch_show_interrupts(struct seq_file *p, int prec)
{
	int j;

	seq_printf(p, "%*s: ", prec, "NMI");
	for_each_online_cpu(j)
		seq_printf(p, "%10u ", irq_stats(j)->__nmi_count);
	seq_puts(p, "  Non-maskable interrupts\n");
#ifdef CONFIG_X86_LOCAL_APIC
	seq_printf(p, "%*s: ", prec, "LOC");
	for_each_online_cpu(j)
		seq_printf(p, "%10u ", irq_stats(j)->apic_timer_irqs);
	seq_puts(p, "  Local timer interrupts\n");

	seq_printf(p, "%*s: ", prec, "SPU");
	for_each_online_cpu(j)
		seq_printf(p, "%10u ", irq_stats(j)->irq_spurious_count);
	seq_puts(p, "  Spurious interrupts\n");
	seq_printf(p, "%*s: ", prec, "PMI");
	for_each_online_cpu(j)
		seq_printf(p, "%10u ", irq_stats(j)->apic_perf_irqs);
	seq_puts(p, "  Performance monitoring interrupts\n");
	seq_printf(p, "%*s: ", prec, "IWI");
	for_each_online_cpu(j)
		seq_printf(p, "%10u ", irq_stats(j)->apic_irq_work_irqs);
	seq_puts(p, "  IRQ work interrupts\n");
	seq_printf(p, "%*s: ", prec, "RTR");
	for_each_online_cpu(j)
		seq_printf(p, "%10u ", irq_stats(j)->icr_read_retry_count);
	seq_puts(p, "  APIC ICR read retries\n");
	if (x86_platform_ipi_callback) {
		seq_printf(p, "%*s: ", prec, "PLT");
		for_each_online_cpu(j)
			seq_printf(p, "%10u ", irq_stats(j)->x86_platform_ipis);
		seq_puts(p, "  Platform interrupts\n");
	}
#endif
#ifdef CONFIG_SMP
	seq_printf(p, "%*s: ", prec, "RES");
	for_each_online_cpu(j)
		seq_printf(p, "%10u ", irq_stats(j)->irq_resched_count);
	seq_puts(p, "  Rescheduling interrupts\n");
	seq_printf(p, "%*s: ", prec, "CAL");
	for_each_online_cpu(j)
		seq_printf(p, "%10u ", irq_stats(j)->irq_call_count);
	seq_puts(p, "  Function call interrupts\n");
	seq_printf(p, "%*s: ", prec, "TLB");
	for_each_online_cpu(j)
		seq_printf(p, "%10u ", irq_stats(j)->irq_tlb_count);
	seq_puts(p, "  TLB shootdowns\n");
#endif
#ifdef CONFIG_X86_THERMAL_VECTOR
	seq_printf(p, "%*s: ", prec, "TRM");
	for_each_online_cpu(j)
		seq_printf(p, "%10u ", irq_stats(j)->irq_thermal_count);
	seq_puts(p, "  Thermal event interrupts\n");
#endif
#ifdef CONFIG_X86_MCE_THRESHOLD
	seq_printf(p, "%*s: ", prec, "THR");
	for_each_online_cpu(j)
		seq_printf(p, "%10u ", irq_stats(j)->irq_threshold_count);
	seq_puts(p, "  Threshold APIC interrupts\n");
#endif
#ifdef CONFIG_X86_MCE_AMD
	seq_printf(p, "%*s: ", prec, "DFR");
	for_each_online_cpu(j)
		seq_printf(p, "%10u ", irq_stats(j)->irq_deferred_error_count);
	seq_puts(p, "  Deferred Error APIC interrupts\n");
#endif
#ifdef CONFIG_X86_MCE
	seq_printf(p, "%*s: ", prec, "MCE");
	for_each_online_cpu(j)
		seq_printf(p, "%10u ", per_cpu(mce_exception_count, j));
	seq_puts(p, "  Machine check exceptions\n");
	seq_printf(p, "%*s: ", prec, "MCP");
	for_each_online_cpu(j)
		seq_printf(p, "%10u ", per_cpu(mce_poll_count, j));
	seq_puts(p, "  Machine check polls\n");
#endif
#if IS_ENABLED(CONFIG_HYPERV) || defined(CONFIG_XEN)
	if (test_bit(HYPERVISOR_CALLBACK_VECTOR, used_vectors)) {
		seq_printf(p, "%*s: ", prec, "HYP");
		for_each_online_cpu(j)
			seq_printf(p, "%10u ",
				   irq_stats(j)->irq_hv_callback_count);
		seq_puts(p, "  Hypervisor callback interrupts\n");
	}
#endif
	seq_printf(p, "%*s: %10u\n", prec, "ERR", atomic_read(&irq_err_count));
#if defined(CONFIG_X86_IO_APIC)
	seq_printf(p, "%*s: %10u\n", prec, "MIS", atomic_read(&irq_mis_count));
#endif
#ifdef CONFIG_HAVE_KVM
	seq_printf(p, "%*s: ", prec, "PIN");
	for_each_online_cpu(j)
		seq_printf(p, "%10u ", irq_stats(j)->kvm_posted_intr_ipis);
	seq_puts(p, "  Posted-interrupt notification event\n");

	seq_printf(p, "%*s: ", prec, "NPI");
	for_each_online_cpu(j)
		seq_printf(p, "%10u ",
			   irq_stats(j)->kvm_posted_intr_nested_ipis);
	seq_puts(p, "  Nested posted-interrupt event\n");

	seq_printf(p, "%*s: ", prec, "PIW");
	for_each_online_cpu(j)
		seq_printf(p, "%10u ",
			   irq_stats(j)->kvm_posted_intr_wakeup_ipis);
	seq_puts(p, "  Posted-interrupt wakeup event\n");
#endif
	return 0;
}

/*
 * /proc/stat helpers
 */
u64 arch_irq_stat_cpu(unsigned int cpu)
{
	u64 sum = irq_stats(cpu)->__nmi_count;

#ifdef CONFIG_X86_LOCAL_APIC
	sum += irq_stats(cpu)->apic_timer_irqs;
	sum += irq_stats(cpu)->irq_spurious_count;
	sum += irq_stats(cpu)->apic_perf_irqs;
	sum += irq_stats(cpu)->apic_irq_work_irqs;
	sum += irq_stats(cpu)->icr_read_retry_count;
	if (x86_platform_ipi_callback)
		sum += irq_stats(cpu)->x86_platform_ipis;
#endif
#ifdef CONFIG_SMP
	sum += irq_stats(cpu)->irq_resched_count;
	sum += irq_stats(cpu)->irq_call_count;
#endif
#ifdef CONFIG_X86_THERMAL_VECTOR
	sum += irq_stats(cpu)->irq_thermal_count;
#endif
#ifdef CONFIG_X86_MCE_THRESHOLD
	sum += irq_stats(cpu)->irq_threshold_count;
#endif
#ifdef CONFIG_X86_MCE
	sum += per_cpu(mce_exception_count, cpu);
	sum += per_cpu(mce_poll_count, cpu);
#endif
	return sum;
}

u64 arch_irq_stat(void)
{
	u64 sum = atomic_read(&irq_err_count);
	return sum;
}


/*
 * do_IRQ handles all normal device IRQ's (the special
 * SMP cross-CPU interrupts have their own specific
 * handlers).
 */
__visible unsigned int __irq_entry do_IRQ(struct pt_regs *regs)
{
	struct pt_regs *old_regs = set_irq_regs(regs);
	struct irq_desc * desc;
	/* high bit used in ret_from_ code  */
	unsigned vector = ~regs->orig_ax;

	/*
	 * NB: Unlike exception entries, IRQ entries do not reliably
	 * handle context tracking in the low-level entry code.  This is
	 * because syscall entries execute briefly with IRQs on before
	 * updating context tracking state, so we can take an IRQ from
	 * kernel mode with CONTEXT_USER.  The low-level entry code only
	 * updates the context if we came from user mode, so we won't
	 * switch to CONTEXT_KERNEL.  We'll fix that once the syscall
	 * code is cleaned up enough that we can cleanly defer enabling
	 * IRQs.
	 */

	entering_irq();

	/* entering_irq() tells RCU that we're not quiescent.  Check it. */
	RCU_LOCKDEP_WARN(!rcu_is_watching(), "IRQ failed to wake up RCU");

	desc = __this_cpu_read(vector_irq[vector]);

	if (!handle_irq(desc, regs)) {
		ack_APIC_irq();

		if (desc != VECTOR_RETRIGGERED) {
			pr_emerg_ratelimited("%s: %d.%d No irq handler for vector\n",
					     __func__, smp_processor_id(),
					     vector);
		} else {
			__this_cpu_write(vector_irq[vector], VECTOR_UNUSED);
		}
	}

	exiting_irq();

	set_irq_regs(old_regs);
	return 1;
}

#ifdef CONFIG_X86_LOCAL_APIC
/* Function pointer for generic interrupt vector handling */
void (*x86_platform_ipi_callback)(void) = NULL;
/*
 * Handler for X86_PLATFORM_IPI_VECTOR.
 */
__visible void __irq_entry smp_x86_platform_ipi(struct pt_regs *regs)
{
	struct pt_regs *old_regs = set_irq_regs(regs);

	entering_ack_irq();
	trace_x86_platform_ipi_entry(X86_PLATFORM_IPI_VECTOR);
	inc_irq_stat(x86_platform_ipis);
	if (x86_platform_ipi_callback)
		x86_platform_ipi_callback();
	trace_x86_platform_ipi_exit(X86_PLATFORM_IPI_VECTOR);
	exiting_irq();
	set_irq_regs(old_regs);
}
#endif

#ifdef CONFIG_HAVE_KVM
static void dummy_handler(void) {}
static void (*kvm_posted_intr_wakeup_handler)(void) = dummy_handler;

void kvm_set_posted_intr_wakeup_handler(void (*handler)(void))
{
	if (handler)
		kvm_posted_intr_wakeup_handler = handler;
	else
		kvm_posted_intr_wakeup_handler = dummy_handler;
}
EXPORT_SYMBOL_GPL(kvm_set_posted_intr_wakeup_handler);

/*
 * Handler for POSTED_INTERRUPT_VECTOR.
 */
__visible void smp_kvm_posted_intr_ipi(struct pt_regs *regs)
{
	struct pt_regs *old_regs = set_irq_regs(regs);

	entering_ack_irq();
	inc_irq_stat(kvm_posted_intr_ipis);
	exiting_irq();
	set_irq_regs(old_regs);
}

/*
 * Handler for POSTED_INTERRUPT_WAKEUP_VECTOR.
 */
__visible void smp_kvm_posted_intr_wakeup_ipi(struct pt_regs *regs)
{
	struct pt_regs *old_regs = set_irq_regs(regs);

	entering_ack_irq();
	inc_irq_stat(kvm_posted_intr_wakeup_ipis);
	kvm_posted_intr_wakeup_handler();
	exiting_irq();
	set_irq_regs(old_regs);
}
<<<<<<< HEAD

/*
 * Handler for POSTED_INTERRUPT_NESTED_VECTOR.
 */
__visible void smp_kvm_posted_intr_nested_ipi(struct pt_regs *regs)
{
	struct pt_regs *old_regs = set_irq_regs(regs);

	entering_ack_irq();
	inc_irq_stat(kvm_posted_intr_nested_ipis);
	exiting_irq();
	set_irq_regs(old_regs);
}
#endif
=======
>>>>>>> bb176f67

/*
 * Handler for POSTED_INTERRUPT_NESTED_VECTOR.
 */
__visible void smp_kvm_posted_intr_nested_ipi(struct pt_regs *regs)
{
	struct pt_regs *old_regs = set_irq_regs(regs);

	entering_ack_irq();
	inc_irq_stat(kvm_posted_intr_nested_ipis);
	exiting_irq();
	set_irq_regs(old_regs);
}
#endif


#ifdef CONFIG_HOTPLUG_CPU

/* These two declarations are only used in check_irq_vectors_for_cpu_disable()
 * below, which is protected by stop_machine().  Putting them on the stack
 * results in a stack frame overflow.  Dynamically allocating could result in a
 * failure so declare these two cpumasks as global.
 */
static struct cpumask affinity_new, online_new;

/*
 * This cpu is going to be removed and its vectors migrated to the remaining
 * online cpus.  Check to see if there are enough vectors in the remaining cpus.
 * This function is protected by stop_machine().
 */
int check_irq_vectors_for_cpu_disable(void)
{
	unsigned int this_cpu, vector, this_count, count;
	struct irq_desc *desc;
	struct irq_data *data;
	int cpu;

	this_cpu = smp_processor_id();
	cpumask_copy(&online_new, cpu_online_mask);
	cpumask_clear_cpu(this_cpu, &online_new);

	this_count = 0;
	for (vector = FIRST_EXTERNAL_VECTOR; vector < NR_VECTORS; vector++) {
		desc = __this_cpu_read(vector_irq[vector]);
		if (IS_ERR_OR_NULL(desc))
			continue;
		/*
		 * Protect against concurrent action removal, affinity
		 * changes etc.
		 */
		raw_spin_lock(&desc->lock);
		data = irq_desc_get_irq_data(desc);
		cpumask_copy(&affinity_new,
			     irq_data_get_affinity_mask(data));
		cpumask_clear_cpu(this_cpu, &affinity_new);

		/* Do not count inactive or per-cpu irqs. */
		if (!irq_desc_has_action(desc) || irqd_is_per_cpu(data)) {
			raw_spin_unlock(&desc->lock);
			continue;
		}

		raw_spin_unlock(&desc->lock);
		/*
		 * A single irq may be mapped to multiple cpu's
		 * vector_irq[] (for example IOAPIC cluster mode).  In
		 * this case we have two possibilities:
		 *
		 * 1) the resulting affinity mask is empty; that is
		 * this the down'd cpu is the last cpu in the irq's
		 * affinity mask, or
		 *
		 * 2) the resulting affinity mask is no longer a
		 * subset of the online cpus but the affinity mask is
		 * not zero; that is the down'd cpu is the last online
		 * cpu in a user set affinity mask.
		 */
		if (cpumask_empty(&affinity_new) ||
		    !cpumask_subset(&affinity_new, &online_new))
			this_count++;
	}
	/* No need to check any further. */
	if (!this_count)
		return 0;

	count = 0;
	for_each_online_cpu(cpu) {
		if (cpu == this_cpu)
			continue;
		/*
		 * We scan from FIRST_EXTERNAL_VECTOR to first system
		 * vector. If the vector is marked in the used vectors
		 * bitmap or an irq is assigned to it, we don't count
		 * it as available.
		 *
		 * As this is an inaccurate snapshot anyway, we can do
		 * this w/o holding vector_lock.
		 */
		for (vector = FIRST_EXTERNAL_VECTOR;
		     vector < FIRST_SYSTEM_VECTOR; vector++) {
			if (!test_bit(vector, used_vectors) &&
			    IS_ERR_OR_NULL(per_cpu(vector_irq, cpu)[vector])) {
				if (++count == this_count)
					return 0;
			}
		}
	}

	if (count < this_count) {
		pr_warn("CPU %d disable failed: CPU has %u vectors assigned and there are only %u available.\n",
			this_cpu, this_count, count);
		return -ERANGE;
	}
	return 0;
}

/* A cpu has been removed from cpu_online_mask.  Reset irq affinities. */
void fixup_irqs(void)
{
	unsigned int irr, vector;
	struct irq_desc *desc;
	struct irq_data *data;
	struct irq_chip *chip;

	irq_migrate_all_off_this_cpu();

	/*
	 * We can remove mdelay() and then send spuriuous interrupts to
	 * new cpu targets for all the irqs that were handled previously by
	 * this cpu. While it works, I have seen spurious interrupt messages
	 * (nothing wrong but still...).
	 *
	 * So for now, retain mdelay(1) and check the IRR and then send those
	 * interrupts to new targets as this cpu is already offlined...
	 */
	mdelay(1);

	/*
	 * We can walk the vector array of this cpu without holding
	 * vector_lock because the cpu is already marked !online, so
	 * nothing else will touch it.
	 */
	for (vector = FIRST_EXTERNAL_VECTOR; vector < NR_VECTORS; vector++) {
		if (IS_ERR_OR_NULL(__this_cpu_read(vector_irq[vector])))
			continue;

		irr = apic_read(APIC_IRR + (vector / 32 * 0x10));
		if (irr  & (1 << (vector % 32))) {
			desc = __this_cpu_read(vector_irq[vector]);

			raw_spin_lock(&desc->lock);
			data = irq_desc_get_irq_data(desc);
			chip = irq_data_get_irq_chip(data);
			if (chip->irq_retrigger) {
				chip->irq_retrigger(data);
				__this_cpu_write(vector_irq[vector], VECTOR_RETRIGGERED);
			}
			raw_spin_unlock(&desc->lock);
		}
		if (__this_cpu_read(vector_irq[vector]) != VECTOR_RETRIGGERED)
			__this_cpu_write(vector_irq[vector], VECTOR_UNUSED);
	}
}
#endif<|MERGE_RESOLUTION|>--- conflicted
+++ resolved
@@ -316,23 +316,6 @@
 	exiting_irq();
 	set_irq_regs(old_regs);
 }
-<<<<<<< HEAD
-
-/*
- * Handler for POSTED_INTERRUPT_NESTED_VECTOR.
- */
-__visible void smp_kvm_posted_intr_nested_ipi(struct pt_regs *regs)
-{
-	struct pt_regs *old_regs = set_irq_regs(regs);
-
-	entering_ack_irq();
-	inc_irq_stat(kvm_posted_intr_nested_ipis);
-	exiting_irq();
-	set_irq_regs(old_regs);
-}
-#endif
-=======
->>>>>>> bb176f67
 
 /*
  * Handler for POSTED_INTERRUPT_NESTED_VECTOR.
