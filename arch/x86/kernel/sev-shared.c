--- conflicted
+++ resolved
@@ -120,13 +120,6 @@
 
 			return ES_EXCEPTION;
 		}
-<<<<<<< HEAD
-	} else if (ghcb->save.sw_exit_info_1 & 0xffffffff) {
-		ret = ES_VMM_ERROR;
-	} else {
-		ret = ES_OK;
-=======
->>>>>>> df0cc57e
 	}
 
 	return ES_VMM_ERROR;
