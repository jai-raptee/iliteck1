// Definitions for several I2C based Real Time Clocks

/ {
	compatible = "brcm,bcm2835";

	fragment@0 {
		target = <&i2cbus>;
		__dormant__ {
			#address-cells = <1>;
			#size-cells = <0>;

			abx80x: abx80x@69 {
				compatible = "abracon,abx80x";
				reg = <0x69>;
				abracon,tc-diode = "standard";
				abracon,tc-resistor = <0>;
			};
		};
	};

	fragment@1 {
		target = <&i2cbus>;
		__dormant__ {
			#address-cells = <1>;
			#size-cells = <0>;

			ds1307: ds1307@68 {
				compatible = "dallas,ds1307";
				reg = <0x68>;
			};
		};
	};

	fragment@2 {
		target = <&i2cbus>;
		__dormant__ {
			#address-cells = <1>;
			#size-cells = <0>;

			ds1339: ds1339@68 {
				compatible = "dallas,ds1339";
				trickle-resistor-ohms = <0>;
				reg = <0x68>;
			};
		};
	};

	fragment@3 {
		target = <&i2cbus>;
		__dormant__ {
			#address-cells = <1>;
			#size-cells = <0>;

			ds3231: ds3231@68 {
				compatible = "maxim,ds3231";
				reg = <0x68>;
			};
		};
	};

	fragment@4 {
		target = <&i2cbus>;
		__dormant__ {
			#address-cells = <1>;
			#size-cells = <0>;

			mcp7940x: mcp7940x@6f {
				compatible = "microchip,mcp7940x";
				reg = <0x6f>;
			};
		};
	};

	fragment@5 {
		target = <&i2cbus>;
		__dormant__ {
			#address-cells = <1>;
			#size-cells = <0>;

			mcp7941x: mcp7941x@6f {
				compatible = "microchip,mcp7941x";
				reg = <0x6f>;
			};
		};
	};

	fragment@6 {
		target = <&i2cbus>;
		__dormant__ {
			#address-cells = <1>;
			#size-cells = <0>;

			pcf2127@51 {
				compatible = "nxp,pcf2127";
				reg = <0x51>;
			};
		};
	};

	fragment@7 {
		target = <&i2cbus>;
		__dormant__ {
			#address-cells = <1>;
			#size-cells = <0>;

			pcf8523: pcf8523@68 {
				compatible = "nxp,pcf8523";
				reg = <0x68>;
			};
		};
	};

	fragment@8 {
		target = <&i2cbus>;
		__dormant__ {
			#address-cells = <1>;
			#size-cells = <0>;

			pcf8563: pcf8563@51 {
				compatible = "nxp,pcf8563";
				reg = <0x51>;
			};
		};
	};

	fragment@9 {
		target = <&i2cbus>;
		__dormant__ {
			#address-cells = <1>;
			#size-cells = <0>;

			m41t62: m41t62@68 {
				compatible = "st,m41t62";
				reg = <0x68>;
			};
		};
	};

	fragment@10 {
		target = <&i2cbus>;
		__dormant__ {
			#address-cells = <1>;
			#size-cells = <0>;

			rv3028: rv3028@52 {
				compatible = "microcrystal,rv3028";
				reg = <0x52>;
			};
		};
	};

	fragment@11 {
		target = <&i2cbus>;
		__dormant__ {
			#address-cells = <1>;
			#size-cells = <0>;

			pcf2129@51 {
				compatible = "nxp,pcf2129";
				reg = <0x51>;
			};
		};
	};

	fragment@12 {
		target = <&i2cbus>;
	       __dormant__ {
			#address-cells = <1>;
			#size-cells = <0>;

			pcf85363@51 {
				compatible = "nxp,pcf85363";
				reg = <0x51>;
			};
		};
	};

	fragment@13 {
		target = <&i2cbus>;
		__dormant__ {
			#address-cells = <1>;
			#size-cells = <0>;

			rv1805: rv1805@69 {
				compatible = "microcrystal,rv1805";
				reg = <0x69>;
				abracon,tc-diode = "standard";
				abracon,tc-resistor = <0>;
			};
		};
	};

	fragment@14 {
		target = <&i2cbus>;
		__dormant__ {
			#address-cells = <1>;
			#size-cells = <0>;

			sd3078: sd3078@32 {
				compatible = "whwave,sd3078";
				reg = <0x32>;
			};
		};
	};

	fragment@15 {
		target = <&i2cbus>;
	       __dormant__ {
			#address-cells = <1>;
			#size-cells = <0>;

			pcf85063@51 {
				compatible = "nxp,pcf85063";
				reg = <0x51>;
			};
		};
	};

	fragment@16 {
		target = <&i2cbus>;
	       __dormant__ {
			#address-cells = <1>;
			#size-cells = <0>;

			pcf85063a@51 {
				compatible = "nxp,pcf85063a";
				reg = <0x51>;
			};
		};
	};

	fragment@17 {
		target = <&i2cbus>;
		__dormant__ {
			#address-cells = <1>;
			#size-cells = <0>;

			ds1340: ds1340@68 {
				compatible = "dallas,ds1340";
				trickle-resistor-ohms = <0>;
				reg = <0x68>;
			};
		};
	};

	fragment@18 {
		target = <&i2cbus>;
		__dormant__ {
			#address-cells = <1>;
			#size-cells = <0>;

<<<<<<< HEAD
				s35390a: s35390a@30 {
=======
			s35390a: s35390a@30 {
>>>>>>> 205f726a
				compatible = "ablic,s35390a";
				reg = <0x30>;
			};
		};
	};

	__overrides__ {
		abx80x = <0>,"+0";
		ds1307 = <0>,"+1";
		ds1339 = <0>,"+2";
		ds1340 = <0>,"+17";
		ds3231 = <0>,"+3";
		mcp7940x = <0>,"+4";
		mcp7941x = <0>,"+5";
		pcf2127 = <0>,"+6";
		pcf8523 = <0>,"+7";
		pcf8563 = <0>,"+8";
		m41t62 = <0>,"+9";
		rv3028 = <0>,"+10";
		pcf2129 = <0>,"+11";
		pcf85363 = <0>,"+12";
		rv1805 = <0>,"+13";
		sd3078 = <0>,"+14";
		pcf85063 = <0>,"+15";
		pcf85063a = <0>,"+16";
		s35390a = <0>,"+18";

		addr = <&abx80x>, "reg:0",
		       <&ds1307>, "reg:0",
		       <&ds1339>, "reg:0",
		       <&ds3231>, "reg:0",
		       <&mcp7940x>, "reg:0",
		       <&mcp7941x>, "reg:0",
		       <&pcf8523>, "reg:0",
		       <&pcf8563>, "reg:0",
		       <&m41t62>, "reg:0",
		       <&rv1805>, "reg:0",
		       <&s35390a>, "reg:0";
		trickle-diode-type = <&abx80x>,"abracon,tc-diode",
				     <&rv1805>,"abracon,tc-diode";
		trickle-resistor-ohms = <&ds1339>,"trickle-resistor-ohms:0",
					<&ds1340>,"trickle-resistor-ohms:0",
					<&abx80x>,"abracon,tc-resistor:0",
					<&rv3028>,"trickle-resistor-ohms:0",
					<&rv1805>,"abracon,tc-resistor:0";
		backup-switchover-mode = <&rv3028>,"backup-switchover-mode:0";
		wakeup-source = <&ds1339>,"wakeup-source?",
				<&ds3231>,"wakeup-source?",
				<&mcp7940x>,"wakeup-source?",
				<&mcp7941x>,"wakeup-source?",
				<&m41t62>,"wakeup-source?";
	};
};<|MERGE_RESOLUTION|>--- conflicted
+++ resolved
@@ -249,11 +249,7 @@
 			#address-cells = <1>;
 			#size-cells = <0>;
 
-<<<<<<< HEAD
-				s35390a: s35390a@30 {
-=======
 			s35390a: s35390a@30 {
->>>>>>> 205f726a
 				compatible = "ablic,s35390a";
 				reg = <0x30>;
 			};
