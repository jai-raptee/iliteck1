#include <dt-bindings/pinctrl/bcm2835.h>
#include <dt-bindings/gpio/gpio.h>
#include "skeleton.dtsi"

/ {
	compatible = "brcm,bcm2835";
	model = "BCM2835";
	interrupt-parent = <&intc>;

	chosen {
		bootargs = "";
	};

	soc: soc {
		compatible = "simple-bus";
		#address-cells = <1>;
		#size-cells = <1>;
		ranges = <0x7e000000 0x20000000 0x02000000>;
		dma-ranges = <0x40000000 0x00000000 0x20000000>;

		timer@7e003000 {
			compatible = "brcm,bcm2835-system-timer";
			reg = <0x7e003000 0x1000>;
			interrupts = <1 0>, <1 1>, <1 2>, <1 3>;
			clock-frequency = <1000000>;
		};

		dma: dma@7e007000 {
			compatible = "brcm,bcm2835-dma";
			reg = <0x7e007000 0xf00>;
			interrupts = <1 16>,
				     <1 17>,
				     <1 18>,
				     <1 19>,
				     <1 20>,
				     <1 21>,
				     <1 22>,
				     <1 23>,
				     <1 24>,
				     <1 25>,
				     <1 26>,
				     <1 27>,
				     <1 28>;

			#dma-cells = <1>;
			brcm,dma-channel-mask = <0x7f35>;
		};

		intc: interrupt-controller@7e00b200 {
			compatible = "brcm,bcm2835-armctrl-ic";
			reg = <0x7e00b200 0x200>;
			interrupt-controller;
			#interrupt-cells = <2>;
		};

		watchdog: watchdog@7e100000 {
			compatible = "brcm,bcm2835-pm-wdt";
			reg = <0x7e100000 0x28>;
		};

		random: rng@7e104000 {
			compatible = "brcm,bcm2835-rng";
			reg = <0x7e104000 0x10>;
		};

		mailbox: mailbox@7e00b800 {
<<<<<<< HEAD
			compatible = "brcm,bcm2708-vcio";
			reg = <0x7e00b880 0x40>;
			interrupts = <0 1>;
=======
			compatible = "brcm,bcm2835-mbox";
			reg = <0x7e00b880 0x40>;
			interrupts = <0 1>;
			#mbox-cells = <0>;
>>>>>>> 56d1015c
		};

		gpio: gpio@7e200000 {
			compatible = "brcm,bcm2835-gpio";
			reg = <0x7e200000 0xb4>;
			/*
			 * The GPIO IP block is designed for 3 banks of GPIOs.
			 * Each bank has a GPIO interrupt for itself.
			 * There is an overall "any bank" interrupt.
			 * In order, these are GIC interrupts 17, 18, 19, 20.
			 * Since the BCM2835 only has 2 banks, the 2nd bank
			 * interrupt output appears to be mirrored onto the
			 * 3rd bank's interrupt signal.
			 * So, a bank0 interrupt shows up on 17, 20, and
			 * a bank1 interrupt shows up on 18, 19, 20!
			 */
			interrupts = <2 17>, <2 18>, <2 19>, <2 20>;

			gpio-controller;
			#gpio-cells = <2>;

			interrupt-controller;
			#interrupt-cells = <2>;
		};

		uart0: uart@7e201000 {
			compatible = "brcm,bcm2835-pl011", "arm,pl011", "arm,primecell";
			reg = <0x7e201000 0x1000>;
			interrupts = <2 25>;
			clock-frequency = <3000000>;
			arm,primecell-periphid = <0x00241011>;
		};

		i2s: i2s@7e203000 {
			compatible = "brcm,bcm2835-i2s";
			reg = <0x7e203000 0x20>,
			      <0x7e101098 0x02>;

			dmas = <&dma 2>,
			       <&dma 3>;
			dma-names = "tx", "rx";
			status = "disabled";
		};

		spi0: spi@7e204000 {
			compatible = "brcm,bcm2835-spi";
			reg = <0x7e204000 0x1000>;
			interrupts = <2 22>;
			clocks = <&clk_spi>;
			#address-cells = <1>;
			#size-cells = <0>;
			status = "disabled";
		};

		i2c0: i2c@7e205000 {
			compatible = "brcm,bcm2835-i2c";
			reg = <0x7e205000 0x1000>;
			interrupts = <2 21>;
			clocks = <&clk_i2c>;
			#address-cells = <1>;
			#size-cells = <0>;
			status = "disabled";
		};

		mmc: mmc@7e300000 {
			compatible = "brcm,bcm2835-mmc";
			reg = <0x7e300000 0x100>;
			interrupts = <2 30>;
			clocks = <&clk_mmc>;
			dmas = <&dma 11>,
			       <&dma 11>;
			dma-names = "tx", "rx";
			status = "disabled";
		};

		i2c1: i2c@7e804000 {
			compatible = "brcm,bcm2835-i2c";
			reg = <0x7e804000 0x1000>;
			interrupts = <2 21>;
			clocks = <&clk_i2c>;
			#address-cells = <1>;
			#size-cells = <0>;
			status = "disabled";
		};

<<<<<<< HEAD
		usb: usb@7e980000 {
=======
		i2c2: i2c@7e805000 {
			compatible = "brcm,bcm2835-i2c";
			reg = <0x7e805000 0x1000>;
			interrupts = <2 21>;
			clocks = <&clk_i2c>;
			#address-cells = <1>;
			#size-cells = <0>;
		};

		usb@7e980000 {
>>>>>>> 56d1015c
			compatible = "brcm,bcm2835-usb";
			reg = <0x7e980000 0x10000>;
			interrupts = <1 9>;
		};

		arm-pmu {
			compatible = "arm,arm1176-pmu";
		};

<<<<<<< HEAD
		fb: fb {
			compatible = "brcm,bcm2708-fb";
			status = "disabled";
		};

		vchiq: vchiq {
			compatible = "brcm,bcm2835-vchiq";
			reg = <0x7e00b840 0xf>;
			interrupts = <0 2>;
		};

		thermal: thermal {
			compatible = "brcm,bcm2835-thermal";
=======
		v3d: brcm,vc4-v3d@7ec00000 {
			compatible = "brcm,vc4-v3d";
			reg = <0x7ec00000 0x1000>;
			interrupts = <1 10>;
		};

		hdmi: brcm,vc4-hdmi@7e902000 {
			compatible = "brcm,vc4-hdmi";
			reg = <0x7e902000 0x600>,
			      <0x7e808000 0x100>;
			interrupts = <2 8>, <2 9>;
			ddc = <&i2c2>;
			hpd-gpio = <&gpio 46 GPIO_ACTIVE_HIGH>;
			crtc = <&pv2>;
		};

		pv0: brcm,vc4-pixelvalve@7e206000 {
			compatible = "brcm,vc4-pixelvalve";
			reg = <0x7e206000 0x100>;
			interrupts = <2 13>; /* pwa2 */
		};

		pv1: brcm,vc4-pixelvalve@7e207000 {
			compatible = "brcm,vc4-pixelvalve";
			reg = <0x7e207000 0x100>;
			interrupts = <2 14>; /* pwa1 */
		};

		pv2: brcm,vc4-pixelvalve@7e807000 {
			compatible = "brcm,vc4-pixelvalve";
			reg = <0x7e807000 0x100>;
			interrupts = <2 10>; /* pixelvalve */
		};

		hvs: brcm,hvs@7e400000 {
			compatible = "brcm,vc4-hvs";
			reg = <0x7e400000 0x6000>;
		};

		vc4: vc4@0x7e4c0000 {
			compatible = "brcm,vc4";

			gpus = <&v3d>;
			crtcs = <&pv0>, <&pv1>, <&pv2>;
			encoders = <&hdmi>;
			hvss = <&hvs>;
>>>>>>> 56d1015c
		};
	};

	clocks {
		compatible = "simple-bus";
		#address-cells = <1>;
		#size-cells = <0>;

		clk_mmc: clock@0 {
			compatible = "fixed-clock";
			reg = <0>;
			#clock-cells = <0>;
			clock-output-names = "mmc";
			clock-frequency = <250000000>;
		};

		clk_i2c: clock@1 {
			compatible = "fixed-clock";
			reg = <1>;
			#clock-cells = <0>;
			clock-output-names = "i2c";
			clock-frequency = <250000000>;
		};

		clk_spi: clock@2 {
			compatible = "fixed-clock";
			reg = <2>;
			#clock-cells = <0>;
			clock-output-names = "spi";
			clock-frequency = <250000000>;
		};
	};
};<|MERGE_RESOLUTION|>--- conflicted
+++ resolved
@@ -64,16 +64,9 @@
 		};
 
 		mailbox: mailbox@7e00b800 {
-<<<<<<< HEAD
 			compatible = "brcm,bcm2708-vcio";
 			reg = <0x7e00b880 0x40>;
 			interrupts = <0 1>;
-=======
-			compatible = "brcm,bcm2835-mbox";
-			reg = <0x7e00b880 0x40>;
-			interrupts = <0 1>;
-			#mbox-cells = <0>;
->>>>>>> 56d1015c
 		};
 
 		gpio: gpio@7e200000 {
@@ -159,9 +152,6 @@
 			status = "disabled";
 		};
 
-<<<<<<< HEAD
-		usb: usb@7e980000 {
-=======
 		i2c2: i2c@7e805000 {
 			compatible = "brcm,bcm2835-i2c";
 			reg = <0x7e805000 0x1000>;
@@ -171,8 +161,7 @@
 			#size-cells = <0>;
 		};
 
-		usb@7e980000 {
->>>>>>> 56d1015c
+		usb: usb@7e980000 {
 			compatible = "brcm,bcm2835-usb";
 			reg = <0x7e980000 0x10000>;
 			interrupts = <1 9>;
@@ -182,7 +171,6 @@
 			compatible = "arm,arm1176-pmu";
 		};
 
-<<<<<<< HEAD
 		fb: fb {
 			compatible = "brcm,bcm2708-fb";
 			status = "disabled";
@@ -196,7 +184,8 @@
 
 		thermal: thermal {
 			compatible = "brcm,bcm2835-thermal";
-=======
+		};
+
 		v3d: brcm,vc4-v3d@7ec00000 {
 			compatible = "brcm,vc4-v3d";
 			reg = <0x7ec00000 0x1000>;
@@ -243,7 +232,6 @@
 			crtcs = <&pv0>, <&pv1>, <&pv2>;
 			encoders = <&hdmi>;
 			hvss = <&hvs>;
->>>>>>> 56d1015c
 		};
 	};
 
