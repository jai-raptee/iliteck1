/dts-v1/;
#include "bcm2835-rpi.dtsi"

/ {
	compatible = "raspberrypi,model-b", "brcm,bcm2835";
	model = "Raspberry Pi Model B";

};

&gpio {
	i2s_pins: i2s {
		brcm,pins = <28 29 30 31>;
<<<<<<< HEAD
		brcm,function = <4>; /* alt0 */
	};
};

&i2s {
	#sound-dai-cells = <0>;
	pinctrl-names = "default";
	pinctrl-0 = <&i2s_pins>;
};

&act_led {
	gpios = <&gpio 16 1>;
};

/ {
	__overrides__ {
		act_led_gpio = <&act_led>,"gpios:4";
		act_led_activelow = <&act_led>,"gpios:8";
=======
		brcm,function = <BCM2835_FSEL_ALT2>;
>>>>>>> 56d1015c
	};
};<|MERGE_RESOLUTION|>--- conflicted
+++ resolved
@@ -10,7 +10,6 @@
 &gpio {
 	i2s_pins: i2s {
 		brcm,pins = <28 29 30 31>;
-<<<<<<< HEAD
 		brcm,function = <4>; /* alt0 */
 	};
 };
@@ -29,8 +28,5 @@
 	__overrides__ {
 		act_led_gpio = <&act_led>,"gpios:4";
 		act_led_activelow = <&act_led>,"gpios:8";
-=======
-		brcm,function = <BCM2835_FSEL_ALT2>;
->>>>>>> 56d1015c
 	};
 };