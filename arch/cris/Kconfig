--- conflicted
+++ resolved
@@ -43,11 +43,8 @@
 	select HAVE_GENERIC_HARDIRQS
 	select GENERIC_IRQ_SHOW
 	select GENERIC_IOMAP
-<<<<<<< HEAD
 	select GENERIC_SMP_IDLE_THREAD if ETRAX_ARCH_V32
-=======
 	select GENERIC_CMOS_UPDATE
->>>>>>> b80fe101
 
 config HZ
 	int
