/*
 * Copyright (C) 2005, 2006 IBM Corporation
 * Copyright (C) 2014, 2015 Intel Corporation
 *
 * Authors:
 * Leendert van Doorn <leendert@watson.ibm.com>
 * Kylene Hall <kjhall@us.ibm.com>
 *
 * Maintained by: <tpmdd-devel@lists.sourceforge.net>
 *
 * Device driver for TCG/TCPA TPM (trusted platform module).
 * Specifications at www.trustedcomputinggroup.org
 *
 * This device driver implements the TPM interface as defined in
 * the TCG TPM Interface Spec version 1.2, revision 1.0.
 *
 * This program is free software; you can redistribute it and/or
 * modify it under the terms of the GNU General Public License as
 * published by the Free Software Foundation, version 2 of the
 * License.
 */
#include <linux/init.h>
#include <linux/module.h>
#include <linux/moduleparam.h>
#include <linux/pnp.h>
#include <linux/slab.h>
#include <linux/interrupt.h>
#include <linux/wait.h>
#include <linux/acpi.h>
#include <linux/freezer.h>
#include <linux/of.h>
#include <linux/of_device.h>
#include "tpm.h"
#include "tpm_tis_core.h"

struct tpm_info {
	struct resource res;
	/* irq > 0 means: use irq $irq;
	 * irq = 0 means: autoprobe for an irq;
	 * irq = -1 means: no irq support
	 */
	int irq;
};

struct tpm_tis_tcg_phy {
	struct tpm_tis_data priv;
	void __iomem *iobase;
};

static inline struct tpm_tis_tcg_phy *to_tpm_tis_tcg_phy(struct tpm_tis_data *data)
{
	return container_of(data, struct tpm_tis_tcg_phy, priv);
}

#ifdef CONFIG_PREEMPT_RT_FULL
/*
 * Flushes previous write operations to chip so that a subsequent
 * ioread*()s won't stall a cpu.
 */
static inline void tpm_tis_flush(void __iomem *iobase)
{
	ioread8(iobase + TPM_ACCESS(0));
}
#else
#define tpm_tis_flush(iobase) do { } while (0)
#endif

static inline void tpm_tis_iowrite8(u8 b, void __iomem *iobase, u32 addr)
{
	iowrite8(b, iobase + addr);
	tpm_tis_flush(iobase);
}

static inline void tpm_tis_iowrite32(u32 b, void __iomem *iobase, u32 addr)
{
	iowrite32(b, iobase + addr);
	tpm_tis_flush(iobase);
}

static bool interrupts = true;
module_param(interrupts, bool, 0444);
MODULE_PARM_DESC(interrupts, "Enable interrupts");

static bool itpm;
module_param(itpm, bool, 0444);
MODULE_PARM_DESC(itpm, "Force iTPM workarounds (found on some Lenovo laptops)");

static bool force;
#ifdef CONFIG_X86
module_param(force, bool, 0444);
MODULE_PARM_DESC(force, "Force device probe rather than using ACPI entry");
#endif

#if defined(CONFIG_PNP) && defined(CONFIG_ACPI)
static int has_hid(struct acpi_device *dev, const char *hid)
{
	struct acpi_hardware_id *id;

	list_for_each_entry(id, &dev->pnp.ids, list)
		if (!strcmp(hid, id->id))
			return 1;

	return 0;
}

static inline int is_itpm(struct acpi_device *dev)
{
	if (!dev)
		return 0;
	return has_hid(dev, "INTC0102");
}
#else
static inline int is_itpm(struct acpi_device *dev)
{
	return 0;
}
#endif

#if defined(CONFIG_ACPI)
#define DEVICE_IS_TPM2 1

static const struct acpi_device_id tpm_acpi_tbl[] = {
	{"MSFT0101", DEVICE_IS_TPM2},
	{},
};
MODULE_DEVICE_TABLE(acpi, tpm_acpi_tbl);

static int check_acpi_tpm2(struct device *dev)
{
	const struct acpi_device_id *aid = acpi_match_device(tpm_acpi_tbl, dev);
	struct acpi_table_tpm2 *tbl;
	acpi_status st;

	if (!aid || aid->driver_data != DEVICE_IS_TPM2)
		return 0;

	/* If the ACPI TPM2 signature is matched then a global ACPI_SIG_TPM2
	 * table is mandatory
	 */
	st =
	    acpi_get_table(ACPI_SIG_TPM2, 1, (struct acpi_table_header **)&tbl);
	if (ACPI_FAILURE(st) || tbl->header.length < sizeof(*tbl)) {
		dev_err(dev, FW_BUG "failed to get TPM2 ACPI table\n");
		return -EINVAL;
	}

	/* The tpm2_crb driver handles this device */
	if (tbl->start_method != ACPI_TPM2_MEMORY_MAPPED)
		return -ENODEV;

	return 0;
}
#else
static int check_acpi_tpm2(struct device *dev)
{
	return 0;
}
#endif

static int tpm_tcg_read_bytes(struct tpm_tis_data *data, u32 addr, u16 len,
			      u8 *result)
{
	struct tpm_tis_tcg_phy *phy = to_tpm_tis_tcg_phy(data);

	while (len--)
		*result++ = ioread8(phy->iobase + addr);

	return 0;
}

static int tpm_tcg_write_bytes(struct tpm_tis_data *data, u32 addr, u16 len,
			       const u8 *value)
{
	struct tpm_tis_tcg_phy *phy = to_tpm_tis_tcg_phy(data);

	while (len--)
		tpm_tis_iowrite8(*value++, phy->iobase, addr);

	return 0;
}

static int tpm_tcg_read16(struct tpm_tis_data *data, u32 addr, u16 *result)
{
	struct tpm_tis_tcg_phy *phy = to_tpm_tis_tcg_phy(data);

	*result = ioread16(phy->iobase + addr);

	return 0;
}

static int tpm_tcg_read32(struct tpm_tis_data *data, u32 addr, u32 *result)
{
	struct tpm_tis_tcg_phy *phy = to_tpm_tis_tcg_phy(data);

	*result = ioread32(phy->iobase + addr);

	return 0;
}

static int tpm_tcg_write32(struct tpm_tis_data *data, u32 addr, u32 value)
{
	struct tpm_tis_tcg_phy *phy = to_tpm_tis_tcg_phy(data);

<<<<<<< HEAD
	tpm_platform_begin_xfer();

	tpm_tis_iowrite32(value, phy->iobase, addr);
=======
	iowrite32(value, phy->iobase + addr);
>>>>>>> 4d78845f

	return 0;
}

static const struct tpm_tis_phy_ops tpm_tcg = {
	.read_bytes = tpm_tcg_read_bytes,
	.write_bytes = tpm_tcg_write_bytes,
	.read16 = tpm_tcg_read16,
	.read32 = tpm_tcg_read32,
	.write32 = tpm_tcg_write32,
};

static int tpm_tis_init(struct device *dev, struct tpm_info *tpm_info)
{
	struct tpm_tis_tcg_phy *phy;
	int irq = -1;
	int rc;

	rc = check_acpi_tpm2(dev);
	if (rc)
		return rc;

	phy = devm_kzalloc(dev, sizeof(struct tpm_tis_tcg_phy), GFP_KERNEL);
	if (phy == NULL)
		return -ENOMEM;

	phy->iobase = devm_ioremap_resource(dev, &tpm_info->res);
	if (IS_ERR(phy->iobase))
		return PTR_ERR(phy->iobase);

	if (interrupts)
		irq = tpm_info->irq;

	if (itpm || is_itpm(ACPI_COMPANION(dev)))
		phy->priv.flags |= TPM_TIS_ITPM_WORKAROUND;

	return tpm_tis_core_init(dev, &phy->priv, irq, &tpm_tcg,
				 ACPI_HANDLE(dev));
}

static SIMPLE_DEV_PM_OPS(tpm_tis_pm, tpm_pm_suspend, tpm_tis_resume);

static int tpm_tis_pnp_init(struct pnp_dev *pnp_dev,
			    const struct pnp_device_id *pnp_id)
{
	struct tpm_info tpm_info = {};
	struct resource *res;

	res = pnp_get_resource(pnp_dev, IORESOURCE_MEM, 0);
	if (!res)
		return -ENODEV;
	tpm_info.res = *res;

	if (pnp_irq_valid(pnp_dev, 0))
		tpm_info.irq = pnp_irq(pnp_dev, 0);
	else
		tpm_info.irq = -1;

	return tpm_tis_init(&pnp_dev->dev, &tpm_info);
}

static struct pnp_device_id tpm_pnp_tbl[] = {
	{"PNP0C31", 0},		/* TPM */
	{"ATM1200", 0},		/* Atmel */
	{"IFX0102", 0},		/* Infineon */
	{"BCM0101", 0},		/* Broadcom */
	{"BCM0102", 0},		/* Broadcom */
	{"NSC1200", 0},		/* National */
	{"ICO0102", 0},		/* Intel */
	/* Add new here */
	{"", 0},		/* User Specified */
	{"", 0}			/* Terminator */
};
MODULE_DEVICE_TABLE(pnp, tpm_pnp_tbl);

static void tpm_tis_pnp_remove(struct pnp_dev *dev)
{
	struct tpm_chip *chip = pnp_get_drvdata(dev);

	tpm_chip_unregister(chip);
	tpm_tis_remove(chip);
}

static struct pnp_driver tis_pnp_driver = {
	.name = "tpm_tis",
	.id_table = tpm_pnp_tbl,
	.probe = tpm_tis_pnp_init,
	.remove = tpm_tis_pnp_remove,
	.driver	= {
		.pm = &tpm_tis_pm,
	},
};

#define TIS_HID_USR_IDX sizeof(tpm_pnp_tbl)/sizeof(struct pnp_device_id) -2
module_param_string(hid, tpm_pnp_tbl[TIS_HID_USR_IDX].id,
		    sizeof(tpm_pnp_tbl[TIS_HID_USR_IDX].id), 0444);
MODULE_PARM_DESC(hid, "Set additional specific HID for this driver to probe");

static struct platform_device *force_pdev;

static int tpm_tis_plat_probe(struct platform_device *pdev)
{
	struct tpm_info tpm_info = {};
	struct resource *res;

	res = platform_get_resource(pdev, IORESOURCE_MEM, 0);
	if (res == NULL) {
		dev_err(&pdev->dev, "no memory resource defined\n");
		return -ENODEV;
	}
	tpm_info.res = *res;

	tpm_info.irq = platform_get_irq(pdev, 0);
	if (tpm_info.irq <= 0) {
		if (pdev != force_pdev)
			tpm_info.irq = -1;
		else
			/* When forcing auto probe the IRQ */
			tpm_info.irq = 0;
	}

	return tpm_tis_init(&pdev->dev, &tpm_info);
}

static int tpm_tis_plat_remove(struct platform_device *pdev)
{
	struct tpm_chip *chip = dev_get_drvdata(&pdev->dev);

	tpm_chip_unregister(chip);
	tpm_tis_remove(chip);

	return 0;
}

#ifdef CONFIG_OF
static const struct of_device_id tis_of_platform_match[] = {
	{.compatible = "tcg,tpm-tis-mmio"},
	{},
};
MODULE_DEVICE_TABLE(of, tis_of_platform_match);
#endif

static struct platform_driver tis_drv = {
	.probe = tpm_tis_plat_probe,
	.remove = tpm_tis_plat_remove,
	.driver = {
		.name		= "tpm_tis",
		.pm		= &tpm_tis_pm,
		.of_match_table = of_match_ptr(tis_of_platform_match),
		.acpi_match_table = ACPI_PTR(tpm_acpi_tbl),
	},
};

static int tpm_tis_force_device(void)
{
	struct platform_device *pdev;
	static const struct resource x86_resources[] = {
		{
			.start = 0xFED40000,
			.end = 0xFED40000 + TIS_MEM_LEN - 1,
			.flags = IORESOURCE_MEM,
		},
	};

	if (!force)
		return 0;

	/* The driver core will match the name tpm_tis of the device to
	 * the tpm_tis platform driver and complete the setup via
	 * tpm_tis_plat_probe
	 */
	pdev = platform_device_register_simple("tpm_tis", -1, x86_resources,
					       ARRAY_SIZE(x86_resources));
	if (IS_ERR(pdev))
		return PTR_ERR(pdev);
	force_pdev = pdev;

	return 0;
}

static int __init init_tis(void)
{
	int rc;

	rc = tpm_tis_force_device();
	if (rc)
		goto err_force;

	rc = platform_driver_register(&tis_drv);
	if (rc)
		goto err_platform;


	if (IS_ENABLED(CONFIG_PNP)) {
		rc = pnp_register_driver(&tis_pnp_driver);
		if (rc)
			goto err_pnp;
	}

	return 0;

err_pnp:
	platform_driver_unregister(&tis_drv);
err_platform:
	if (force_pdev)
		platform_device_unregister(force_pdev);
err_force:
	return rc;
}

static void __exit cleanup_tis(void)
{
	pnp_unregister_driver(&tis_pnp_driver);
	platform_driver_unregister(&tis_drv);

	if (force_pdev)
		platform_device_unregister(force_pdev);
}

module_init(init_tis);
module_exit(cleanup_tis);
MODULE_AUTHOR("Leendert van Doorn (leendert@watson.ibm.com)");
MODULE_DESCRIPTION("TPM Driver");
MODULE_VERSION("2.0");
MODULE_LICENSE("GPL");<|MERGE_RESOLUTION|>--- conflicted
+++ resolved
@@ -201,13 +201,7 @@
 {
 	struct tpm_tis_tcg_phy *phy = to_tpm_tis_tcg_phy(data);
 
-<<<<<<< HEAD
-	tpm_platform_begin_xfer();
-
-	tpm_tis_iowrite32(value, phy->iobase, addr);
-=======
 	iowrite32(value, phy->iobase + addr);
->>>>>>> 4d78845f
 
 	return 0;
 }
