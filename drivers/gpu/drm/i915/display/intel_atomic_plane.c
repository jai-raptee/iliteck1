/*
 * Copyright © 2014 Intel Corporation
 *
 * Permission is hereby granted, free of charge, to any person obtaining a
 * copy of this software and associated documentation files (the "Software"),
 * to deal in the Software without restriction, including without limitation
 * the rights to use, copy, modify, merge, publish, distribute, sublicense,
 * and/or sell copies of the Software, and to permit persons to whom the
 * Software is furnished to do so, subject to the following conditions:
 *
 * The above copyright notice and this permission notice (including the next
 * paragraph) shall be included in all copies or substantial portions of the
 * Software.
 *
 * THE SOFTWARE IS PROVIDED "AS IS", WITHOUT WARRANTY OF ANY KIND, EXPRESS OR
 * IMPLIED, INCLUDING BUT NOT LIMITED TO THE WARRANTIES OF MERCHANTABILITY,
 * FITNESS FOR A PARTICULAR PURPOSE AND NONINFRINGEMENT.  IN NO EVENT SHALL
 * THE AUTHORS OR COPYRIGHT HOLDERS BE LIABLE FOR ANY CLAIM, DAMAGES OR OTHER
 * LIABILITY, WHETHER IN AN ACTION OF CONTRACT, TORT OR OTHERWISE, ARISING
 * FROM, OUT OF OR IN CONNECTION WITH THE SOFTWARE OR THE USE OR OTHER
 * DEALINGS IN THE SOFTWARE.
 */

/**
 * DOC: atomic plane helpers
 *
 * The functions here are used by the atomic plane helper functions to
 * implement legacy plane updates (i.e., drm_plane->update_plane() and
 * drm_plane->disable_plane()).  This allows plane updates to use the
 * atomic state infrastructure and perform plane updates as separate
 * prepare/check/commit/cleanup steps.
 */

#include <drm/drm_atomic_helper.h>
#include <drm/drm_fourcc.h>
#include <drm/drm_plane_helper.h>

#include "gt/intel_rps.h"

#include "intel_atomic_plane.h"
#include "intel_cdclk.h"
#include "intel_display_trace.h"
#include "intel_display_types.h"
#include "intel_fb.h"
#include "intel_fb_pin.h"
#include "intel_pm.h"
#include "intel_sprite.h"
#include "skl_scaler.h"

static void intel_plane_state_reset(struct intel_plane_state *plane_state,
				    struct intel_plane *plane)
{
	memset(plane_state, 0, sizeof(*plane_state));

	__drm_atomic_helper_plane_state_reset(&plane_state->uapi, &plane->base);

	plane_state->scaler_id = -1;
}

struct intel_plane *intel_plane_alloc(void)
{
	struct intel_plane_state *plane_state;
	struct intel_plane *plane;

	plane = kzalloc(sizeof(*plane), GFP_KERNEL);
	if (!plane)
		return ERR_PTR(-ENOMEM);

	plane_state = kzalloc(sizeof(*plane_state), GFP_KERNEL);
	if (!plane_state) {
		kfree(plane);
		return ERR_PTR(-ENOMEM);
	}

	intel_plane_state_reset(plane_state, plane);

	plane->base.state = &plane_state->uapi;

	return plane;
}

void intel_plane_free(struct intel_plane *plane)
{
	intel_plane_destroy_state(&plane->base, plane->base.state);
	kfree(plane);
}

/**
 * intel_plane_duplicate_state - duplicate plane state
 * @plane: drm plane
 *
 * Allocates and returns a copy of the plane state (both common and
 * Intel-specific) for the specified plane.
 *
 * Returns: The newly allocated plane state, or NULL on failure.
 */
struct drm_plane_state *
intel_plane_duplicate_state(struct drm_plane *plane)
{
	struct intel_plane_state *intel_state;

	intel_state = to_intel_plane_state(plane->state);
	intel_state = kmemdup(intel_state, sizeof(*intel_state), GFP_KERNEL);

	if (!intel_state)
		return NULL;

	__drm_atomic_helper_plane_duplicate_state(plane, &intel_state->uapi);

	intel_state->ggtt_vma = NULL;
	intel_state->dpt_vma = NULL;
	intel_state->flags = 0;

	/* add reference to fb */
	if (intel_state->hw.fb)
		drm_framebuffer_get(intel_state->hw.fb);

	return &intel_state->uapi;
}

/**
 * intel_plane_destroy_state - destroy plane state
 * @plane: drm plane
 * @state: state object to destroy
 *
 * Destroys the plane state (both common and Intel-specific) for the
 * specified plane.
 */
void
intel_plane_destroy_state(struct drm_plane *plane,
			  struct drm_plane_state *state)
{
	struct intel_plane_state *plane_state = to_intel_plane_state(state);

	drm_WARN_ON(plane->dev, plane_state->ggtt_vma);
	drm_WARN_ON(plane->dev, plane_state->dpt_vma);

	__drm_atomic_helper_plane_destroy_state(&plane_state->uapi);
	if (plane_state->hw.fb)
		drm_framebuffer_put(plane_state->hw.fb);
	kfree(plane_state);
}

unsigned int intel_adjusted_rate(const struct drm_rect *src,
				 const struct drm_rect *dst,
				 unsigned int rate)
{
	unsigned int src_w, src_h, dst_w, dst_h;

	src_w = drm_rect_width(src) >> 16;
	src_h = drm_rect_height(src) >> 16;
	dst_w = drm_rect_width(dst);
	dst_h = drm_rect_height(dst);

	/* Downscaling limits the maximum pixel rate */
	dst_w = min(src_w, dst_w);
	dst_h = min(src_h, dst_h);

	return DIV_ROUND_UP_ULL(mul_u32_u32(rate, src_w * src_h),
				dst_w * dst_h);
}

unsigned int intel_plane_pixel_rate(const struct intel_crtc_state *crtc_state,
				    const struct intel_plane_state *plane_state)
{
	/*
	 * Note we don't check for plane visibility here as
	 * we want to use this when calculating the cursor
	 * watermarks even if the cursor is fully offscreen.
	 * That depends on the src/dst rectangles being
	 * correctly populated whenever the watermark code
	 * considers the cursor to be visible, whether or not
	 * it is actually visible.
	 *
	 * See: intel_wm_plane_visible() and intel_check_cursor()
	 */

	return intel_adjusted_rate(&plane_state->uapi.src,
				   &plane_state->uapi.dst,
				   crtc_state->pixel_rate);
}

unsigned int intel_plane_data_rate(const struct intel_crtc_state *crtc_state,
				   const struct intel_plane_state *plane_state,
				   int color_plane)
{
	const struct drm_framebuffer *fb = plane_state->hw.fb;

	if (!plane_state->uapi.visible)
		return 0;

	return intel_plane_pixel_rate(crtc_state, plane_state) *
		fb->format->cpp[color_plane];
}

static bool
use_min_ddb(const struct intel_crtc_state *crtc_state,
	    struct intel_plane *plane)
{
	struct drm_i915_private *i915 = to_i915(plane->base.dev);

	return DISPLAY_VER(i915) >= 13 &&
	       crtc_state->uapi.async_flip &&
	       plane->async_flip;
}

static unsigned int
intel_plane_relative_data_rate(const struct intel_crtc_state *crtc_state,
			       const struct intel_plane_state *plane_state,
			       int color_plane)
{
	struct intel_plane *plane = to_intel_plane(plane_state->uapi.plane);
	const struct drm_framebuffer *fb = plane_state->hw.fb;
	int width, height;

	if (plane->id == PLANE_CURSOR)
		return 0;

	if (!plane_state->uapi.visible)
		return 0;

	/*
	 * We calculate extra ddb based on ratio plane rate/total data rate
	 * in case, in some cases we should not allocate extra ddb for the plane,
	 * so do not count its data rate, if this is the case.
	 */
	if (use_min_ddb(crtc_state, plane))
		return 0;

	/*
	 * Src coordinates are already rotated by 270 degrees for
	 * the 90/270 degree plane rotation cases (to match the
	 * GTT mapping), hence no need to account for rotation here.
	 */
	width = drm_rect_width(&plane_state->uapi.src) >> 16;
	height = drm_rect_height(&plane_state->uapi.src) >> 16;

	/* UV plane does 1/2 pixel sub-sampling */
	if (color_plane == 1) {
		width /= 2;
		height /= 2;
	}

	return width * height * fb->format->cpp[color_plane];
}

int intel_plane_calc_min_cdclk(struct intel_atomic_state *state,
			       struct intel_plane *plane,
			       bool *need_cdclk_calc)
{
	struct drm_i915_private *dev_priv = to_i915(plane->base.dev);
	const struct intel_plane_state *plane_state =
		intel_atomic_get_new_plane_state(state, plane);
	struct intel_crtc *crtc = to_intel_crtc(plane_state->hw.crtc);
	const struct intel_cdclk_state *cdclk_state;
	const struct intel_crtc_state *old_crtc_state;
	struct intel_crtc_state *new_crtc_state;

	if (!plane_state->uapi.visible || !plane->min_cdclk)
		return 0;

	old_crtc_state = intel_atomic_get_old_crtc_state(state, crtc);
	new_crtc_state = intel_atomic_get_new_crtc_state(state, crtc);

	new_crtc_state->min_cdclk[plane->id] =
		plane->min_cdclk(new_crtc_state, plane_state);

	/*
	 * No need to check against the cdclk state if
	 * the min cdclk for the plane doesn't increase.
	 *
	 * Ie. we only ever increase the cdclk due to plane
	 * requirements. This can reduce back and forth
	 * display blinking due to constant cdclk changes.
	 */
	if (new_crtc_state->min_cdclk[plane->id] <=
	    old_crtc_state->min_cdclk[plane->id])
		return 0;

	cdclk_state = intel_atomic_get_cdclk_state(state);
	if (IS_ERR(cdclk_state))
		return PTR_ERR(cdclk_state);

	/*
	 * No need to recalculate the cdclk state if
	 * the min cdclk for the pipe doesn't increase.
	 *
	 * Ie. we only ever increase the cdclk due to plane
	 * requirements. This can reduce back and forth
	 * display blinking due to constant cdclk changes.
	 */
	if (new_crtc_state->min_cdclk[plane->id] <=
	    cdclk_state->min_cdclk[crtc->pipe])
		return 0;

	drm_dbg_kms(&dev_priv->drm,
		    "[PLANE:%d:%s] min cdclk (%d kHz) > [CRTC:%d:%s] min cdclk (%d kHz)\n",
		    plane->base.base.id, plane->base.name,
		    new_crtc_state->min_cdclk[plane->id],
		    crtc->base.base.id, crtc->base.name,
		    cdclk_state->min_cdclk[crtc->pipe]);
	*need_cdclk_calc = true;

	return 0;
}

static void intel_plane_clear_hw_state(struct intel_plane_state *plane_state)
{
	if (plane_state->hw.fb)
		drm_framebuffer_put(plane_state->hw.fb);

	memset(&plane_state->hw, 0, sizeof(plane_state->hw));
}

void intel_plane_copy_uapi_to_hw_state(struct intel_plane_state *plane_state,
				       const struct intel_plane_state *from_plane_state,
				       struct intel_crtc *crtc)
{
	intel_plane_clear_hw_state(plane_state);

	/*
	 * For the bigjoiner slave uapi.crtc will point at
	 * the master crtc. So we explicitly assign the right
	 * slave crtc to hw.crtc. uapi.crtc!=NULL simply indicates
	 * the plane is logically enabled on the uapi level.
	 */
	plane_state->hw.crtc = from_plane_state->uapi.crtc ? &crtc->base : NULL;

	plane_state->hw.fb = from_plane_state->uapi.fb;
	if (plane_state->hw.fb)
		drm_framebuffer_get(plane_state->hw.fb);

	plane_state->hw.alpha = from_plane_state->uapi.alpha;
	plane_state->hw.pixel_blend_mode =
		from_plane_state->uapi.pixel_blend_mode;
	plane_state->hw.rotation = from_plane_state->uapi.rotation;
	plane_state->hw.color_encoding = from_plane_state->uapi.color_encoding;
	plane_state->hw.color_range = from_plane_state->uapi.color_range;
	plane_state->hw.scaling_filter = from_plane_state->uapi.scaling_filter;

	plane_state->uapi.src = drm_plane_state_src(&from_plane_state->uapi);
	plane_state->uapi.dst = drm_plane_state_dest(&from_plane_state->uapi);
}

void intel_plane_copy_hw_state(struct intel_plane_state *plane_state,
			       const struct intel_plane_state *from_plane_state)
{
	intel_plane_clear_hw_state(plane_state);

	memcpy(&plane_state->hw, &from_plane_state->hw,
	       sizeof(plane_state->hw));

	if (plane_state->hw.fb)
		drm_framebuffer_get(plane_state->hw.fb);
}

void intel_plane_set_invisible(struct intel_crtc_state *crtc_state,
			       struct intel_plane_state *plane_state)
{
	struct intel_plane *plane = to_intel_plane(plane_state->uapi.plane);

	crtc_state->active_planes &= ~BIT(plane->id);
	crtc_state->scaled_planes &= ~BIT(plane->id);
	crtc_state->nv12_planes &= ~BIT(plane->id);
	crtc_state->c8_planes &= ~BIT(plane->id);
	crtc_state->data_rate[plane->id] = 0;
	crtc_state->data_rate_y[plane->id] = 0;
	crtc_state->rel_data_rate[plane->id] = 0;
	crtc_state->rel_data_rate_y[plane->id] = 0;
	crtc_state->min_cdclk[plane->id] = 0;

	plane_state->uapi.visible = false;
}

/* FIXME nuke when all wm code is atomic */
static bool intel_wm_need_update(const struct intel_plane_state *cur,
				 struct intel_plane_state *new)
{
	/* Update watermarks on tiling or size changes. */
	if (new->uapi.visible != cur->uapi.visible)
		return true;

	if (!cur->hw.fb || !new->hw.fb)
		return false;

	if (cur->hw.fb->modifier != new->hw.fb->modifier ||
	    cur->hw.rotation != new->hw.rotation ||
	    drm_rect_width(&new->uapi.src) != drm_rect_width(&cur->uapi.src) ||
	    drm_rect_height(&new->uapi.src) != drm_rect_height(&cur->uapi.src) ||
	    drm_rect_width(&new->uapi.dst) != drm_rect_width(&cur->uapi.dst) ||
	    drm_rect_height(&new->uapi.dst) != drm_rect_height(&cur->uapi.dst))
		return true;

	return false;
}

static bool intel_plane_is_scaled(const struct intel_plane_state *plane_state)
{
	int src_w = drm_rect_width(&plane_state->uapi.src) >> 16;
	int src_h = drm_rect_height(&plane_state->uapi.src) >> 16;
	int dst_w = drm_rect_width(&plane_state->uapi.dst);
	int dst_h = drm_rect_height(&plane_state->uapi.dst);

	return src_w != dst_w || src_h != dst_h;
}

static bool intel_plane_do_async_flip(struct intel_plane *plane,
				      const struct intel_crtc_state *old_crtc_state,
				      const struct intel_crtc_state *new_crtc_state)
{
	struct drm_i915_private *i915 = to_i915(plane->base.dev);

	if (!plane->async_flip)
		return false;

	if (!new_crtc_state->uapi.async_flip)
		return false;

	/*
	 * In platforms after DISPLAY13, we might need to override
	 * first async flip in order to change watermark levels
	 * as part of optimization.
	 * So for those, we are checking if this is a first async flip.
	 * For platforms earlier than DISPLAY13 we always do async flip.
	 */
	return DISPLAY_VER(i915) < 13 || old_crtc_state->uapi.async_flip;
}

static int intel_plane_atomic_calc_changes(const struct intel_crtc_state *old_crtc_state,
					   struct intel_crtc_state *new_crtc_state,
					   const struct intel_plane_state *old_plane_state,
					   struct intel_plane_state *new_plane_state)
{
	struct intel_crtc *crtc = to_intel_crtc(new_crtc_state->uapi.crtc);
	struct intel_plane *plane = to_intel_plane(new_plane_state->uapi.plane);
	struct drm_i915_private *dev_priv = to_i915(crtc->base.dev);
	bool mode_changed = intel_crtc_needs_modeset(new_crtc_state);
	bool was_crtc_enabled = old_crtc_state->hw.active;
	bool is_crtc_enabled = new_crtc_state->hw.active;
	bool turn_off, turn_on, visible, was_visible;
	int ret;

	if (DISPLAY_VER(dev_priv) >= 9 && plane->id != PLANE_CURSOR) {
		ret = skl_update_scaler_plane(new_crtc_state, new_plane_state);
		if (ret)
			return ret;
	}

	was_visible = old_plane_state->uapi.visible;
	visible = new_plane_state->uapi.visible;

	if (!was_crtc_enabled && drm_WARN_ON(&dev_priv->drm, was_visible))
		was_visible = false;

	/*
	 * Visibility is calculated as if the crtc was on, but
	 * after scaler setup everything depends on it being off
	 * when the crtc isn't active.
	 *
	 * FIXME this is wrong for watermarks. Watermarks should also
	 * be computed as if the pipe would be active. Perhaps move
	 * per-plane wm computation to the .check_plane() hook, and
	 * only combine the results from all planes in the current place?
	 */
	if (!is_crtc_enabled) {
		intel_plane_set_invisible(new_crtc_state, new_plane_state);
		visible = false;
	}

	if (!was_visible && !visible)
		return 0;

	turn_off = was_visible && (!visible || mode_changed);
	turn_on = visible && (!was_visible || mode_changed);

	drm_dbg_atomic(&dev_priv->drm,
		       "[CRTC:%d:%s] with [PLANE:%d:%s] visible %i -> %i, off %i, on %i, ms %i\n",
		       crtc->base.base.id, crtc->base.name,
		       plane->base.base.id, plane->base.name,
		       was_visible, visible,
		       turn_off, turn_on, mode_changed);

	if (turn_on) {
		if (DISPLAY_VER(dev_priv) < 5 && !IS_G4X(dev_priv))
			new_crtc_state->update_wm_pre = true;

		/* must disable cxsr around plane enable/disable */
		if (plane->id != PLANE_CURSOR)
			new_crtc_state->disable_cxsr = true;
	} else if (turn_off) {
		if (DISPLAY_VER(dev_priv) < 5 && !IS_G4X(dev_priv))
			new_crtc_state->update_wm_post = true;

		/* must disable cxsr around plane enable/disable */
		if (plane->id != PLANE_CURSOR)
			new_crtc_state->disable_cxsr = true;
	} else if (intel_wm_need_update(old_plane_state, new_plane_state)) {
		if (DISPLAY_VER(dev_priv) < 5 && !IS_G4X(dev_priv)) {
			/* FIXME bollocks */
			new_crtc_state->update_wm_pre = true;
			new_crtc_state->update_wm_post = true;
		}
	}

	if (visible || was_visible)
		new_crtc_state->fb_bits |= plane->frontbuffer_bit;

	/*
	 * ILK/SNB DVSACNTR/Sprite Enable
	 * IVB SPR_CTL/Sprite Enable
	 * "When in Self Refresh Big FIFO mode, a write to enable the
	 *  plane will be internally buffered and delayed while Big FIFO
	 *  mode is exiting."
	 *
	 * Which means that enabling the sprite can take an extra frame
	 * when we start in big FIFO mode (LP1+). Thus we need to drop
	 * down to LP0 and wait for vblank in order to make sure the
	 * sprite gets enabled on the next vblank after the register write.
	 * Doing otherwise would risk enabling the sprite one frame after
	 * we've already signalled flip completion. We can resume LP1+
	 * once the sprite has been enabled.
	 *
	 *
	 * WaCxSRDisabledForSpriteScaling:ivb
	 * IVB SPR_SCALE/Scaling Enable
	 * "Low Power watermarks must be disabled for at least one
	 *  frame before enabling sprite scaling, and kept disabled
	 *  until sprite scaling is disabled."
	 *
	 * ILK/SNB DVSASCALE/Scaling Enable
	 * "When in Self Refresh Big FIFO mode, scaling enable will be
	 *  masked off while Big FIFO mode is exiting."
	 *
	 * Despite the w/a only being listed for IVB we assume that
	 * the ILK/SNB note has similar ramifications, hence we apply
	 * the w/a on all three platforms.
	 *
	 * With experimental results seems this is needed also for primary
	 * plane, not only sprite plane.
	 */
	if (plane->id != PLANE_CURSOR &&
	    (IS_IRONLAKE(dev_priv) || IS_SANDYBRIDGE(dev_priv) ||
	     IS_IVYBRIDGE(dev_priv)) &&
	    (turn_on || (!intel_plane_is_scaled(old_plane_state) &&
			 intel_plane_is_scaled(new_plane_state))))
		new_crtc_state->disable_lp_wm = true;

	if (intel_plane_do_async_flip(plane, old_crtc_state, new_crtc_state))
		new_crtc_state->do_async_flip = true;

	return 0;
}

int intel_plane_atomic_check_with_state(const struct intel_crtc_state *old_crtc_state,
					struct intel_crtc_state *new_crtc_state,
					const struct intel_plane_state *old_plane_state,
					struct intel_plane_state *new_plane_state)
{
	struct intel_plane *plane = to_intel_plane(new_plane_state->uapi.plane);
	const struct drm_framebuffer *fb = new_plane_state->hw.fb;
	int ret;

	intel_plane_set_invisible(new_crtc_state, new_plane_state);
	new_crtc_state->enabled_planes &= ~BIT(plane->id);

	if (!new_plane_state->hw.crtc && !old_plane_state->hw.crtc)
		return 0;

	ret = plane->check_plane(new_crtc_state, new_plane_state);
	if (ret)
		return ret;

	if (fb)
		new_crtc_state->enabled_planes |= BIT(plane->id);

	/* FIXME pre-g4x don't work like this */
	if (new_plane_state->uapi.visible)
		new_crtc_state->active_planes |= BIT(plane->id);

	if (new_plane_state->uapi.visible &&
	    intel_plane_is_scaled(new_plane_state))
		new_crtc_state->scaled_planes |= BIT(plane->id);

	if (new_plane_state->uapi.visible &&
	    intel_format_info_is_yuv_semiplanar(fb->format, fb->modifier))
		new_crtc_state->nv12_planes |= BIT(plane->id);

	if (new_plane_state->uapi.visible &&
	    fb->format->format == DRM_FORMAT_C8)
		new_crtc_state->c8_planes |= BIT(plane->id);

	if (new_plane_state->uapi.visible || old_plane_state->uapi.visible)
		new_crtc_state->update_planes |= BIT(plane->id);

	if (new_plane_state->uapi.visible &&
	    intel_format_info_is_yuv_semiplanar(fb->format, fb->modifier)) {
		new_crtc_state->data_rate_y[plane->id] =
			intel_plane_data_rate(new_crtc_state, new_plane_state, 0);
		new_crtc_state->data_rate[plane->id] =
			intel_plane_data_rate(new_crtc_state, new_plane_state, 1);

		new_crtc_state->rel_data_rate_y[plane->id] =
			intel_plane_relative_data_rate(new_crtc_state,
						       new_plane_state, 0);
		new_crtc_state->rel_data_rate[plane->id] =
			intel_plane_relative_data_rate(new_crtc_state,
						       new_plane_state, 1);
	} else if (new_plane_state->uapi.visible) {
		new_crtc_state->data_rate[plane->id] =
			intel_plane_data_rate(new_crtc_state, new_plane_state, 0);

		new_crtc_state->rel_data_rate[plane->id] =
			intel_plane_relative_data_rate(new_crtc_state,
						       new_plane_state, 0);
	}

	return intel_plane_atomic_calc_changes(old_crtc_state, new_crtc_state,
					       old_plane_state, new_plane_state);
}

static struct intel_plane *
intel_crtc_get_plane(struct intel_crtc *crtc, enum plane_id plane_id)
{
	struct drm_i915_private *i915 = to_i915(crtc->base.dev);
	struct intel_plane *plane;

	for_each_intel_plane_on_crtc(&i915->drm, crtc, plane) {
		if (plane->id == plane_id)
			return plane;
	}

	return NULL;
}

int intel_plane_atomic_check(struct intel_atomic_state *state,
			     struct intel_plane *plane)
{
	struct drm_i915_private *i915 = to_i915(state->base.dev);
	struct intel_plane_state *new_plane_state =
		intel_atomic_get_new_plane_state(state, plane);
	const struct intel_plane_state *old_plane_state =
		intel_atomic_get_old_plane_state(state, plane);
	const struct intel_plane_state *new_master_plane_state;
	struct intel_crtc *crtc = intel_crtc_for_pipe(i915, plane->pipe);
	const struct intel_crtc_state *old_crtc_state =
		intel_atomic_get_old_crtc_state(state, crtc);
	struct intel_crtc_state *new_crtc_state =
		intel_atomic_get_new_crtc_state(state, crtc);

	if (new_crtc_state && intel_crtc_is_bigjoiner_slave(new_crtc_state)) {
		struct intel_crtc *master_crtc =
			intel_master_crtc(new_crtc_state);
		struct intel_plane *master_plane =
			intel_crtc_get_plane(master_crtc, plane->id);

		new_master_plane_state =
			intel_atomic_get_new_plane_state(state, master_plane);
	} else {
		new_master_plane_state = new_plane_state;
	}

	intel_plane_copy_uapi_to_hw_state(new_plane_state,
					  new_master_plane_state,
					  crtc);

	new_plane_state->uapi.visible = false;
	if (!new_crtc_state)
		return 0;

	return intel_plane_atomic_check_with_state(old_crtc_state,
						   new_crtc_state,
						   old_plane_state,
						   new_plane_state);
}

static struct intel_plane *
skl_next_plane_to_commit(struct intel_atomic_state *state,
			 struct intel_crtc *crtc,
			 struct skl_ddb_entry ddb[I915_MAX_PLANES],
			 struct skl_ddb_entry ddb_y[I915_MAX_PLANES],
			 unsigned int *update_mask)
{
	struct intel_crtc_state *crtc_state =
		intel_atomic_get_new_crtc_state(state, crtc);
	struct intel_plane_state *plane_state;
	struct intel_plane *plane;
	int i;

	if (*update_mask == 0)
		return NULL;

	for_each_new_intel_plane_in_state(state, plane, plane_state, i) {
		enum plane_id plane_id = plane->id;

		if (crtc->pipe != plane->pipe ||
		    !(*update_mask & BIT(plane_id)))
			continue;

		if (skl_ddb_allocation_overlaps(&crtc_state->wm.skl.plane_ddb[plane_id],
						ddb, I915_MAX_PLANES, plane_id) ||
		    skl_ddb_allocation_overlaps(&crtc_state->wm.skl.plane_ddb_y[plane_id],
						ddb_y, I915_MAX_PLANES, plane_id))
			continue;

		*update_mask &= ~BIT(plane_id);
		ddb[plane_id] = crtc_state->wm.skl.plane_ddb[plane_id];
		ddb_y[plane_id] = crtc_state->wm.skl.plane_ddb_y[plane_id];

		return plane;
	}

	/* should never happen */
	drm_WARN_ON(state->base.dev, 1);

	return NULL;
}

void intel_plane_update_noarm(struct intel_plane *plane,
			      const struct intel_crtc_state *crtc_state,
			      const struct intel_plane_state *plane_state)
{
	struct intel_crtc *crtc = to_intel_crtc(crtc_state->uapi.crtc);

	trace_intel_plane_update_noarm(&plane->base, crtc);

	if (plane->update_noarm)
		plane->update_noarm(plane, crtc_state, plane_state);
}

void intel_plane_update_arm(struct intel_plane *plane,
			    const struct intel_crtc_state *crtc_state,
			    const struct intel_plane_state *plane_state)
{
	struct intel_crtc *crtc = to_intel_crtc(crtc_state->uapi.crtc);

	trace_intel_plane_update_arm(&plane->base, crtc);

	if (crtc_state->do_async_flip && plane->async_flip)
		plane->async_flip(plane, crtc_state, plane_state, true);
	else
		plane->update_arm(plane, crtc_state, plane_state);
}

void intel_plane_disable_arm(struct intel_plane *plane,
			     const struct intel_crtc_state *crtc_state)
{
	struct intel_crtc *crtc = to_intel_crtc(crtc_state->uapi.crtc);

	trace_intel_plane_disable_arm(&plane->base, crtc);
	plane->disable_arm(plane, crtc_state);
}

void intel_crtc_planes_update_noarm(struct intel_atomic_state *state,
				    struct intel_crtc *crtc)
{
	struct intel_crtc_state *new_crtc_state =
		intel_atomic_get_new_crtc_state(state, crtc);
	u32 update_mask = new_crtc_state->update_planes;
	struct intel_plane_state *new_plane_state;
	struct intel_plane *plane;
	int i;

	if (new_crtc_state->do_async_flip)
		return;

	/*
	 * Since we only write non-arming registers here,
	 * the order does not matter even for skl+.
	 */
	for_each_new_intel_plane_in_state(state, plane, new_plane_state, i) {
		if (crtc->pipe != plane->pipe ||
		    !(update_mask & BIT(plane->id)))
			continue;

		/* TODO: for mailbox updates this should be skipped */
		if (new_plane_state->uapi.visible ||
		    new_plane_state->planar_slave)
			intel_plane_update_noarm(plane, new_crtc_state, new_plane_state);
	}
}

static void skl_crtc_planes_update_arm(struct intel_atomic_state *state,
				       struct intel_crtc *crtc)
{
	struct intel_crtc_state *old_crtc_state =
		intel_atomic_get_old_crtc_state(state, crtc);
	struct intel_crtc_state *new_crtc_state =
		intel_atomic_get_new_crtc_state(state, crtc);
	struct skl_ddb_entry ddb[I915_MAX_PLANES];
	struct skl_ddb_entry ddb_y[I915_MAX_PLANES];
	u32 update_mask = new_crtc_state->update_planes;
	struct intel_plane *plane;

	memcpy(ddb, old_crtc_state->wm.skl.plane_ddb,
	       sizeof(old_crtc_state->wm.skl.plane_ddb));
	memcpy(ddb_y, old_crtc_state->wm.skl.plane_ddb_y,
	       sizeof(old_crtc_state->wm.skl.plane_ddb_y));

	while ((plane = skl_next_plane_to_commit(state, crtc, ddb, ddb_y, &update_mask))) {
		struct intel_plane_state *new_plane_state =
			intel_atomic_get_new_plane_state(state, plane);

		/*
		 * TODO: for mailbox updates intel_plane_update_noarm()
		 * would have to be called here as well.
		 */
		if (new_plane_state->uapi.visible ||
		    new_plane_state->planar_slave)
			intel_plane_update_arm(plane, new_crtc_state, new_plane_state);
		else
			intel_plane_disable_arm(plane, new_crtc_state);
	}
}

static void i9xx_crtc_planes_update_arm(struct intel_atomic_state *state,
					struct intel_crtc *crtc)
{
	struct intel_crtc_state *new_crtc_state =
		intel_atomic_get_new_crtc_state(state, crtc);
	u32 update_mask = new_crtc_state->update_planes;
	struct intel_plane_state *new_plane_state;
	struct intel_plane *plane;
	int i;

	for_each_new_intel_plane_in_state(state, plane, new_plane_state, i) {
		if (crtc->pipe != plane->pipe ||
		    !(update_mask & BIT(plane->id)))
			continue;

		/*
		 * TODO: for mailbox updates intel_plane_update_noarm()
		 * would have to be called here as well.
		 */
		if (new_plane_state->uapi.visible)
			intel_plane_update_arm(plane, new_crtc_state, new_plane_state);
		else
			intel_plane_disable_arm(plane, new_crtc_state);
	}
}

void intel_crtc_planes_update_arm(struct intel_atomic_state *state,
				  struct intel_crtc *crtc)
{
	struct drm_i915_private *i915 = to_i915(state->base.dev);

	if (DISPLAY_VER(i915) >= 9)
		skl_crtc_planes_update_arm(state, crtc);
	else
		i9xx_crtc_planes_update_arm(state, crtc);
}

int intel_atomic_plane_check_clipping(struct intel_plane_state *plane_state,
				      struct intel_crtc_state *crtc_state,
				      int min_scale, int max_scale,
				      bool can_position)
{
	struct drm_i915_private *i915 = to_i915(plane_state->uapi.plane->dev);
	struct drm_framebuffer *fb = plane_state->hw.fb;
	struct drm_rect *src = &plane_state->uapi.src;
	struct drm_rect *dst = &plane_state->uapi.dst;
	const struct drm_rect *clip = &crtc_state->pipe_src;
	unsigned int rotation = plane_state->hw.rotation;
	int hscale, vscale;

	if (!fb) {
		plane_state->uapi.visible = false;
		return 0;
	}

	drm_rect_rotate(src, fb->width << 16, fb->height << 16, rotation);

	/* Check scaling */
	hscale = drm_rect_calc_hscale(src, dst, min_scale, max_scale);
	vscale = drm_rect_calc_vscale(src, dst, min_scale, max_scale);
	if (hscale < 0 || vscale < 0) {
		drm_dbg_kms(&i915->drm, "Invalid scaling of plane\n");
		drm_rect_debug_print("src: ", src, true);
		drm_rect_debug_print("dst: ", dst, false);
		return -ERANGE;
	}

<<<<<<< HEAD
	if (crtc_state->hw.enable) {
		clip.x2 = crtc_state->pipe_src_w;
		clip.y2 = crtc_state->pipe_src_h;
	}

	/* right side of the image is on the slave crtc, adjust dst to match */
	if (intel_crtc_is_bigjoiner_slave(crtc_state))
		drm_rect_translate(dst, -crtc_state->pipe_src_w, 0);

=======
>>>>>>> 88084a3d
	/*
	 * FIXME: This might need further adjustment for seamless scaling
	 * with phase information, for the 2p2 and 2p1 scenarios.
	 */
	plane_state->uapi.visible = drm_rect_clip_scaled(src, dst, clip);

	drm_rect_rotate_inv(src, fb->width << 16, fb->height << 16, rotation);

	if (!can_position && plane_state->uapi.visible &&
<<<<<<< HEAD
	    !drm_rect_equals(dst, &clip)) {
=======
	    !drm_rect_equals(dst, clip)) {
>>>>>>> 88084a3d
		drm_dbg_kms(&i915->drm, "Plane must cover entire CRTC\n");
		drm_rect_debug_print("dst: ", dst, false);
		drm_rect_debug_print("clip: ", clip, false);
		return -EINVAL;
	}

	/* final plane coordinates will be relative to the plane's pipe */
	drm_rect_translate(dst, -clip->x1, -clip->y1);

	return 0;
}

struct wait_rps_boost {
	struct wait_queue_entry wait;

	struct drm_crtc *crtc;
	struct i915_request *request;
};

static int do_rps_boost(struct wait_queue_entry *_wait,
			unsigned mode, int sync, void *key)
{
	struct wait_rps_boost *wait = container_of(_wait, typeof(*wait), wait);
	struct i915_request *rq = wait->request;

	/*
	 * If we missed the vblank, but the request is already running it
	 * is reasonable to assume that it will complete before the next
	 * vblank without our intervention, so leave RPS alone.
	 */
	if (!i915_request_started(rq))
		intel_rps_boost(rq);
	i915_request_put(rq);

	drm_crtc_vblank_put(wait->crtc);

	list_del(&wait->wait.entry);
	kfree(wait);
	return 1;
}

static void add_rps_boost_after_vblank(struct drm_crtc *crtc,
				       struct dma_fence *fence)
{
	struct wait_rps_boost *wait;

	if (!dma_fence_is_i915(fence))
		return;

	if (DISPLAY_VER(to_i915(crtc->dev)) < 6)
		return;

	if (drm_crtc_vblank_get(crtc))
		return;

	wait = kmalloc(sizeof(*wait), GFP_KERNEL);
	if (!wait) {
		drm_crtc_vblank_put(crtc);
		return;
	}

	wait->request = to_request(dma_fence_get(fence));
	wait->crtc = crtc;

	wait->wait.func = do_rps_boost;
	wait->wait.flags = 0;

	add_wait_queue(drm_crtc_vblank_waitqueue(crtc), &wait->wait);
}

/**
 * intel_prepare_plane_fb - Prepare fb for usage on plane
 * @_plane: drm plane to prepare for
 * @_new_plane_state: the plane state being prepared
 *
 * Prepares a framebuffer for usage on a display plane.  Generally this
 * involves pinning the underlying object and updating the frontbuffer tracking
 * bits.  Some older platforms need special physical address handling for
 * cursor planes.
 *
 * Returns 0 on success, negative error code on failure.
 */
static int
intel_prepare_plane_fb(struct drm_plane *_plane,
		       struct drm_plane_state *_new_plane_state)
{
	struct i915_sched_attr attr = { .priority = I915_PRIORITY_DISPLAY };
	struct intel_plane *plane = to_intel_plane(_plane);
	struct intel_plane_state *new_plane_state =
		to_intel_plane_state(_new_plane_state);
	struct intel_atomic_state *state =
		to_intel_atomic_state(new_plane_state->uapi.state);
	struct drm_i915_private *dev_priv = to_i915(plane->base.dev);
	const struct intel_plane_state *old_plane_state =
		intel_atomic_get_old_plane_state(state, plane);
	struct drm_i915_gem_object *obj = intel_fb_obj(new_plane_state->hw.fb);
	struct drm_i915_gem_object *old_obj = intel_fb_obj(old_plane_state->hw.fb);
	int ret;

	if (old_obj) {
		const struct intel_crtc_state *crtc_state =
			intel_atomic_get_new_crtc_state(state,
							to_intel_crtc(old_plane_state->hw.crtc));

		/* Big Hammer, we also need to ensure that any pending
		 * MI_WAIT_FOR_EVENT inside a user batch buffer on the
		 * current scanout is retired before unpinning the old
		 * framebuffer. Note that we rely on userspace rendering
		 * into the buffer attached to the pipe they are waiting
		 * on. If not, userspace generates a GPU hang with IPEHR
		 * point to the MI_WAIT_FOR_EVENT.
		 *
		 * This should only fail upon a hung GPU, in which case we
		 * can safely continue.
		 */
		if (intel_crtc_needs_modeset(crtc_state)) {
			ret = i915_sw_fence_await_reservation(&state->commit_ready,
							      old_obj->base.resv, NULL,
							      false, 0,
							      GFP_KERNEL);
			if (ret < 0)
				return ret;
		}
	}

	if (new_plane_state->uapi.fence) { /* explicit fencing */
		i915_gem_fence_wait_priority(new_plane_state->uapi.fence,
					     &attr);
		ret = i915_sw_fence_await_dma_fence(&state->commit_ready,
						    new_plane_state->uapi.fence,
						    i915_fence_timeout(dev_priv),
						    GFP_KERNEL);
		if (ret < 0)
			return ret;
	}

	if (!obj)
		return 0;


	ret = intel_plane_pin_fb(new_plane_state);
	if (ret)
		return ret;

	i915_gem_object_wait_priority(obj, 0, &attr);

	if (!new_plane_state->uapi.fence) { /* implicit fencing */
		struct dma_resv_iter cursor;
		struct dma_fence *fence;

		ret = i915_sw_fence_await_reservation(&state->commit_ready,
						      obj->base.resv, NULL,
						      false,
						      i915_fence_timeout(dev_priv),
						      GFP_KERNEL);
		if (ret < 0)
			goto unpin_fb;

		dma_resv_iter_begin(&cursor, obj->base.resv,
				    DMA_RESV_USAGE_WRITE);
		dma_resv_for_each_fence_unlocked(&cursor, fence) {
			add_rps_boost_after_vblank(new_plane_state->hw.crtc,
						   fence);
		}
		dma_resv_iter_end(&cursor);
	} else {
		add_rps_boost_after_vblank(new_plane_state->hw.crtc,
					   new_plane_state->uapi.fence);
	}

	/*
	 * We declare pageflips to be interactive and so merit a small bias
	 * towards upclocking to deliver the frame on time. By only changing
	 * the RPS thresholds to sample more regularly and aim for higher
	 * clocks we can hopefully deliver low power workloads (like kodi)
	 * that are not quite steady state without resorting to forcing
	 * maximum clocks following a vblank miss (see do_rps_boost()).
	 */
	if (!state->rps_interactive) {
		intel_rps_mark_interactive(&to_gt(dev_priv)->rps, true);
		state->rps_interactive = true;
	}

	return 0;

unpin_fb:
	intel_plane_unpin_fb(new_plane_state);

	return ret;
}

/**
 * intel_cleanup_plane_fb - Cleans up an fb after plane use
 * @plane: drm plane to clean up for
 * @_old_plane_state: the state from the previous modeset
 *
 * Cleans up a framebuffer that has just been removed from a plane.
 */
static void
intel_cleanup_plane_fb(struct drm_plane *plane,
		       struct drm_plane_state *_old_plane_state)
{
	struct intel_plane_state *old_plane_state =
		to_intel_plane_state(_old_plane_state);
	struct intel_atomic_state *state =
		to_intel_atomic_state(old_plane_state->uapi.state);
	struct drm_i915_private *dev_priv = to_i915(plane->dev);
	struct drm_i915_gem_object *obj = intel_fb_obj(old_plane_state->hw.fb);

	if (!obj)
		return;

	if (state->rps_interactive) {
		intel_rps_mark_interactive(&to_gt(dev_priv)->rps, false);
		state->rps_interactive = false;
	}

	/* Should only be called after a successful intel_prepare_plane_fb()! */
	intel_plane_unpin_fb(old_plane_state);
}

static const struct drm_plane_helper_funcs intel_plane_helper_funcs = {
	.prepare_fb = intel_prepare_plane_fb,
	.cleanup_fb = intel_cleanup_plane_fb,
};

void intel_plane_helper_add(struct intel_plane *plane)
{
	drm_plane_helper_add(&plane->base, &intel_plane_helper_funcs);
}<|MERGE_RESOLUTION|>--- conflicted
+++ resolved
@@ -879,18 +879,6 @@
 		return -ERANGE;
 	}
 
-<<<<<<< HEAD
-	if (crtc_state->hw.enable) {
-		clip.x2 = crtc_state->pipe_src_w;
-		clip.y2 = crtc_state->pipe_src_h;
-	}
-
-	/* right side of the image is on the slave crtc, adjust dst to match */
-	if (intel_crtc_is_bigjoiner_slave(crtc_state))
-		drm_rect_translate(dst, -crtc_state->pipe_src_w, 0);
-
-=======
->>>>>>> 88084a3d
 	/*
 	 * FIXME: This might need further adjustment for seamless scaling
 	 * with phase information, for the 2p2 and 2p1 scenarios.
@@ -900,11 +888,7 @@
 	drm_rect_rotate_inv(src, fb->width << 16, fb->height << 16, rotation);
 
 	if (!can_position && plane_state->uapi.visible &&
-<<<<<<< HEAD
-	    !drm_rect_equals(dst, &clip)) {
-=======
 	    !drm_rect_equals(dst, clip)) {
->>>>>>> 88084a3d
 		drm_dbg_kms(&i915->drm, "Plane must cover entire CRTC\n");
 		drm_rect_debug_print("dst: ", dst, false);
 		drm_rect_debug_print("clip: ", clip, false);
