// SPDX-License-Identifier: GPL-2.0-only
/* Atlantic Network Driver
 *
 * Copyright (C) 2014-2019 aQuantia Corporation
 * Copyright (C) 2019-2020 Marvell International Ltd.
 */

/* File aq_pci_func.c: Definition of PCI functions. */

#include <linux/interrupt.h>
#include <linux/module.h>

#include "aq_main.h"
#include "aq_nic.h"
#include "aq_vec.h"
#include "aq_hw.h"
#include "aq_pci_func.h"
#include "hw_atl/hw_atl_a0.h"
#include "hw_atl/hw_atl_b0.h"
#include "hw_atl2/hw_atl2.h"
#include "aq_filters.h"
#include "aq_drvinfo.h"
#include "aq_macsec.h"

static const struct pci_device_id aq_pci_tbl[] = {
	{ PCI_VDEVICE(AQUANTIA, AQ_DEVICE_ID_0001), },
	{ PCI_VDEVICE(AQUANTIA, AQ_DEVICE_ID_D100), },
	{ PCI_VDEVICE(AQUANTIA, AQ_DEVICE_ID_D107), },
	{ PCI_VDEVICE(AQUANTIA, AQ_DEVICE_ID_D108), },
	{ PCI_VDEVICE(AQUANTIA, AQ_DEVICE_ID_D109), },

	{ PCI_VDEVICE(AQUANTIA, AQ_DEVICE_ID_AQC100), },
	{ PCI_VDEVICE(AQUANTIA, AQ_DEVICE_ID_AQC107), },
	{ PCI_VDEVICE(AQUANTIA, AQ_DEVICE_ID_AQC108), },
	{ PCI_VDEVICE(AQUANTIA, AQ_DEVICE_ID_AQC109), },
	{ PCI_VDEVICE(AQUANTIA, AQ_DEVICE_ID_AQC111), },
	{ PCI_VDEVICE(AQUANTIA, AQ_DEVICE_ID_AQC112), },

	{ PCI_VDEVICE(AQUANTIA, AQ_DEVICE_ID_AQC100S), },
	{ PCI_VDEVICE(AQUANTIA, AQ_DEVICE_ID_AQC107S), },
	{ PCI_VDEVICE(AQUANTIA, AQ_DEVICE_ID_AQC108S), },
	{ PCI_VDEVICE(AQUANTIA, AQ_DEVICE_ID_AQC109S), },
	{ PCI_VDEVICE(AQUANTIA, AQ_DEVICE_ID_AQC111S), },
	{ PCI_VDEVICE(AQUANTIA, AQ_DEVICE_ID_AQC112S), },

	{ PCI_VDEVICE(AQUANTIA, AQ_DEVICE_ID_AQC113DEV), },
	{ PCI_VDEVICE(AQUANTIA, AQ_DEVICE_ID_AQC113CS), },
	{ PCI_VDEVICE(AQUANTIA, AQ_DEVICE_ID_AQC114CS), },
	{ PCI_VDEVICE(AQUANTIA, AQ_DEVICE_ID_AQC113), },
	{ PCI_VDEVICE(AQUANTIA, AQ_DEVICE_ID_AQC113C), },
	{ PCI_VDEVICE(AQUANTIA, AQ_DEVICE_ID_AQC115C), },

	{}
};

static const struct aq_board_revision_s hw_atl_boards[] = {
	{ AQ_DEVICE_ID_0001,	AQ_HWREV_1,	&hw_atl_ops_a0, &hw_atl_a0_caps_aqc107, },
	{ AQ_DEVICE_ID_D100,	AQ_HWREV_1,	&hw_atl_ops_a0, &hw_atl_a0_caps_aqc100, },
	{ AQ_DEVICE_ID_D107,	AQ_HWREV_1,	&hw_atl_ops_a0, &hw_atl_a0_caps_aqc107, },
	{ AQ_DEVICE_ID_D108,	AQ_HWREV_1,	&hw_atl_ops_a0, &hw_atl_a0_caps_aqc108, },
	{ AQ_DEVICE_ID_D109,	AQ_HWREV_1,	&hw_atl_ops_a0, &hw_atl_a0_caps_aqc109, },

	{ AQ_DEVICE_ID_0001,	AQ_HWREV_2,	&hw_atl_ops_b0, &hw_atl_b0_caps_aqc107, },
	{ AQ_DEVICE_ID_D100,	AQ_HWREV_2,	&hw_atl_ops_b0, &hw_atl_b0_caps_aqc100, },
	{ AQ_DEVICE_ID_D107,	AQ_HWREV_2,	&hw_atl_ops_b0, &hw_atl_b0_caps_aqc107, },
	{ AQ_DEVICE_ID_D108,	AQ_HWREV_2,	&hw_atl_ops_b0, &hw_atl_b0_caps_aqc108, },
	{ AQ_DEVICE_ID_D109,	AQ_HWREV_2,	&hw_atl_ops_b0, &hw_atl_b0_caps_aqc109, },

	{ AQ_DEVICE_ID_AQC100,	AQ_HWREV_ANY,	&hw_atl_ops_b1, &hw_atl_b0_caps_aqc100, },
	{ AQ_DEVICE_ID_AQC107,	AQ_HWREV_ANY,	&hw_atl_ops_b1, &hw_atl_b0_caps_aqc107, },
	{ AQ_DEVICE_ID_AQC108,	AQ_HWREV_ANY,	&hw_atl_ops_b1, &hw_atl_b0_caps_aqc108, },
	{ AQ_DEVICE_ID_AQC109,	AQ_HWREV_ANY,	&hw_atl_ops_b1, &hw_atl_b0_caps_aqc109, },
	{ AQ_DEVICE_ID_AQC111,	AQ_HWREV_ANY,	&hw_atl_ops_b1, &hw_atl_b0_caps_aqc111, },
	{ AQ_DEVICE_ID_AQC112,	AQ_HWREV_ANY,	&hw_atl_ops_b1, &hw_atl_b0_caps_aqc112, },

	{ AQ_DEVICE_ID_AQC100S,	AQ_HWREV_ANY,	&hw_atl_ops_b1, &hw_atl_b0_caps_aqc100s, },
	{ AQ_DEVICE_ID_AQC107S,	AQ_HWREV_ANY,	&hw_atl_ops_b1, &hw_atl_b0_caps_aqc107s, },
	{ AQ_DEVICE_ID_AQC108S,	AQ_HWREV_ANY,	&hw_atl_ops_b1, &hw_atl_b0_caps_aqc108s, },
	{ AQ_DEVICE_ID_AQC109S,	AQ_HWREV_ANY,	&hw_atl_ops_b1, &hw_atl_b0_caps_aqc109s, },
	{ AQ_DEVICE_ID_AQC111S,	AQ_HWREV_ANY,	&hw_atl_ops_b1, &hw_atl_b0_caps_aqc111s, },
	{ AQ_DEVICE_ID_AQC112S,	AQ_HWREV_ANY,	&hw_atl_ops_b1, &hw_atl_b0_caps_aqc112s, },

	{ AQ_DEVICE_ID_AQC113DEV,	AQ_HWREV_ANY,	&hw_atl2_ops, &hw_atl2_caps_aqc113, },
	{ AQ_DEVICE_ID_AQC113,		AQ_HWREV_ANY,	&hw_atl2_ops, &hw_atl2_caps_aqc113, },
	{ AQ_DEVICE_ID_AQC113CS,	AQ_HWREV_ANY,	&hw_atl2_ops, &hw_atl2_caps_aqc113, },
	{ AQ_DEVICE_ID_AQC114CS,	AQ_HWREV_ANY,	&hw_atl2_ops, &hw_atl2_caps_aqc113, },
	{ AQ_DEVICE_ID_AQC113C,		AQ_HWREV_ANY,	&hw_atl2_ops, &hw_atl2_caps_aqc113, },
	{ AQ_DEVICE_ID_AQC115C,		AQ_HWREV_ANY,	&hw_atl2_ops, &hw_atl2_caps_aqc113, },
};

MODULE_DEVICE_TABLE(pci, aq_pci_tbl);

static int aq_pci_probe_get_hw_by_id(struct pci_dev *pdev,
				     const struct aq_hw_ops **ops,
				     const struct aq_hw_caps_s **caps)
{
	int i;

	if (pdev->vendor != PCI_VENDOR_ID_AQUANTIA)
		return -EINVAL;

	for (i = 0; i < ARRAY_SIZE(hw_atl_boards); i++) {
		if (hw_atl_boards[i].devid == pdev->device &&
		    (hw_atl_boards[i].revision == AQ_HWREV_ANY ||
		     hw_atl_boards[i].revision == pdev->revision)) {
			*ops = hw_atl_boards[i].ops;
			*caps = hw_atl_boards[i].caps;
			break;
		}
	}

	if (i == ARRAY_SIZE(hw_atl_boards))
		return -EINVAL;

	return 0;
}

static int aq_pci_func_init(struct pci_dev *pdev)
{
	int err;

	err = dma_set_mask_and_coherent(&pdev->dev, DMA_BIT_MASK(64));
	if (err)
		err = dma_set_mask_and_coherent(&pdev->dev, DMA_BIT_MASK(32));
	if (err) {
		err = -ENOSR;
		goto err_exit;
	}

	err = pci_request_regions(pdev, AQ_CFG_DRV_NAME "_mmio");
	if (err < 0)
		goto err_exit;

	pci_set_master(pdev);

	return 0;

err_exit:
	return err;
}

int aq_pci_func_alloc_irq(struct aq_nic_s *self, unsigned int i,
			  char *name, irq_handler_t irq_handler,
			  void *irq_arg, cpumask_t *affinity_mask)
{
	struct pci_dev *pdev = self->pdev;
	int err;

	if (pdev->msix_enabled || pdev->msi_enabled)
		err = request_irq(pci_irq_vector(pdev, i), irq_handler, 0,
				  name, irq_arg);
	else
		err = request_irq(pci_irq_vector(pdev, i), aq_vec_isr_legacy,
				  IRQF_SHARED, name, irq_arg);

	if (err >= 0) {
		self->msix_entry_mask |= (1 << i);

		if (pdev->msix_enabled && affinity_mask)
			irq_set_affinity_hint(pci_irq_vector(pdev, i),
					      affinity_mask);
	}

	return err;
}

void aq_pci_func_free_irqs(struct aq_nic_s *self)
{
	struct pci_dev *pdev = self->pdev;
	unsigned int i;
	void *irq_data;

	for (i = 32U; i--;) {
		if (!((1U << i) & self->msix_entry_mask))
			continue;
		if (self->aq_nic_cfg.link_irq_vec &&
		    i == self->aq_nic_cfg.link_irq_vec)
			irq_data = self;
		else if (i < AQ_CFG_VECS_MAX)
			irq_data = self->aq_vec[i];
		else
			continue;

		if (pdev->msix_enabled)
			irq_set_affinity_hint(pci_irq_vector(pdev, i), NULL);
		free_irq(pci_irq_vector(pdev, i), irq_data);
		self->msix_entry_mask &= ~(1U << i);
	}
}

unsigned int aq_pci_func_get_irq_type(struct aq_nic_s *self)
{
	if (self->pdev->msix_enabled)
		return AQ_HW_IRQ_MSIX;
	if (self->pdev->msi_enabled)
		return AQ_HW_IRQ_MSI;

	return AQ_HW_IRQ_LEGACY;
}

static void aq_pci_free_irq_vectors(struct aq_nic_s *self)
{
	pci_free_irq_vectors(self->pdev);
}

static int aq_pci_probe(struct pci_dev *pdev,
			const struct pci_device_id *pci_id)
{
	struct net_device *ndev;
	resource_size_t mmio_pa;
	struct aq_nic_s *self;
	u32 numvecs;
	u32 bar;
	int err;

	err = pci_enable_device(pdev);
	if (err)
		return err;

	err = aq_pci_func_init(pdev);
	if (err)
		goto err_pci_func;

	ndev = aq_ndev_alloc();
	if (!ndev) {
		err = -ENOMEM;
		goto err_ndev;
	}

	self = netdev_priv(ndev);
	self->pdev = pdev;
	SET_NETDEV_DEV(ndev, &pdev->dev);
	pci_set_drvdata(pdev, self);

	mutex_init(&self->fwreq_mutex);

	err = aq_pci_probe_get_hw_by_id(pdev, &self->aq_hw_ops,
					&aq_nic_get_cfg(self)->aq_hw_caps);
	if (err)
		goto err_ioremap;

	self->aq_hw = kzalloc(sizeof(*self->aq_hw), GFP_KERNEL);
	if (!self->aq_hw) {
		err = -ENOMEM;
		goto err_ioremap;
	}
	self->aq_hw->aq_nic_cfg = aq_nic_get_cfg(self);
	if (self->aq_hw->aq_nic_cfg->aq_hw_caps->priv_data_len) {
		int len = self->aq_hw->aq_nic_cfg->aq_hw_caps->priv_data_len;

		self->aq_hw->priv = kzalloc(len, GFP_KERNEL);
		if (!self->aq_hw->priv) {
			err = -ENOMEM;
			goto err_free_aq_hw;
		}
	}

	for (bar = 0; bar < 4; ++bar) {
		if (IORESOURCE_MEM & pci_resource_flags(pdev, bar)) {
			resource_size_t reg_sz;

			mmio_pa = pci_resource_start(pdev, bar);
			if (mmio_pa == 0U) {
				err = -EIO;
				goto err_free_aq_hw_priv;
			}

			reg_sz = pci_resource_len(pdev, bar);
			if ((reg_sz <= 24 /*ATL_REGS_SIZE*/)) {
				err = -EIO;
				goto err_free_aq_hw_priv;
			}

			self->aq_hw->mmio = ioremap(mmio_pa, reg_sz);
			if (!self->aq_hw->mmio) {
				err = -EIO;
				goto err_free_aq_hw_priv;
			}
			break;
		}
	}

	if (bar == 4) {
		err = -EIO;
		goto err_free_aq_hw_priv;
	}

	numvecs = min((u8)AQ_CFG_VECS_DEF,
		      aq_nic_get_cfg(self)->aq_hw_caps->msix_irqs);
	numvecs = min(numvecs, num_online_cpus());
	/* Request IRQ vector for PTP */
	numvecs += 1;

	numvecs += AQ_HW_SERVICE_IRQS;
	/*enable interrupts */
#if !AQ_CFG_FORCE_LEGACY_INT
	err = pci_alloc_irq_vectors(self->pdev, 1, numvecs,
				    PCI_IRQ_MSIX | PCI_IRQ_MSI |
				    PCI_IRQ_LEGACY);

	if (err < 0)
		goto err_hwinit;
	numvecs = err;
#endif
	self->irqvecs = numvecs;

	/* net device init */
	aq_nic_cfg_start(self);

	aq_nic_ndev_init(self);

	err = aq_nic_ndev_register(self);
	if (err < 0)
		goto err_register;

	aq_drvinfo_init(ndev);

	return 0;

err_register:
	aq_nic_free_vectors(self);
	aq_pci_free_irq_vectors(self);
err_hwinit:
	iounmap(self->aq_hw->mmio);
err_free_aq_hw_priv:
	kfree(self->aq_hw->priv);
err_free_aq_hw:
	kfree(self->aq_hw);
err_ioremap:
	free_netdev(ndev);
err_ndev:
	pci_release_regions(pdev);
err_pci_func:
	pci_disable_device(pdev);

	return err;
}

static void aq_pci_remove(struct pci_dev *pdev)
{
	struct aq_nic_s *self = pci_get_drvdata(pdev);

	if (self->ndev) {
		aq_clear_rxnfc_all_rules(self);
		if (self->ndev->reg_state == NETREG_REGISTERED)
			unregister_netdev(self->ndev);

#if IS_ENABLED(CONFIG_MACSEC)
		aq_macsec_free(self);
#endif
		aq_nic_free_vectors(self);
		aq_pci_free_irq_vectors(self);
		iounmap(self->aq_hw->mmio);
		kfree(self->aq_hw->priv);
		kfree(self->aq_hw);
		pci_release_regions(pdev);
		free_netdev(self->ndev);
	}

	pci_disable_device(pdev);
}

static void aq_pci_shutdown(struct pci_dev *pdev)
{
	struct aq_nic_s *self = pci_get_drvdata(pdev);

	aq_nic_shutdown(self);

	pci_disable_device(pdev);

	if (system_state == SYSTEM_POWER_OFF) {
		pci_wake_from_d3(pdev, false);
		pci_set_power_state(pdev, PCI_D3hot);
	}
}

static int aq_suspend_common(struct device *dev, bool deep)
{
	struct aq_nic_s *nic = pci_get_drvdata(to_pci_dev(dev));

	rtnl_lock();

	nic->power_state = AQ_HW_POWER_STATE_D3;
	netif_device_detach(nic->ndev);
	netif_tx_stop_all_queues(nic->ndev);

	if (netif_running(nic->ndev))
		aq_nic_stop(nic);

	if (deep) {
		aq_nic_deinit(nic, !nic->aq_hw->aq_nic_cfg->wol);
		aq_nic_set_power(nic);
	}

	rtnl_unlock();

	return 0;
}

static int atl_resume_common(struct device *dev, bool deep)
{
	struct pci_dev *pdev = to_pci_dev(dev);
	struct aq_nic_s *nic;
	int ret = 0;

	nic = pci_get_drvdata(pdev);

	rtnl_lock();

	pci_set_power_state(pdev, PCI_D0);
	pci_restore_state(pdev);

	if (deep) {
		/* Reinitialize Nic/Vecs objects */
		aq_nic_deinit(nic, !nic->aq_hw->aq_nic_cfg->wol);
<<<<<<< HEAD

=======
	}

	if (netif_running(nic->ndev)) {
>>>>>>> 318a54c0
		ret = aq_nic_init(nic);
		if (ret)
			goto err_exit;

		ret = aq_nic_start(nic);
		if (ret)
			goto err_exit;
	}

	netif_device_attach(nic->ndev);
	netif_tx_start_all_queues(nic->ndev);

err_exit:
	if (ret < 0)
		aq_nic_deinit(nic, true);

	rtnl_unlock();

	return ret;
}

static int aq_pm_freeze(struct device *dev)
{
	return aq_suspend_common(dev, false);
}

static int aq_pm_suspend_poweroff(struct device *dev)
{
	return aq_suspend_common(dev, true);
}

static int aq_pm_thaw(struct device *dev)
{
	return atl_resume_common(dev, false);
}

static int aq_pm_resume_restore(struct device *dev)
{
	return atl_resume_common(dev, true);
}

static const struct dev_pm_ops aq_pm_ops = {
	.suspend = aq_pm_suspend_poweroff,
	.poweroff = aq_pm_suspend_poweroff,
	.freeze = aq_pm_freeze,
	.resume = aq_pm_resume_restore,
	.restore = aq_pm_resume_restore,
	.thaw = aq_pm_thaw,
};

static struct pci_driver aq_pci_ops = {
	.name = AQ_CFG_DRV_NAME,
	.id_table = aq_pci_tbl,
	.probe = aq_pci_probe,
	.remove = aq_pci_remove,
	.shutdown = aq_pci_shutdown,
#ifdef CONFIG_PM
	.driver.pm = &aq_pm_ops,
#endif
};

int aq_pci_func_register_driver(void)
{
	return pci_register_driver(&aq_pci_ops);
}

void aq_pci_func_unregister_driver(void)
{
	pci_unregister_driver(&aq_pci_ops);
}
<|MERGE_RESOLUTION|>--- conflicted
+++ resolved
@@ -413,13 +413,9 @@
 	if (deep) {
 		/* Reinitialize Nic/Vecs objects */
 		aq_nic_deinit(nic, !nic->aq_hw->aq_nic_cfg->wol);
-<<<<<<< HEAD
-
-=======
 	}
 
 	if (netif_running(nic->ndev)) {
->>>>>>> 318a54c0
 		ret = aq_nic_init(nic);
 		if (ret)
 			goto err_exit;
