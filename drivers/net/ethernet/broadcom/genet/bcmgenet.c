--- conflicted
+++ resolved
@@ -72,14 +72,12 @@
 #define GENET_RDMA_REG_OFF	(priv->hw_params->rdma_offset + \
 				TOTAL_DESC * DMA_DESC_SIZE)
 
-<<<<<<< HEAD
 static bool skip_umac_reset = true;
 module_param(skip_umac_reset, bool, 0444);
 MODULE_PARM_DESC(skip_umac_reset, "Skip UMAC reset step");
-=======
+
 /* Forward declarations */
 static void bcmgenet_set_rx_mode(struct net_device *dev);
->>>>>>> ad326970
 
 static inline void bcmgenet_writel(u32 value, void __iomem *offset)
 {
